--- conflicted
+++ resolved
@@ -5,12 +5,7 @@
 
 IMG_URL = "https://picsum.photos/200/300"
 
-<<<<<<< HEAD
-
-@pytest.mark.skip
-=======
 @pytest.mark.skip(reason='TODO: already failing')
->>>>>>> 6be1a123
 def test_asset_metadata_crud(dataset, rand_gen):
     data_row = dataset.create_data_row(row_data=IMG_URL)
     assert len(list(data_row.metadata())) == 0
