--- conflicted
+++ resolved
@@ -48,36 +48,21 @@
     task.wait_till_done()
 
 
-<<<<<<< HEAD
-# OK
-def test_create_batch(batch_project: Project, big_dataset: Dataset):
-=======
 def test_create_batch(project: Project, big_dataset: Dataset):
->>>>>>> 96dc7651
     data_rows = [dr.uid for dr in list(big_dataset.export_data_rows())]
     batch = project.create_batch("test-batch", data_rows, 3)
     assert batch.name == "test-batch"
     assert batch.size == len(data_rows)
 
 
-<<<<<<< HEAD
-# OK
-def test_create_batch_async(batch_project: Project, big_dataset: Dataset):
-=======
 def test_create_batch_async(project: Project, big_dataset: Dataset):
->>>>>>> 96dc7651
     data_rows = [dr.uid for dr in list(big_dataset.export_data_rows())]
     batch = project._create_batch_async("big-batch", data_rows, priority=3)
     assert batch.name == "big-batch"
     assert batch.size == len(data_rows)
 
 
-<<<<<<< HEAD
-# OK
-def test_create_batch_with_consensus_settings(batch_project: Project,
-=======
 def test_create_batch_with_consensus_settings(project: Project,
->>>>>>> 96dc7651
                                               small_dataset: Dataset):
     data_rows = [dr.uid for dr in list(small_dataset.export_data_rows())]
     consensus_settings = {"coverage_percentage": 0.1, "number_of_labels": 3}
@@ -90,12 +75,7 @@
     assert batch.consensus_settings == consensus_settings
 
 
-<<<<<<< HEAD
-# OK
-def test_create_batch_with_data_row_class(batch_project: Project,
-=======
 def test_create_batch_with_data_row_class(project: Project,
->>>>>>> 96dc7651
                                           small_dataset: Dataset):
     data_rows = list(small_dataset.export_data_rows())
     batch = project.create_batch("test-batch-data-rows", data_rows, 3)
@@ -103,12 +83,7 @@
     assert batch.size == len(data_rows)
 
 
-<<<<<<< HEAD
-# OK
-def test_archive_batch(batch_project: Project, small_dataset: Dataset):
-=======
 def test_archive_batch(project: Project, small_dataset: Dataset):
->>>>>>> 96dc7651
     data_rows = [dr.uid for dr in list(small_dataset.export_data_rows())]
     batch = project.create_batch("batch to archive", data_rows)
     batch.remove_queued_data_rows()
@@ -117,12 +92,7 @@
     assert len(exported_data_rows) == 0
 
 
-<<<<<<< HEAD
-# OK
-def test_delete(batch_project: Project, small_dataset: Dataset):
-=======
 def test_delete(project: Project, small_dataset: Dataset):
->>>>>>> 96dc7651
     data_rows = [dr.uid for dr in list(small_dataset.export_data_rows())]
     batch = project.create_batch("batch to delete", data_rows)
     batch.delete()
@@ -130,12 +100,7 @@
     assert len(list(project.batches())) == 0
 
 
-<<<<<<< HEAD
-# OK
-def test_batch_project(batch_project: Project, small_dataset: Dataset):
-=======
 def test_batch_project(project: Project, small_dataset: Dataset):
->>>>>>> 96dc7651
     data_rows = [dr.uid for dr in list(small_dataset.export_data_rows())]
     batch = project.create_batch("batch to test project relationship",
                                  data_rows)
@@ -170,12 +135,7 @@
     assert len(failed_data_row_ids_set.intersection(invalid_data_rows_set)) == 2
 
 
-<<<<<<< HEAD
-# OK
-def test_batch_creation_with_processing_timeout(batch_project: Project,
-=======
 def test_batch_creation_with_processing_timeout(project: Project,
->>>>>>> 96dc7651
                                                 small_dataset: Dataset,
                                                 unique_dataset: Dataset):
     """
@@ -199,14 +159,8 @@
     project._wait_processing_max_seconds = stashed_wait_timeout
 
 
-<<<<<<< HEAD
-# NOK
-def test_export_data_rows(batch_project: Project, dataset: Dataset):
-    n_data_rows = 5
-=======
 def test_export_data_rows(project: Project, dataset: Dataset):
     n_data_rows = 2
->>>>>>> 96dc7651
     task = dataset.create_data_rows([
         {
             "row_data": IMAGE_URL,
