<<<<<<< HEAD
=======
import time

from labelbox.exceptions import ProcessingWaitTimeout
>>>>>>> b2749c44
import pytest

from uuid import uuid4
from labelbox import Dataset, Project
from labelbox.exceptions import ProcessingWaitTimeout, MalformedQueryException, ResourceConflict, LabelboxError

IMAGE_URL = "https://storage.googleapis.com/diagnostics-demo-data/coco/COCO_train2014_000000000034.jpg"
EXTERNAL_ID = "my-image"


def get_data_row_ids(ds: Dataset):
    return [dr.uid for dr in list(ds.export_data_rows())]


@pytest.fixture
def big_dataset(dataset: Dataset):
    task = dataset.create_data_rows([
        {
            "row_data": IMAGE_URL,
            "external_id": EXTERNAL_ID
        },
    ] * 3)
    task.wait_till_done()

    yield dataset


@pytest.fixture
def small_dataset(dataset: Dataset):
    task = dataset.create_data_rows([
        {
            "row_data": IMAGE_URL,
            "external_id": EXTERNAL_ID
        },
    ] * 2)
    task.wait_till_done()

    yield dataset


@pytest.fixture(scope='function')
def dataset_with_invalid_data_rows(unique_dataset: Dataset):
    upload_invalid_data_rows_for_dataset(unique_dataset)

    yield unique_dataset


def upload_invalid_data_rows_for_dataset(dataset: Dataset):
    task = dataset.create_data_rows([
        {
            "row_data": 'gs://invalid-bucket/example.png',  # forbidden
            "external_id": "image-without-access.jpg"
        },
    ] * 2)
    task.wait_till_done()


def test_create_batch(project: Project, big_dataset: Dataset):
    data_rows = [dr.uid for dr in list(big_dataset.export_data_rows())]
    batch = project.create_batch("test-batch", data_rows, 3)
    assert batch.name == "test-batch"
    assert batch.size == len(data_rows)


def test_create_batch_with_invalid_data_rows_ids(project: Project):
    with pytest.raises(MalformedQueryException) as ex:
        project.create_batch("test-batch", data_rows=['a', 'b', 'c'])
        assert str(
            ex) == "No valid data rows to be added from the list provided!"


def test_create_batch_with_the_same_name(project: Project,
                                         small_dataset: Dataset):
    batch1 = project.create_batch("batch1",
                                  data_rows=get_data_row_ids(small_dataset))
    assert batch1.name == "batch1"

    with pytest.raises(ResourceConflict):
        project.create_batch("batch1",
                             data_rows=get_data_row_ids(small_dataset))


def test_create_batch_with_same_data_row_ids(project: Project,
                                             small_dataset: Dataset):
    batch1 = project.create_batch("batch1",
                                  data_rows=get_data_row_ids(small_dataset))
    assert batch1.name == "batch1"

    with pytest.raises(MalformedQueryException) as ex:
        project.create_batch("batch2",
                             data_rows=get_data_row_ids(small_dataset))
        assert str(ex) == "No valid data rows to add to project"


def test_create_batch_with_non_existent_global_keys(project: Project):
    with pytest.raises(MalformedQueryException) as ex:
        project.create_batch("batch1", global_keys=["key1"])
        assert str(
            ex
        ) == "Data rows with the following global keys do not exist: key1."


def test_create_batch_with_negative_priority(project: Project,
                                             small_dataset: Dataset):
    with pytest.raises(LabelboxError):
        project.create_batch("batch1",
                             data_rows=get_data_row_ids(small_dataset),
                             priority=-1)


def test_create_batch_with_null_priority(project: Project,
                                         small_dataset: Dataset):
    with pytest.raises(LabelboxError):
        project.create_batch("batch1",
                             data_rows=get_data_row_ids(small_dataset),
                             priority=0)

    with pytest.raises(LabelboxError):
        project.create_batch("batch1",
                             data_rows=get_data_row_ids(small_dataset),
                             priority=None)


def test_create_batch_with_out_of_bound_priority(project: Project,
                                                 small_dataset: Dataset):
    with pytest.raises(LabelboxError):
        project.create_batch("batch1",
                             data_rows=get_data_row_ids(small_dataset),
                             priority=6)


def test_create_batch_with_float_number_priority(project: Project,
                                                 small_dataset: Dataset):
    with pytest.raises(LabelboxError):
        project.create_batch("batch1",
                             data_rows=get_data_row_ids(small_dataset),
                             priority=4.9)


def test_create_batch_async(project: Project, big_dataset: Dataset):
    data_rows = [dr.uid for dr in list(big_dataset.export_data_rows())]
    batch = project._create_batch_async("big-batch", data_rows, priority=3)
    assert batch.name == "big-batch"
    assert batch.size == len(data_rows)


def test_create_batch_with_consensus_settings(project: Project,
                                              small_dataset: Dataset):
    data_rows = [dr.uid for dr in list(small_dataset.export_data_rows())]
    consensus_settings = {"coverage_percentage": 0.1, "number_of_labels": 3}
    batch = project.create_batch("batch with consensus settings",
                                 data_rows,
                                 3,
                                 consensus_settings=consensus_settings)
    assert batch.name == "batch with consensus settings"
    assert batch.size == len(data_rows)
    assert batch.consensus_settings == consensus_settings


def test_create_batch_with_data_row_class(project: Project,
                                          small_dataset: Dataset):
    data_rows = list(small_dataset.export_data_rows())
    batch = project.create_batch("test-batch-data-rows", data_rows, 3)
    assert batch.name == "test-batch-data-rows"
    assert batch.size == len(data_rows)


def test_archive_batch(project: Project, small_dataset: Dataset):
    data_rows = [dr.uid for dr in list(small_dataset.export_data_rows())]
    batch = project.create_batch("batch to archive", data_rows)
    batch.remove_queued_data_rows()
    exported_data_rows = list(batch.export_data_rows())

    assert len(exported_data_rows) == 0


def test_delete(project: Project, small_dataset: Dataset):
    data_rows = [dr.uid for dr in list(small_dataset.export_data_rows())]
    batch = project.create_batch("batch to delete", data_rows)
    batch.delete()

    assert len(list(project.batches())) == 0


def test_batch_project(project: Project, small_dataset: Dataset):
    data_rows = [dr.uid for dr in list(small_dataset.export_data_rows())]
    batch = project.create_batch("batch to test project relationship",
                                 data_rows)

    project_from_batch = batch.project()

    assert project_from_batch.uid == project.uid
    assert project_from_batch.name == project.name


def test_batch_creation_for_data_rows_with_issues(
        project: Project, small_dataset: Dataset,
        dataset_with_invalid_data_rows: Dataset):
    """
    Create a batch containing both valid and invalid data rows
    """
    valid_data_rows = [dr.uid for dr in list(small_dataset.data_rows())]
    invalid_data_rows = [
        dr.uid for dr in list(dataset_with_invalid_data_rows.data_rows())
    ]
    data_rows_to_add = valid_data_rows + invalid_data_rows

    assert len(data_rows_to_add) == 4
    batch = project.create_batch("batch to test failed data rows",
                                 data_rows_to_add)
    failed_data_row_ids = [x for x in batch.failed_data_row_ids]
    assert len(failed_data_row_ids) == 2

    failed_data_row_ids_set = set(failed_data_row_ids)
    invalid_data_rows_set = set(invalid_data_rows)
    assert len(failed_data_row_ids_set.intersection(invalid_data_rows_set)) == 2


def test_batch_creation_with_processing_timeout(project: Project,
                                                small_dataset: Dataset,
                                                unique_dataset: Dataset):
    """
    Create a batch with zero wait time, this means that the waiting logic will throw exception immediately
    """
    #  wait for these data rows to be processed
    valid_data_rows = [dr.uid for dr in list(small_dataset.data_rows())]

    # upload data rows for this dataset and don't wait
    upload_invalid_data_rows_for_dataset(unique_dataset)
    unprocessed_data_rows = [dr.uid for dr in list(unique_dataset.data_rows())]

    data_row_ids = valid_data_rows + unprocessed_data_rows

    stashed_wait_timeout = project._wait_processing_max_seconds
    with pytest.raises(ProcessingWaitTimeout):
        # emulate the situation where there are still some data rows being
        # processed but wait timeout exceeded
        project._wait_processing_max_seconds = 0
        project.create_batch("batch to test failed data rows", data_row_ids)
    project._wait_processing_max_seconds = stashed_wait_timeout


def test_export_data_rows(project: Project, dataset: Dataset):
    n_data_rows = 2
    task = dataset.create_data_rows([
        {
            "row_data": IMAGE_URL,
            "external_id": EXTERNAL_ID
        },
    ] * n_data_rows)
    task.wait_till_done()

    data_rows = [dr.uid for dr in list(dataset.export_data_rows())]
    batch = project.create_batch("batch test", data_rows)
    # allow time for catapult to sync changes to ES
    time.sleep(5)
    result = list(batch.export_data_rows())
    exported_data_rows = [dr.uid for dr in result]

    assert len(result) == n_data_rows
    assert set(data_rows) == set(exported_data_rows)


def test_list_all_batches(project: Project, client):
    """
    Test to verify that we can retrieve all available batches in the project.
    """
    # Data to use
    img_assets = [{
        "row_data": IMAGE_URL,
        "external_id": str(uuid4())
    } for asset in range(0, 2)]
    data = [img_assets for _ in range(0, 2)]

    # Setup
    batches = []
    datasets = []

    for assets in data:
        dataset = client.create_dataset(name=str(uuid4()))
        create_data_rows_task = dataset.create_data_rows(assets)
        create_data_rows_task.wait_till_done()
        datasets.append(dataset)

    for dataset in datasets:
        data_row_ids = get_data_row_ids(dataset)
        new_batch = project.create_batch(name=str(uuid4()),
                                         data_rows=data_row_ids)
        batches.append(new_batch)

    # Test
    project_batches = list(project.batches())
    assert len(batches) == len(project_batches)

    for project_batch in project_batches:
        for assets in data:
            assert len(assets) == project_batch.size

    # Clean up
    for dataset in datasets:
        dataset.delete()


def test_list_project_batches_with_no_batches(project: Project):
    batches = list(project.batches())
    assert len(batches) == 0


@pytest.mark.skip(
    reason="Test cannot be used effectively with MAL/LabelImport. \
Fix/Unskip after resolving deletion with MAL/LabelImport")
def test_delete_labels(project, small_dataset):
    data_rows = [dr.uid for dr in list(small_dataset.export_data_rows())]
    batch = project.create_batch("batch to delete labels", data_rows)


@pytest.mark.skip(
    reason="Test cannot be used effectively with MAL/LabelImport. \
Fix/Unskip after resolving deletion with MAL/LabelImport")
def test_delete_labels_with_templates(project: Project, small_dataset: Dataset):
    data_rows = [dr.uid for dr in list(small_dataset.export_data_rows())]
    batch = project.create_batch("batch to delete labels w templates",
                                 data_rows)
    exported_data_rows = list(batch.export_data_rows())
    res = batch.delete_labels(labels_as_template=True)
    exported_data_rows = list(batch.export_data_rows())
    assert len(exported_data_rows) == 5<|MERGE_RESOLUTION|>--- conflicted
+++ resolved
@@ -1,9 +1,4 @@
-<<<<<<< HEAD
-=======
 import time
-
-from labelbox.exceptions import ProcessingWaitTimeout
->>>>>>> b2749c44
 import pytest
 
 from uuid import uuid4
