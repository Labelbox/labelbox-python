from tempfile import NamedTemporaryFile
import time
import uuid
from datetime import datetime
import json

import pytest
import requests

from labelbox import DataRow
from labelbox.exceptions import MalformedQueryException
from labelbox.schema.export_filters import DatarowExportFilters
from labelbox.schema.task import Task
from labelbox.schema.data_row_metadata import DataRowMetadataField, DataRowMetadataKind
import labelbox.exceptions
from utils import INTEGRATION_SNAPSHOT_DIRECTORY

SPLIT_SCHEMA_ID = "cko8sbczn0002h2dkdaxb5kal"
TEST_SPLIT_ID = "cko8scbz70005h2dkastwhgqt"
TEXT_SCHEMA_ID = "cko8s9r5v0001h2dk9elqdidh"
CAPTURE_DT_SCHEMA_ID = "cko8sdzv70006h2dk8jg64zvb"
EXPECTED_METADATA_SCHEMA_IDS = [
    SPLIT_SCHEMA_ID, TEST_SPLIT_ID, TEXT_SCHEMA_ID, CAPTURE_DT_SCHEMA_ID
].sort()
CUSTOM_TEXT_SCHEMA_NAME = "custom_text"


@pytest.fixture
def mdo(client):
    mdo = client.get_data_row_metadata_ontology()
    try:
        mdo.create_schema(CUSTOM_TEXT_SCHEMA_NAME, DataRowMetadataKind.string)
    except MalformedQueryException:
        # Do nothing if already exists
        pass
    mdo._raw_ontology = mdo._get_ontology()
    mdo._build_ontology()
    yield mdo


@pytest.fixture
def conversational_content():
    return {
        'row_data': {
            "messages": [{
                "messageId": "message-0",
                "timestampUsec": 1530718491,
                "content": "I love iphone! i just bought new iphone! 🥰 📲",
                "user": {
                    "userId": "Bot 002",
                    "name": "Bot"
                },
                "align": "left",
                "canLabel": False
            }],
            "version": 1,
            "type": "application/vnd.labelbox.conversational"
        }
    }


@pytest.fixture
def tile_content():
    return {
        "row_data": {
            "tileLayerUrl":
                "https://s3-us-west-1.amazonaws.com/lb-tiler-layers/mexico_city/{z}/{x}/{y}.png",
            "bounds": [[19.405662413477728, -99.21052827588443],
                       [19.400498983095076, -99.20534818927473]],
            "minZoom":
                12,
            "maxZoom":
                20,
            "epsg":
                "EPSG4326",
            "alternativeLayers": [{
                "tileLayerUrl":
                    "https://api.mapbox.com/styles/v1/mapbox/satellite-streets-v11/tiles/{z}/{x}/{y}?access_token=pk.eyJ1IjoibWFwYm94IiwiYSI6ImNpejY4NXVycTA2emYycXBndHRqcmZ3N3gifQ.rJcFIG214AriISLbB6B5aw",
                "name":
                    "Satellite"
            }, {
                "tileLayerUrl":
                    "https://api.mapbox.com/styles/v1/mapbox/navigation-guidance-night-v4/tiles/{z}/{x}/{y}?access_token=pk.eyJ1IjoibWFwYm94IiwiYSI6ImNpejY4NXVycTA2emYycXBndHRqcmZ3N3gifQ.rJcFIG214AriISLbB6B5aw",
                "name":
                    "Guidance"
            }]
        }
    }


def make_metadata_fields():
    msg = "A message"
    time = datetime.utcnow()

    fields = [
        DataRowMetadataField(schema_id=SPLIT_SCHEMA_ID, value=TEST_SPLIT_ID),
        DataRowMetadataField(schema_id=CAPTURE_DT_SCHEMA_ID, value=time),
        DataRowMetadataField(schema_id=TEXT_SCHEMA_ID, value=msg),
    ]
    return fields


def make_metadata_fields_dict():
    msg = "A message"
    time = datetime.utcnow()

    fields = [{
        "schema_id": SPLIT_SCHEMA_ID,
        "value": TEST_SPLIT_ID
    }, {
        "schema_id": CAPTURE_DT_SCHEMA_ID,
        "value": time
    }, {
        "schema_id": TEXT_SCHEMA_ID,
        "value": msg
    }]
    return fields


def test_get_data_row(data_row, client):
    assert client.get_data_row(data_row.uid)


def test_lookup_data_rows(client, dataset):
    uid = str(uuid.uuid4())
    # 1 external id : 1 uid
    dr = dataset.create_data_row(row_data="123", external_id=uid)
    lookup = client.get_data_row_ids_for_external_ids([uid])
    assert len(lookup) == 1
    assert lookup[uid][0] == dr.uid
    # 2 external ids : 1 uid
    uid2 = str(uuid.uuid4())
    dr2 = dataset.create_data_row(row_data="123", external_id=uid2)
    lookup = client.get_data_row_ids_for_external_ids([uid, uid2])
    assert len(lookup) == 2
    assert all([len(x) == 1 for x in lookup.values()])
    assert lookup[uid][0] == dr.uid
    assert lookup[uid2][0] == dr2.uid
    # 1 external id : 2 uid
    dr3 = dataset.create_data_row(row_data="123", external_id=uid2)
    lookup = client.get_data_row_ids_for_external_ids([uid2])
    assert len(lookup) == 1
    assert len(lookup[uid2]) == 2
    assert lookup[uid2][0] == dr2.uid
    assert lookup[uid2][1] == dr3.uid
    # Empty args
    lookup = client.get_data_row_ids_for_external_ids([])
    assert len(lookup) == 0
    # Non matching
    lookup = client.get_data_row_ids_for_external_ids([str(uuid.uuid4())])
    assert len(lookup) == 0


def test_data_row_bulk_creation(dataset, rand_gen, image_url):
    client = dataset.client
    assert len(list(dataset.data_rows())) == 0

    # Test creation using URL
    task = dataset.create_data_rows([
        {
            DataRow.row_data: image_url
        },
        {
            "row_data": image_url
        },
    ])
    assert task in client.get_user().created_tasks()
    task.wait_till_done()
    assert task.status == "COMPLETE"

    data_rows = list(dataset.data_rows())
    assert len(data_rows) == 2
    assert {data_row.row_data for data_row in data_rows} == {image_url}
    assert {data_row.global_key for data_row in data_rows} == {None}

    data_rows = list(dataset.data_rows(from_cursor=data_rows[0].uid))
    assert len(data_rows) == 1

    # Test creation using file name
    with NamedTemporaryFile() as fp:
        data = rand_gen(str).encode()
        fp.write(data)
        fp.flush()
        task = dataset.create_data_rows([fp.name])
        task.wait_till_done()
        assert task.status == "COMPLETE"

        task = dataset.create_data_rows([{
            "row_data": fp.name,
            'external_id': 'some_name'
        }])
        task.wait_till_done()
        assert task.status == "COMPLETE"

        task = dataset.create_data_rows([{"row_data": fp.name}])
        task.wait_till_done()
        assert task.status == "COMPLETE"

    data_rows = list(dataset.data_rows())
    assert len(data_rows) == 5
    url = ({data_row.row_data for data_row in data_rows} - {image_url}).pop()
    assert requests.get(url).content == data

    for dr in data_rows:
        dr.delete()


@pytest.mark.slow
def test_data_row_large_bulk_creation(dataset, image_url):
    # Do a longer task and expect it not to be complete immediately
    n_urls = 1000
    n_local = 250
    with NamedTemporaryFile() as fp:
        fp.write("Test data".encode())
        fp.flush()
        task = dataset.create_data_rows([{
            DataRow.row_data: image_url
        }] * n_urls + [fp.name] * n_local)
    task.wait_till_done()
    assert task.status == "COMPLETE"
    assert len(list(dataset.data_rows())) == n_local + n_urls


def test_data_row_single_creation(dataset, rand_gen, image_url):
    client = dataset.client
    assert len(list(dataset.data_rows())) == 0

    data_row = dataset.create_data_row(row_data=image_url)
    assert len(list(dataset.data_rows())) == 1
    assert data_row.dataset() == dataset
    assert data_row.created_by() == client.get_user()
    assert data_row.organization() == client.get_organization()
    assert requests.get(image_url).content == \
        requests.get(data_row.row_data).content
    assert data_row.media_attributes is not None
    assert data_row.global_key is None

    with NamedTemporaryFile() as fp:
        data = rand_gen(str).encode()
        fp.write(data)
        fp.flush()
        data_row_2 = dataset.create_data_row(row_data=fp.name)
        assert len(list(dataset.data_rows())) == 2
        assert requests.get(data_row_2.row_data).content == data


def test_create_data_row_with_dict(dataset, image_url):
    client = dataset.client
    assert len(list(dataset.data_rows())) == 0
    dr = {"row_data": image_url}
    data_row = dataset.create_data_row(dr)
    assert len(list(dataset.data_rows())) == 1
    assert data_row.dataset() == dataset
    assert data_row.created_by() == client.get_user()
    assert data_row.organization() == client.get_organization()
    assert requests.get(image_url).content == \
        requests.get(data_row.row_data).content
    assert data_row.media_attributes is not None


def test_create_data_row_with_dict_containing_field(dataset, image_url):
    client = dataset.client
    assert len(list(dataset.data_rows())) == 0
    dr = {DataRow.row_data: image_url}
    data_row = dataset.create_data_row(dr)
    assert len(list(dataset.data_rows())) == 1
    assert data_row.dataset() == dataset
    assert data_row.created_by() == client.get_user()
    assert data_row.organization() == client.get_organization()
    assert requests.get(image_url).content == \
        requests.get(data_row.row_data).content
    assert data_row.media_attributes is not None


def test_create_data_row_with_dict_unpacked(dataset, image_url):
    client = dataset.client
    assert len(list(dataset.data_rows())) == 0
    dr = {"row_data": image_url}
    data_row = dataset.create_data_row(**dr)
    assert len(list(dataset.data_rows())) == 1
    assert data_row.dataset() == dataset
    assert data_row.created_by() == client.get_user()
    assert data_row.organization() == client.get_organization()
    assert requests.get(image_url).content == \
        requests.get(data_row.row_data).content
    assert data_row.media_attributes is not None


def test_create_data_row_with_invalid_input(dataset, image_url):
    with pytest.raises(labelbox.exceptions.InvalidQueryError) as exc:
        dataset.create_data_row("asdf")

    dr = {"row_data": image_url}
    with pytest.raises(labelbox.exceptions.InvalidQueryError) as exc:
        dataset.create_data_row(dr, row_data=image_url)


def test_create_data_row_with_metadata(mdo, dataset, image_url):
    client = dataset.client
    assert len(list(dataset.data_rows())) == 0

    data_row = dataset.create_data_row(row_data=image_url,
                                       metadata_fields=make_metadata_fields())

    assert len(list(dataset.data_rows())) == 1
    assert data_row.dataset() == dataset
    assert data_row.created_by() == client.get_user()
    assert data_row.organization() == client.get_organization()
    assert requests.get(image_url).content == \
        requests.get(data_row.row_data).content
    assert data_row.media_attributes is not None
    metadata_fields = data_row.metadata_fields
    metadata = data_row.metadata
    assert len(metadata_fields) == 3
    assert len(metadata) == 3
    assert [m["schemaId"] for m in metadata_fields
           ].sort() == EXPECTED_METADATA_SCHEMA_IDS
    for m in metadata:
        assert mdo._parse_upsert(m)


def test_create_data_row_with_metadata_dict(mdo, dataset, image_url):
    client = dataset.client
    assert len(list(dataset.data_rows())) == 0

    data_row = dataset.create_data_row(
        row_data=image_url, metadata_fields=make_metadata_fields_dict())

    assert len(list(dataset.data_rows())) == 1
    assert data_row.dataset() == dataset
    assert data_row.created_by() == client.get_user()
    assert data_row.organization() == client.get_organization()
    assert requests.get(image_url).content == \
        requests.get(data_row.row_data).content
    assert data_row.media_attributes is not None
    metadata_fields = data_row.metadata_fields
    metadata = data_row.metadata
    assert len(metadata_fields) == 3
    assert len(metadata) == 3
    assert [m["schemaId"] for m in metadata_fields
           ].sort() == EXPECTED_METADATA_SCHEMA_IDS
    for m in metadata:
        assert mdo._parse_upsert(m)


def test_create_data_row_with_invalid_metadata(dataset, image_url):
    fields = make_metadata_fields()
    # make the payload invalid by providing the same schema id more than once
    fields.append(
        DataRowMetadataField(schema_id=TEXT_SCHEMA_ID, value='some msg'))

    with pytest.raises(labelbox.exceptions.MalformedQueryException):
        dataset.create_data_row(row_data=image_url, metadata_fields=fields)


def test_create_data_rows_with_metadata(mdo, dataset, image_url):
    client = dataset.client
    assert len(list(dataset.data_rows())) == 0

    task = dataset.create_data_rows([
        {
            DataRow.row_data: image_url,
            DataRow.external_id: "row1",
            DataRow.metadata_fields: make_metadata_fields()
        },
        {
            DataRow.row_data: image_url,
            DataRow.external_id: "row2",
            "metadata_fields": make_metadata_fields()
        },
        {
            DataRow.row_data: image_url,
            DataRow.external_id: "row3",
            DataRow.metadata_fields: make_metadata_fields_dict()
        },
        {
            DataRow.row_data: image_url,
            DataRow.external_id: "row4",
            "metadata_fields": make_metadata_fields_dict()
        },
    ])
    task.wait_till_done()

    assert len(list(dataset.data_rows())) == 4
    for r in ["row1", "row2", "row3", "row4"]:
        row = list(dataset.data_rows(where=DataRow.external_id == r))[0]
        assert row.dataset() == dataset
        assert row.created_by() == client.get_user()
        assert row.organization() == client.get_organization()
        assert requests.get(image_url).content == \
            requests.get(row.row_data).content
        assert row.media_attributes is not None

        metadata_fields = row.metadata_fields
        metadata = row.metadata
        assert len(metadata_fields) == 3
        assert len(metadata) == 3
        assert [m["schemaId"] for m in metadata_fields
               ].sort() == EXPECTED_METADATA_SCHEMA_IDS
        for m in metadata:
            assert mdo._parse_upsert(m)


@pytest.mark.parametrize("test_function,metadata_obj_type",
                         [("create_data_rows", "class"),
                          ("create_data_rows", "dict"),
                          ("create_data_rows_sync", "class"),
                          ("create_data_rows_sync", "dict"),
                          ("create_data_row", "class"),
                          ("create_data_row", "dict")])
def test_create_data_rows_with_named_metadata_field_class(
        test_function, metadata_obj_type, mdo, dataset, image_url):

    row_with_metadata_field = {
        DataRow.row_data:
            image_url,
        DataRow.external_id:
            "row1",
        DataRow.metadata_fields: [
            DataRowMetadataField(name='split', value='test'),
            DataRowMetadataField(name=CUSTOM_TEXT_SCHEMA_NAME, value='hello')
        ]
    }

    row_with_metadata_dict = {
        DataRow.row_data:
            image_url,
        DataRow.external_id:
            "row2",
        "metadata_fields": [
            {
                'name': 'split',
                'value': 'test'
            },
            {
                'name': CUSTOM_TEXT_SCHEMA_NAME,
                'value': 'hello'
            },
        ]
    }

    assert len(list(dataset.data_rows())) == 0

    METADATA_FIELDS = {
        "class": row_with_metadata_field,
        "dict": row_with_metadata_dict
    }

    def create_data_row(data_rows):
        dataset.create_data_row(data_rows[0])

    CREATION_FUNCTION = {
        "create_data_rows": dataset.create_data_rows,
        "create_data_rows_sync": dataset.create_data_rows_sync,
        "create_data_row": create_data_row
    }
    data_rows = [METADATA_FIELDS[metadata_obj_type]]
    function_to_test = CREATION_FUNCTION[test_function]
    task = function_to_test(data_rows)

    if isinstance(task, Task):
        task.wait_till_done()

    created_rows = list(dataset.data_rows())
    assert len(created_rows) == 1
    assert len(created_rows[0].metadata_fields) == 2
    assert len(created_rows[0].metadata) == 2

    metadata = created_rows[0].metadata
    assert metadata[0].schema_id == SPLIT_SCHEMA_ID
    assert metadata[0].name == 'test'
    assert metadata[0].value == mdo.reserved_by_name['split']['test'].uid
    assert metadata[1].name == CUSTOM_TEXT_SCHEMA_NAME
    assert metadata[1].value == 'hello'
    assert metadata[1].schema_id == mdo.custom_by_name[
        CUSTOM_TEXT_SCHEMA_NAME].uid


def test_create_data_rows_with_invalid_metadata(dataset, image_url,
                                                is_adv_enabled):
    fields = make_metadata_fields()
    # make the payload invalid by providing the same schema id more than once
    fields.append(
        DataRowMetadataField(schema_id=TEXT_SCHEMA_ID, value="some msg"))

    task = dataset.create_data_rows([{
        DataRow.row_data: image_url,
        DataRow.metadata_fields: fields
    }])
    task.wait_till_done(timeout_seconds=60)
    if is_adv_enabled:
        assert task.status == "COMPLETE"
        assert len(task.failed_data_rows) == 1
        assert f"A schemaId can only be specified once per DataRow : [{TEXT_SCHEMA_ID}]" in task.failed_data_rows[
            0]["message"]
    else:
        assert task.status == "FAILED"
        assert len(task.failed_data_rows) > 0


def test_create_data_rows_with_metadata_missing_value(dataset, image_url):
    fields = make_metadata_fields()
    fields.append({"schemaId": "some schema id"})

    with pytest.raises(ValueError) as exc:
        dataset.create_data_rows([
            {
                DataRow.row_data: image_url,
                DataRow.external_id: "row1",
                DataRow.metadata_fields: fields
            },
        ])


def test_create_data_rows_with_metadata_missing_schema_id(dataset, image_url):
    fields = make_metadata_fields()
    fields.append({"value": "some value"})

    with pytest.raises(ValueError) as exc:
        dataset.create_data_rows([
            {
                DataRow.row_data: image_url,
                DataRow.external_id: "row1",
                DataRow.metadata_fields: fields
            },
        ])


def test_create_data_rows_with_metadata_wrong_type(dataset, image_url):
    fields = make_metadata_fields()
    fields.append("Neither DataRowMetadataField or dict")

    with pytest.raises(ValueError) as exc:
        task = dataset.create_data_rows([
            {
                DataRow.row_data: image_url,
                DataRow.external_id: "row1",
                DataRow.metadata_fields: fields
            },
        ])


def test_data_row_update(client, dataset, rand_gen, image_url,
                         wait_for_data_row_processing):
    external_id = rand_gen(str)
    data_row = dataset.create_data_row(row_data=image_url,
                                       external_id=external_id)
    assert data_row.external_id == external_id

    external_id_2 = rand_gen(str)
    data_row.update(external_id=external_id_2)
    assert data_row.external_id == external_id_2

    in_line_content = "123"
    data_row.update(row_data=in_line_content)
    assert data_row.row_data == in_line_content

    data_row.update(row_data=image_url)
    data_row = wait_for_data_row_processing(client, data_row)
    assert data_row.row_data == image_url

    # tileLayer becomes a media attribute
    pdf_url = "https://storage.googleapis.com/labelbox-datasets/arxiv-pdf/data/99-word-token-pdfs/0801.3483.pdf"
    tileLayerUrl = "https://storage.googleapis.com/labelbox-datasets/arxiv-pdf/data/99-word-token-pdfs/0801.3483-lb-textlayer.json"
    data_row.update(row_data={'pdfUrl': pdf_url, "tileLayerUrl": tileLayerUrl})
    data_row = wait_for_data_row_processing(client,
                                            data_row,
                                            compare_with_prev_media_attrs=True)
    assert data_row.row_data == pdf_url


def test_data_row_filtering_sorting(dataset, image_url):
    task = dataset.create_data_rows([
        {
            DataRow.row_data: image_url,
            DataRow.external_id: "row1"
        },
        {
            DataRow.row_data: image_url,
            DataRow.external_id: "row2"
        },
    ])
    task.wait_till_done()

    # Test filtering
    row1 = list(dataset.data_rows(where=DataRow.external_id == "row1"))
    assert len(row1) == 1
    row1 = dataset.data_rows_for_external_id("row1")
    assert len(row1) == 1
    row1 = row1[0]
    assert row1.external_id == "row1"
    row2 = list(dataset.data_rows(where=DataRow.external_id == "row2"))
    assert len(row2) == 1
    row2 = dataset.data_rows_for_external_id("row2")
    assert len(row2) == 1
    row2 = row2[0]
    assert row2.external_id == "row2"


@pytest.fixture
def create_datarows_for_data_row_deletion(dataset, image_url):
    task = dataset.create_data_rows([{
        DataRow.row_data: image_url,
        DataRow.external_id: str(i)
    } for i in range(10)])
    task.wait_till_done()

    data_rows = list(dataset.data_rows())

    yield data_rows
    for dr in data_rows:
        dr.delete()


def test_data_row_deletion(dataset, create_datarows_for_data_row_deletion):
    create_datarows_for_data_row_deletion
    data_rows = list(dataset.data_rows())
    expected = set(map(str, range(10)))
    assert {dr.external_id for dr in data_rows} == expected

    for dr in data_rows:
        if dr.external_id in "37":
            dr.delete()
    expected -= set("37")

    data_rows = list(dataset.data_rows())
    assert {dr.external_id for dr in data_rows} == expected

    DataRow.bulk_delete([dr for dr in data_rows if dr.external_id in "2458"])
    expected -= set("2458")

    data_rows = list(dataset.data_rows())
    assert {dr.external_id for dr in data_rows} == expected


def test_data_row_iteration(dataset, image_url) -> None:
    task = dataset.create_data_rows([
        {
            DataRow.row_data: image_url
        },
        {
            "row_data": image_url
        },
    ])
    task.wait_till_done()
    assert next(dataset.data_rows())


def test_data_row_attachments(dataset, image_url):
    attachments = [("IMAGE", image_url, "attachment image"),
                   ("RAW_TEXT", "test-text", None),
                   ("IMAGE_OVERLAY", image_url, "Overlay"),
                   ("HTML", image_url, None)]
    task = dataset.create_data_rows([{
        "row_data":
            image_url,
        "external_id":
            "test-id",
        "attachments": [{
            "type": attachment_type,
            "value": attachment_value,
            "name": attachment_name
        }]
    } for attachment_type, attachment_value, attachment_name in attachments])

    task.wait_till_done()
    assert task.status == "COMPLETE"
    data_rows = list(dataset.data_rows())
    assert len(data_rows) == len(attachments)
    for data_row in data_rows:
        assert len(list(data_row.attachments())) == 1
        assert data_row.external_id == "test-id"

    with pytest.raises(ValueError) as exc:
        task = dataset.create_data_rows([{
            "row_data": image_url,
            "external_id": "test-id",
            "attachments": [{
                "type": "INVALID",
                "value": "123"
            }]
        }])


def test_create_data_rows_sync_attachments(dataset, image_url):
    attachments = [("IMAGE", image_url, "image URL"),
                   ("RAW_TEXT", "test-text", None),
                   ("IMAGE_OVERLAY", image_url, "Overlay"),
                   ("HTML", image_url, None)]
    attachments_per_data_row = 3
    dataset.create_data_rows_sync([{
        "row_data":
            image_url,
        "external_id":
            "test-id",
        "attachments": [{
            "type": attachment_type,
            "value": attachment_value,
            "name": attachment_name
        } for _ in range(attachments_per_data_row)]
    } for attachment_type, attachment_value, attachment_name in attachments])
    data_rows = list(dataset.data_rows())
    assert len(data_rows) == len(attachments)
    for data_row in data_rows:
        assert len(list(data_row.attachments())) == attachments_per_data_row


def test_create_data_rows_sync_mixed_upload(dataset, image_url):
    n_local = 100
    n_urls = 100
    with NamedTemporaryFile() as fp:
        fp.write("Test data".encode())
        fp.flush()
        dataset.create_data_rows_sync([{
            DataRow.row_data: image_url
        }] * n_urls + [fp.name] * n_local)
    assert len(list(dataset.data_rows())) == n_local + n_urls


def test_delete_data_row_attachment(data_row, image_url):
    attachments = []

    # Anonymous attachment
    to_attach = [("IMAGE", image_url), ("RAW_TEXT", "test-text"),
                 ("IMAGE_OVERLAY", image_url), ("HTML", image_url)]
    for attachment_type, attachment_value in to_attach:
        attachments.append(
            data_row.create_attachment(attachment_type, attachment_value))

    # Attachment with a name
    to_attach = [("IMAGE", image_url, "Att. Image"),
                 ("RAW_TEXT", "test-text", "Att. Text"),
                 ("IMAGE_OVERLAY", image_url, "Image Overlay"),
                 ("HTML", image_url, "Att. HTML")]
    for attachment_type, attachment_value, attachment_name in to_attach:
        attachments.append(
            data_row.create_attachment(attachment_type, attachment_value,
                                       attachment_name))

    for attachment in attachments:
        attachment.delete()

    assert len(list(data_row.attachments())) == 0


def test_create_data_rows_result(client, dataset, image_url):
    task = dataset.create_data_rows([
        {
            DataRow.row_data: image_url,
            DataRow.external_id: "row1",
        },
        {
            DataRow.row_data: image_url,
            DataRow.external_id: "row1",
        },
    ])
    assert task.errors is None
    for result in task.result:
        client.get_data_row(result['id'])


def test_create_data_rows_local_file(dataset, sample_image):
    task = dataset.create_data_rows([{
        DataRow.row_data: sample_image,
        DataRow.metadata_fields: make_metadata_fields()
    }])
    task.wait_till_done()
    assert task.status == "COMPLETE"
    data_row = list(dataset.data_rows())[0]
    assert data_row.external_id == "tests/integration/media/sample_image.jpg"
    assert len(data_row.metadata_fields) == 3


def test_data_row_with_global_key(dataset, sample_image):
    global_key = str(uuid.uuid4())
    row = dataset.create_data_row({
        DataRow.row_data: sample_image,
        DataRow.global_key: global_key
    })

    assert row.global_key == global_key


def test_data_row_bulk_creation_with_unique_global_keys(dataset, sample_image):
    global_key_1 = str(uuid.uuid4())
    global_key_2 = str(uuid.uuid4())
    global_key_3 = str(uuid.uuid4())

    task = dataset.create_data_rows([
        {
            DataRow.row_data: sample_image,
            DataRow.global_key: global_key_1
        },
        {
            DataRow.row_data: sample_image,
            DataRow.global_key: global_key_2
        },
        {
            DataRow.row_data: sample_image,
            DataRow.global_key: global_key_3
        },
    ])

    task.wait_till_done()
    assert {row.global_key for row in dataset.data_rows()
           } == {global_key_1, global_key_2, global_key_3}


def test_data_row_bulk_creation_with_same_global_keys(dataset, sample_image,
                                                      snapshot, is_adv_enabled):
    global_key_1 = str(uuid.uuid4())
    task = dataset.create_data_rows([{
        DataRow.row_data: sample_image,
        DataRow.global_key: global_key_1
    }, {
        DataRow.row_data: sample_image,
        DataRow.global_key: global_key_1
    }])

    task.wait_till_done()
    if is_adv_enabled:
        assert task.status == "COMPLETE"
        assert type(task.failed_data_rows) is list
        assert len(task.failed_data_rows) == 1
        assert type(task.created_data_rows) is list
        assert len(task.created_data_rows) == 1
        assert task.failed_data_rows[0][
            'message'] == f"Duplicate global key: '{global_key_1}'"
        assert task.failed_data_rows[0]['failedDataRows'][0][
            'externalId'] == sample_image
        assert task.created_data_rows[0]['externalId'] == sample_image
        assert task.created_data_rows[0]['globalKey'] == global_key_1
    else:
        assert task.status == "FAILED"
        assert len(task.failed_data_rows) > 0
        assert len(list(dataset.data_rows())) == 0
        assert task.errors == "Data rows contain duplicate global keys"

        # Dynamic values, resetting to make snapshot
        task.failed_data_rows[0]['failedDataRows'][0]['rowData'] = ''
        task.failed_data_rows[0]['failedDataRows'][1]['rowData'] = ''
        task.failed_data_rows[0]['failedDataRows'][0]['globalKey'] = ''
        task.failed_data_rows[0]['failedDataRows'][1]['globalKey'] = ''
        snapshot.snapshot_dir = INTEGRATION_SNAPSHOT_DIRECTORY
        snapshot.assert_match(
            json.dumps(task.failed_data_rows),
            'test_data_rows.test_data_row_bulk_creation_with_same_global_keys.failed_data_rows.json'
        )

        task = dataset.create_data_rows([{
            DataRow.row_data: sample_image,
            DataRow.global_key: global_key_1
        }])

        task.wait_till_done()
        assert task.status == "COMPLETE"
        assert len(list(dataset.data_rows())) == 1
        assert list(dataset.data_rows())[0].global_key == global_key_1


def test_data_row_delete_and_create_with_same_global_key(
        client, dataset, sample_image, is_adv_enabled):
    global_key_1 = str(uuid.uuid4())
    data_row_payload = {
        DataRow.row_data: sample_image,
        DataRow.global_key: global_key_1
    }

    # should successfully insert new datarow
    task = dataset.create_data_rows([data_row_payload])
    task.wait_till_done()

    assert task.status == "COMPLETE"
    assert task.result[0]['global_key'] == global_key_1

    new_data_row_id = task.result[0]['id']

    # same payload should fail due to duplicated global key
    task = dataset.create_data_rows([data_row_payload])
    task.wait_till_done()

    if is_adv_enabled:
        assert task.status == "COMPLETE"
        assert len(task.failed_data_rows) == 1
        assert task.failed_data_rows[0][
            'message'] == f"Duplicate global key: '{global_key_1}'"
    else:
        assert task.status == "FAILED"
        assert len(task.failed_data_rows) > 0
        assert task.errors.startswith("Duplicate global keys found")

    # delete datarow
    client.get_data_row(new_data_row_id).delete()

    # should successfully insert new datarow now
    task = dataset.create_data_rows([data_row_payload])
    task.wait_till_done()

    assert task.status == "COMPLETE"
    assert task.result[0]['global_key'] == global_key_1


def test_data_row_bulk_creation_sync_with_unique_global_keys(
        dataset, sample_image):
    global_key_1 = str(uuid.uuid4())
    global_key_2 = str(uuid.uuid4())
    global_key_3 = str(uuid.uuid4())

    dataset.create_data_rows_sync([
        {
            DataRow.row_data: sample_image,
            DataRow.global_key: global_key_1
        },
        {
            DataRow.row_data: sample_image,
            DataRow.global_key: global_key_2
        },
        {
            DataRow.row_data: sample_image,
            DataRow.global_key: global_key_3
        },
    ])

    assert {row.global_key for row in dataset.data_rows()
           } == {global_key_1, global_key_2, global_key_3}


def test_data_row_bulk_creation_sync_with_same_global_keys(
        dataset, sample_image, is_adv_enabled):
    global_key_1 = str(uuid.uuid4())

    if is_adv_enabled:
        # ADV does not throw an error for duplicate global keys
        # but rather create the first one and reject the second
        dataset.create_data_rows_sync([{
            DataRow.row_data: sample_image,
            DataRow.global_key: global_key_1
        }, {
            DataRow.row_data: sample_image,
            DataRow.global_key: global_key_1
        }])
        assert len(list(dataset.data_rows())) == 1
        assert list(dataset.data_rows())[0].global_key == global_key_1
    else:
        with pytest.raises(labelbox.exceptions.MalformedQueryException):
            dataset.create_data_rows_sync([{
                DataRow.row_data: sample_image,
                DataRow.global_key: global_key_1
            }, {
                DataRow.row_data: sample_image,
                DataRow.global_key: global_key_1
            }])

        assert len(list(dataset.data_rows())) == 0

        dataset.create_data_rows_sync([{
            DataRow.row_data: sample_image,
            DataRow.global_key: global_key_1
        }])

        assert len(list(dataset.data_rows())) == 1
        assert list(dataset.data_rows())[0].global_key == global_key_1


def test_create_conversational_text(dataset, conversational_content):
    examples = [
        {
            **conversational_content, 'media_type': 'CONVERSATIONAL'
        },
        conversational_content,
        {
            "conversationalData": conversational_content['row_data']['messages']
        }  # Old way to check for backwards compatibility
    ]
    dataset.create_data_rows_sync(examples)
    data_rows = list(dataset.data_rows())
    assert len(data_rows) == len(examples)
    for data_row in data_rows:
        assert requests.get(
            data_row.row_data).json() == conversational_content['row_data']


def test_invalid_media_type(dataset, conversational_content):
    for error_message, invalid_media_type in [[
            "Found invalid contents for media type: 'IMAGE'", 'IMAGE'
    ], ["Found invalid media type: 'totallyinvalid'", 'totallyinvalid']]:
        # TODO: What error kind should this be? It looks like for global key we are
        # using malformed query. But for invalid contents in FileUploads we use InvalidQueryError
        with pytest.raises(labelbox.exceptions.InvalidQueryError):
            dataset.create_data_rows_sync([{
                **conversational_content, 'media_type': invalid_media_type
            }])

        task = dataset.create_data_rows([{
            **conversational_content, 'media_type': invalid_media_type
        }])
        task.wait_till_done()
        assert task.errors == {'message': error_message}


def test_create_tiled_layer(dataset, tile_content):
    examples = [
        {
            **tile_content, 'media_type': 'TMS_GEO'
        },
        tile_content,
        # Old way to check for backwards compatibility
        tile_content['row_data']
    ]
    dataset.create_data_rows_sync(examples)
    data_rows = list(dataset.data_rows())
    assert len(data_rows) == len(examples)
    for data_row in data_rows:
        assert json.loads(data_row.row_data) == tile_content['row_data']


def test_create_data_row_with_attachments(dataset):
    attachment_value = 'attachment value'
    dr = dataset.create_data_row(row_data="123",
                                 attachments=[{
                                     'type': 'RAW_TEXT',
                                     'value': attachment_value
                                 }])
    attachments = list(dr.attachments())
    assert len(attachments) == 1


def test_create_data_row_with_media_type(dataset, image_url, is_adv_enabled):
    with pytest.raises(labelbox.exceptions.InvalidQueryError) as exc:
        dr = dataset.create_data_row(
            row_data={'invalid_object': 'invalid_value'}, media_type="IMAGE")
    if is_adv_enabled:
        assert "Media type validation failed, expected: 'image/*', was: application/json" in str(
            exc.value)
    else:
        assert "Found invalid contents for media type: \'IMAGE\'" in str(
            exc.value)

<<<<<<< HEAD
    dataset.create_data_row(row_data=image_url, media_type="IMAGE")
=======
    dataset.create_data_row(row_data=image_url, media_type="IMAGE")


def test_export_data_rows(client, data_row, wait_for_data_row_processing):
    # Ensure created data rows are indexed
    data_row = wait_for_data_row_processing(client, data_row)
    time.sleep(7)  # temp fix for ES indexing delay

    task = DataRow.export_v2(client=client, data_rows=[data_row])
    task.wait_till_done()
    assert task.status == "COMPLETE"
    assert task.errors is None
    assert len(task.result) == 1
    assert task.result[0]['data_row']['id'] == data_row.uid

    task = DataRow.export_v2(client=client, data_rows=[data_row.uid])
    task.wait_till_done()
    assert task.status == "COMPLETE"
    assert task.errors is None
    assert len(task.result) == 1
    assert task.result[0]['data_row']['id'] == data_row.uid
>>>>>>> 75871a5b
<|MERGE_RESOLUTION|>--- conflicted
+++ resolved
@@ -1036,28 +1036,4 @@
         assert "Found invalid contents for media type: \'IMAGE\'" in str(
             exc.value)
 
-<<<<<<< HEAD
-    dataset.create_data_row(row_data=image_url, media_type="IMAGE")
-=======
-    dataset.create_data_row(row_data=image_url, media_type="IMAGE")
-
-
-def test_export_data_rows(client, data_row, wait_for_data_row_processing):
-    # Ensure created data rows are indexed
-    data_row = wait_for_data_row_processing(client, data_row)
-    time.sleep(7)  # temp fix for ES indexing delay
-
-    task = DataRow.export_v2(client=client, data_rows=[data_row])
-    task.wait_till_done()
-    assert task.status == "COMPLETE"
-    assert task.errors is None
-    assert len(task.result) == 1
-    assert task.result[0]['data_row']['id'] == data_row.uid
-
-    task = DataRow.export_v2(client=client, data_rows=[data_row.uid])
-    task.wait_till_done()
-    assert task.status == "COMPLETE"
-    assert task.errors is None
-    assert len(task.result) == 1
-    assert task.result[0]['data_row']['id'] == data_row.uid
->>>>>>> 75871a5b
+    dataset.create_data_row(row_data=image_url, media_type="IMAGE")