--- conflicted
+++ resolved
@@ -929,11 +929,7 @@
         dataset, sample_image, is_adv_enabled):
     global_key_1 = str(uuid.uuid4())
 
-<<<<<<< HEAD
-    with pytest.raises(labelbox.exceptions.MalformedQueryException):
-=======
     with pytest.raises(labelbox.exceptions.MalformedQueryException) as exc_info:
->>>>>>> be939096
         dataset.create_data_rows_sync([{
             DataRow.row_data: sample_image,
             DataRow.global_key: global_key_1
@@ -943,12 +939,9 @@
         }])
 
     if is_adv_enabled:
-<<<<<<< HEAD
-        # ADV will create the first data row and reject the second
-=======
         # ADV will import the first data row but not the second (duplicate global key)
->>>>>>> be939096
         assert len(list(dataset.data_rows())) == 1
+        assert list(dataset.data_rows())[0].global_key == global_key_1
         assert "Some data rows were not imported. Check error output here" in str(
             exc_info.value)
     else:
