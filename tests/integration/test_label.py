--- conflicted
+++ resolved
@@ -98,11 +98,7 @@
     # TODO: the sdk client should really abstract all these timing issues away
     # but for now bulk deletes take enough time that this test is flaky
     # add sleep here to avoid that flake
-<<<<<<< HEAD
-    time.sleep(1)
-=======
     time.sleep(2)
->>>>>>> c545e12a
 
     assert set(project.labels()) == {l2}
 
