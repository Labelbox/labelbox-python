--- conflicted
+++ resolved
@@ -1,10 +1,6 @@
-<<<<<<< HEAD
 import datetime
 import itertools
 import time
-=======
-import itertools
->>>>>>> 5b71ae1d
 import pytest
 import uuid
 
@@ -259,7 +255,6 @@
     data_row.delete()
 
 
-<<<<<<< HEAD
 def validate_iso_format(date_string: str):
     parsed_t = datetime.datetime.fromisoformat(
         date_string)  #this will blow up if the string is not in iso format
@@ -347,8 +342,6 @@
     data_row.delete()
 
 
-=======
->>>>>>> 5b71ae1d
 @pytest.mark.parametrize('data_type, data_class, annotations', test_params)
 def test_import_label_annotations(client, configured_project,
                                   data_row_json_by_data_type, data_type,
