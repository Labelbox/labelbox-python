--- conflicted
+++ resolved
@@ -212,14 +212,9 @@
 @pytest.fixture
 def label_pack(project, rand_gen, image_url):
     client = project.client
-<<<<<<< HEAD
     dataset = client.create_dataset(name=rand_gen(str))
     project.datasets.connect(dataset)
     data_row = dataset.create_data_row(row_data=IMG_URL)
-=======
-    dataset = client.create_dataset(name=rand_gen(str), projects=project)
-    data_row = dataset.create_data_row(row_data=image_url)
->>>>>>> 6970d60b
     label = project.create_label(data_row=data_row, label=rand_gen(str))
     time.sleep(10)
     yield LabelPack(project, dataset, data_row, label)
