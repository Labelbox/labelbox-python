--- conflicted
+++ resolved
@@ -23,10 +23,7 @@
               - 'labelbox/**'
   build:
     needs: changes
-<<<<<<< HEAD
-=======
     if: ${{ needs.changes.outputs.labelbox == 'true' }}
->>>>>>> 46490b78
     runs-on: ubuntu-latest
     strategy:
       fail-fast: false
