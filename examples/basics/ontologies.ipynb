--- conflicted
+++ resolved
@@ -1,396 +1,4 @@
 {
-<<<<<<< HEAD
-    "cells": [
-        {
-            "cell_type": "markdown",
-            "source": [
-                "<td>\n",
-                "   <a target=\"_blank\" href=\"https://labelbox.com\" ><img src=\"https://labelbox.com/blog/content/images/2021/02/logo-v4.svg\" width=256/></a>\n",
-                "</td>"
-            ],
-            "metadata": {}
-        },
-        {
-            "cell_type": "markdown",
-            "source": [
-                "<td>\n",
-                "<a href=\"https://colab.research.google.com/github/Labelbox/labelbox-python/blob/master/examples/basics/ontologies.ipynb\" target=\"_blank\"><img\n",
-                "src=\"https://colab.research.google.com/assets/colab-badge.svg\" alt=\"Open In Colab\"></a>\n",
-                "</td>\n",
-                "\n",
-                "<td>\n",
-                "<a href=\"https://github.com/Labelbox/labelbox-python/tree/master/examples/basics/ontologies.ipynb\" target=\"_blank\"><img\n",
-                "src=\"https://img.shields.io/badge/GitHub-100000?logo=github&logoColor=white\" alt=\"GitHub\"></a>\n",
-                "</td>"
-            ],
-            "metadata": {}
-        },
-        {
-            "cell_type": "markdown",
-            "source": [
-                "# Ontologies\n",
-                "* An ontology is a collection different tools and classifications that can be used within a project's editor. Each tool or classification is called a \"Feature Schema\". \n",
-                "* Feature Schemas contain information about the tool such as the kind, the name, all subclasses, and other information related to a tool. Feature Schemas can be shared between ontologies. \n",
-                "\n",
-                "* Helpful Links:\n",
-                "    * [Ontology documentation](https://docs.labelbox.com/docs/labelbox-ontology)\n",
-                "    * [Project Setup Using Ontologies](https://github.com/Labelbox/labelbox-python/blob/master/examples/project_configuration/project_setup.ipynb)"
-            ],
-            "metadata": {}
-        },
-        {
-            "cell_type": "code",
-            "execution_count": 1,
-            "source": [
-                "!pip install labelbox"
-            ],
-            "outputs": [],
-            "metadata": {
-                "scrolled": true
-            }
-        },
-        {
-            "cell_type": "code",
-            "execution_count": 2,
-            "source": [
-                "from labelbox import Client, OntologyBuilder, Tool, Classification, Option\n",
-                "import json"
-            ],
-            "outputs": [],
-            "metadata": {
-                "scrolled": true
-            }
-        },
-        {
-            "cell_type": "markdown",
-            "source": [
-                "# API Key and Client\n",
-                "Provide a valid api key below in order to properly connect to the Labelbox Client."
-            ],
-            "metadata": {}
-        },
-        {
-            "cell_type": "code",
-            "execution_count": 3,
-            "source": [
-                "# Add your api key\n",
-                "API_KEY = None\n",
-                "client = Client(api_key=API_KEY)"
-            ],
-            "outputs": [],
-            "metadata": {
-                "scrolled": true
-            }
-        },
-        {
-            "cell_type": "markdown",
-            "source": [
-                "### Create Ontology From Normalized Data\n",
-                "* Users can create ontologies from a json definition of the ontology.\n",
-                "* See below `OntologyBuilder` section for more details on constructing the normalized ontology.\n",
-                "* Each tool type requires a specific value be passed:\n",
-                "\n",
-                "| Tool    | Value |\n",
-                "| :----------- | :----------- |\n",
-                "| Bounding box      | rectangle    |\n",
-                "| Polygon           | polygon      |\n",
-                "| Polyline          | line         |\n",
-                "| Point             | point        |\n",
-                "| Segmentation mask | superpixel   |\n",
-                "| Entity            | named-entity |"
-            ],
-            "metadata": {}
-        },
-        {
-            "cell_type": "code",
-            "execution_count": 4,
-            "source": [
-                "# This will automatically create new feature schema\n",
-                "ontology_name = \"sdk-ontology\"\n",
-                "feature_schema_cat_normalized = {\n",
-                "    'tool': 'polygon',\n",
-                "    'name': 'cat',\n",
-                "    'color': 'black'\n",
-                "}\n",
-                "\n",
-                "ontology_normalized_json = {\n",
-                "    \"tools\": [feature_schema_cat_normalized],\n",
-                "    \"classifications\": []\n",
-                "}\n",
-                "ontology = client.create_ontology(name=ontology_name,\n",
-                "                                  normalized=ontology_normalized_json)\n",
-                "print(ontology)"
-            ],
-            "outputs": [],
-            "metadata": {
-                "scrolled": true
-            }
-        },
-        {
-            "cell_type": "markdown",
-            "source": [
-                "### Create Ontology From Existing Feature Schemas\n",
-                "* It is often useful to support the same features in multiple ontologies. \n",
-                "* Labelbox supports this workflow by allowing users to create ontologies using existing feature schemas."
-            ],
-            "metadata": {}
-        },
-        {
-            "cell_type": "code",
-            "execution_count": 5,
-            "source": [
-                "# First create the feature schema\n",
-                "feature_schema_cat = client.create_feature_schema(feature_schema_cat_normalized)\n",
-                "# When we create the ontology it will not re-create the feature schema\n",
-                "print(feature_schema_cat.uid)\n",
-                "ontology = client.create_ontology_from_feature_schemas(ontology_name,\n",
-                "                                                       [feature_schema_cat.uid])"
-            ],
-            "outputs": [],
-            "metadata": {
-                "scrolled": true
-            }
-        },
-        {
-            "cell_type": "markdown",
-            "source": [
-                "### Create Ontology From a Mix of New and Existing Feature Schemas\n",
-                "* If we want to create a new ontology that expands upon a previous ontology it is helpful to be able to share a portion of the features.\n",
-                "* To do this we will create the new schema ids that we want. Then we will create an ontology from the new list of ids.\n",
-                "* Note that for additional customization you can also combine the normalized json and use the create_ontology() method (not covered here)."
-            ],
-            "metadata": {}
-        },
-        {
-            "cell_type": "code",
-            "execution_count": 6,
-            "source": [
-                "# Create new dog schema id\n",
-                "feature_schema_dog_normalized = {\n",
-                "    'tool': 'polygon',\n",
-                "    'name': 'dog',\n",
-                "    'color': 'black',\n",
-                "    'classifications': [],\n",
-                "}\n",
-                "feature_schema_dog = client.create_feature_schema(feature_schema_dog_normalized)\n",
-                "# The cat is shared between this new ontology and the one we created previously\n",
-                "# (ie. the cat feature schema will not be re-created)\n",
-                "ontology = client.create_ontology_from_feature_schemas(\n",
-                "    ontology_name, [feature_schema_cat.uid, feature_schema_dog.uid])"
-            ],
-            "outputs": [],
-            "metadata": {
-                "scrolled": true
-            }
-        },
-        {
-            "cell_type": "markdown",
-            "source": [
-                "### Read\n",
-                "* We can directly query by id for ontologies and feature schemas\n",
-                "* We also can search for both by name"
-            ],
-            "metadata": {}
-        },
-        {
-            "cell_type": "code",
-            "execution_count": 7,
-            "source": [
-                "#### Fetch by ID\n",
-                "feature_schema = client.get_feature_schema(feature_schema_cat.uid)\n",
-                "ontology = client.get_ontology(ontology.uid)\n",
-                "print(feature_schema)\n",
-                "print(ontology)"
-            ],
-            "outputs": [],
-            "metadata": {
-                "scrolled": true
-            }
-        },
-        {
-            "cell_type": "code",
-            "execution_count": 8,
-            "source": [
-                "#### Search by name\n",
-                "feature_schema = next(client.get_feature_schemas(\"cat\"))\n",
-                "ontology = next(client.get_ontologies(ontology_name))\n",
-                "print(feature_schema)\n",
-                "print(ontology)"
-            ],
-            "outputs": [],
-            "metadata": {
-                "scrolled": true
-            }
-        },
-        {
-            "cell_type": "markdown",
-            "source": [
-                "### Update and Delete\n",
-                "- At this time, these options are not supported from the SDK.\n",
-                "- Updating an ontology is dangerous and could cause labels to be hidden. \n",
-                "    - Use caution when doing so"
-            ],
-            "metadata": {}
-        },
-        {
-            "cell_type": "markdown",
-            "source": [
-                "### Ontology Builder\n",
-                "* The ontology builder is a tool for creating and modifying normalized json"
-            ],
-            "metadata": {}
-        },
-        {
-            "cell_type": "code",
-            "execution_count": 9,
-            "source": [
-                "# Create normalized json with a bounding box and segmentation tool\n",
-                "ontology_builder = OntologyBuilder(tools=[\n",
-                "    Tool(tool=Tool.Type.BBOX, name=\"dog\"),\n",
-                "    Tool(tool=Tool.Type.SEGMENTATION, name=\"cat\"),\n",
-                "])\n",
-                "# Creating an ontology from this is easy\n",
-                "ontology = client.create_ontology(\"ontology-builder-ontology\",\n",
-                "                                  ontology_builder.asdict())\n",
-                "print(json.dumps(ontology.normalized, indent=2))"
-            ],
-            "outputs": [],
-            "metadata": {
-                "scrolled": true
-            }
-        },
-        {
-            "cell_type": "markdown",
-            "source": [
-                "* Alternative syntax for defining the ontology via the OntologyBuilder"
-            ],
-            "metadata": {}
-        },
-        {
-            "cell_type": "code",
-            "execution_count": 10,
-            "source": [
-                "# Create\n",
-                "ontology_builder = OntologyBuilder()\n",
-                "# Append tools\n",
-                "tool_dog = Tool(tool=Tool.Type.BBOX, name=\"dog\")\n",
-                "tool_cat = Tool(tool=Tool.Type.SEGMENTATION, name=\"cat\")\n",
-                "ontology_builder.add_tool(tool_dog)\n",
-                "ontology_builder.add_tool(tool_cat)\n",
-                "ontology = client.create_ontology(\"ontology-builder-ontology\",\n",
-                "                                  ontology_builder.asdict())\n",
-                "print(json.dumps(ontology.normalized, indent=2))"
-            ],
-            "outputs": [],
-            "metadata": {
-                "scrolled": true
-            }
-        },
-        {
-            "cell_type": "markdown",
-            "source": [
-                "* Classifications are supported too (Both for top level and as subclassifications)"
-            ],
-            "metadata": {}
-        },
-        {
-            "cell_type": "code",
-            "execution_count": 11,
-            "source": [
-                "ontology_builder = OntologyBuilder(\n",
-                "    tools=[\n",
-                "        Tool(tool=Tool.Type.BBOX, name=\"dog\"),\n",
-                "        Tool(tool=Tool.Type.SEGMENTATION,\n",
-                "             name=\"cat\",\n",
-                "             classifications=[\n",
-                "                 Classification(class_type=Classification.Type.TEXT,\n",
-                "                                instructions=\"name\")\n",
-                "             ])\n",
-                "    ],\n",
-                "    classifications=[\n",
-                "        Classification(class_type=Classification.Type.RADIO,\n",
-                "                       instructions=\"image_quality\",\n",
-                "                       options=[Option(value=\"clear\"),\n",
-                "                                Option(value=\"blurry\")])\n",
-                "    ])\n",
-                "print(json.dumps(ontology_builder.asdict(), indent=2))"
-            ],
-            "outputs": [],
-            "metadata": {
-                "scrolled": true
-            }
-        },
-        {
-            "cell_type": "markdown",
-            "source": [
-                "* All Tool objects are constructed the same way:"
-            ],
-            "metadata": {}
-        },
-        {
-            "cell_type": "code",
-            "execution_count": 12,
-            "source": [
-                "bbox_tool = Tool(tool=Tool.Type.BBOX, name=\"dog_box\")\n",
-                "poly_tool = Tool(tool=Tool.Type.POLYGON, name=\"dog_poly\")\n",
-                "seg_tool = Tool(tool=Tool.Type.SEGMENTATION, name=\"dog_seg\")\n",
-                "point_tool = Tool(tool=Tool.Type.POINT, name=\"dog_center\")\n",
-                "line_tool = Tool(tool=Tool.Type.LINE, name=\"dog_orientation\")\n",
-                "ner_tool = Tool(tool=Tool.Type.NER, name=\"dog_reference\")\n",
-                "relationship_tool = Tool(tool=Tool.Type.RELATIONSHIP, name=\"relationship\")"
-            ],
-            "outputs": [],
-            "metadata": {
-                "scrolled": true
-            }
-        },
-        {
-            "cell_type": "markdown",
-            "source": [
-                "* Classifications are all constructed the same way (except text which doesn't require options)\n",
-                "* Classifications can be global or subclasses to a tool (ie dog bounding box, with a breed classification)"
-            ],
-            "metadata": {}
-        },
-        {
-            "cell_type": "code",
-            "execution_count": 13,
-            "source": [
-                "text_classification = Classification(class_type=Classification.Type.TEXT,\n",
-                "                                     instructions=\"dog_name\")\n",
-                "radio_classification = Classification(class_type=Classification.Type.RADIO,\n",
-                "                                      instructions=\"dog_breed\",\n",
-                "                                      options=[Option(\"poodle\")])\n",
-                "checklist_classification = Classification(\n",
-                "    class_type=Classification.Type.CHECKLIST,\n",
-                "    instructions=\"background\",\n",
-                "    options=[Option(\"at_park\"), Option(\"has_leash\")])"
-            ],
-            "outputs": [],
-            "metadata": {
-                "scrolled": true
-            }
-        }
-    ],
-    "metadata": {
-        "kernelspec": {
-            "display_name": "Python 3 (ipykernel)",
-            "language": "python",
-            "name": "python3"
-        },
-        "language_info": {
-            "codemirror_mode": {
-                "name": "ipython",
-                "version": 3
-            },
-            "file_extension": ".py",
-            "mimetype": "text/x-python",
-            "name": "python",
-            "nbconvert_exporter": "python",
-            "pygments_lexer": "ipython3",
-            "version": "3.8.2"
-        }
-=======
   "nbformat": 4,
   "nbformat_minor": 5,
   "metadata": {},
@@ -403,7 +11,6 @@
         "</td>"
       ],
       "cell_type": "markdown"
->>>>>>> c07047c6
     },
     {
       "metadata": {},
