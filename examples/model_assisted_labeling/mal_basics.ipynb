{
<<<<<<< HEAD
    "cells": [
        {
            "cell_type": "markdown",
            "id": "db768cda",
            "metadata": {},
            "source": [
                "<td>\n",
                "   <a target=\"_blank\" href=\"https://labelbox.com\" ><img src=\"https://labelbox.com/blog/content/images/2021/02/logo-v4.svg\" width=256/></a>\n",
                "</td>"
            ]
        },
        {
            "cell_type": "markdown",
            "id": "cb5611d0",
            "metadata": {},
            "source": [
                "<td>\n",
                "<a href=\"https://colab.research.google.com/github/Labelbox/labelbox-python/blob/develop/examples/model_assisted_labeling/mal_basics.ipynb\" target=\"_blank\"><img\n",
                "src=\"https://colab.research.google.com/assets/colab-badge.svg\" alt=\"Open In Colab\"></a>\n",
                "</td>\n",
                "\n",
                "<td>\n",
                "<a href=\"https://github.com/Labelbox/labelbox-python/tree/develop/examples/model_assisted_labeling/mal_basics.ipynb\" target=\"_blank\"><img\n",
                "src=\"https://img.shields.io/badge/GitHub-100000?logo=github&logoColor=white\" alt=\"GitHub\"></a>\n",
                "</td>"
            ]
        },
        {
            "cell_type": "markdown",
            "id": "fundamental-failure",
            "metadata": {},
            "source": [
                "# MAL Basics\n",
                "* This notebook is a high level introduction demonstrating that you can upload inferences from python objects, local files, and remote files.\n",
                "* For complete examples see image_mal.ipynb or ner_mal.ipynb"
            ]
        },
        {
            "cell_type": "markdown",
            "id": "registered-parts",
            "metadata": {},
            "source": [
                "* There are three ways to import annotations using the upload_annotations method.\n",
                "    1. For images, the Model-assisted labeling workflow supports all annotation types, except Dropdown classification and classifications nested within classifications.\n",
                "    2. For videos, the Model-assisted workflow only supports classifications at the frame-level.\n",
                "    3. For text, the Model-assisted workflow supports Named entity recognition and text classification."
            ]
        },
        {
            "cell_type": "markdown",
            "id": "legislative-violence",
            "metadata": {},
            "source": [
                "* Hints:\n",
                "    * If you are importing more than 1,000 mask annotations at a time, consider submitting separate jobs, as they can take longer than other annotation types to import.\n",
                "    * Wait until the import job is complete before opening the Editor to make sure all annotations are imported properly."
            ]
        },
        {
            "cell_type": "code",
            "execution_count": 1,
            "id": "pointed-disability",
            "metadata": {},
            "outputs": [],
            "source": [
                "!pip install labelbox\n",
                "!pip install pathlib"
            ]
        },
        {
            "cell_type": "code",
            "execution_count": 2,
            "id": "guided-arthritis",
            "metadata": {},
            "outputs": [],
            "source": [
                "from labelbox import Client\n",
                "from labelbox.schema.ontology import OntologyBuilder, Tool\n",
                "from labelbox import Client, LabelingFrontend\n",
                "from pathlib import Path\n",
                "import ndjson\n",
                "import os\n",
                "import requests\n",
                "import uuid\n",
                "import json"
            ]
        },
        {
            "cell_type": "code",
            "execution_count": 5,
            "id": "preliminary-benchmark",
            "metadata": {},
            "outputs": [],
            "source": [
                "# Add your api key\n",
                "API_KEY = None\n",
                "client = Client(api_key=API_KEY)"
            ]
        },
        {
            "cell_type": "markdown",
            "id": "working-holiday",
            "metadata": {},
            "source": [
                "---- \n",
                "### Steps\n",
                "1. Make sure project is setup\n",
                "2. Collect annotations\n",
                "3. Upload"
            ]
        },
        {
            "cell_type": "markdown",
            "id": "thirty-socket",
            "metadata": {},
            "source": [
                "### Project setup"
            ]
        },
        {
            "cell_type": "code",
            "execution_count": 6,
            "id": "advanced-trash",
            "metadata": {},
            "outputs": [],
            "source": [
                "# Only update this if you have an on-prem deployment\n",
                "ontology_builder = OntologyBuilder(tools=[\n",
                "    Tool(tool=Tool.Type.BBOX, name=\"person\"),\n",
                "])\n",
                "project = client.create_project(name=\"image_mal_project\")\n",
                "dataset = client.create_dataset(name=\"image_mal_dataset\")\n",
                "test_img_url = \"https://raw.githubusercontent.com/Labelbox/labelbox-python/develop/examples/assets/2560px-Kitano_Street_Kobe01s5s4110.jpg\"\n",
                "data_row = dataset.create_data_row(row_data=test_img_url)\n",
                "editor = next(\n",
                "    client.get_labeling_frontends(where=LabelingFrontend.name == 'editor'))\n",
                "project.setup(editor, ontology_builder.asdict())\n",
                "project.datasets.connect(dataset)\n",
                "project.enable_model_assisted_labeling()\n",
                "ontology = ontology_builder.from_project(project)\n",
                "feature_schema_id = ontology.tools[0].feature_schema_id"
            ]
        },
        {
            "cell_type": "markdown",
            "id": "aging-disability",
            "metadata": {},
            "source": [
                "#### Collect annotations\n",
                "* Can use any of the following approaches:\n",
                "1. Python Iterable of dicts\n",
                "2. NDjson stored locally\n",
                "3. NDjson accessible via a public/signed url\n",
                "\n",
                "* Whether the data is a file or an iterable of dicts it must follow the structure defined here:\n",
                "https://docs.labelbox.com/data-model/en/index-en#annotations"
            ]
        },
        {
            "cell_type": "markdown",
            "id": "polyphonic-innocent",
            "metadata": {},
            "source": [
                "* Python objects"
            ]
        },
        {
            "cell_type": "code",
            "execution_count": 7,
            "id": "framed-gateway",
            "metadata": {},
            "outputs": [],
            "source": [
                "#For more details see image_mal.ipynb or ner_mal.ipynb\n",
                "annotations = [{\n",
                "    \"uuid\": str(uuid.uuid4()),\n",
                "    \"schemaId\": feature_schema_id,\n",
                "    \"dataRow\": {\n",
                "        \"id\": data_row.uid,\n",
                "    },\n",
                "    \"bbox\": {\n",
                "        \"top\": int(30),\n",
                "        \"left\": int(30),\n",
                "        \"height\": 200,\n",
                "        \"width\": 200\n",
                "    }\n",
                "}]"
            ]
        },
        {
            "cell_type": "markdown",
            "id": "settled-cartoon",
            "metadata": {},
            "source": [
                "* Local NDjson file"
            ]
        },
        {
            "cell_type": "code",
            "execution_count": 8,
            "id": "collaborative-lawyer",
            "metadata": {},
            "outputs": [],
            "source": [
                "with open('/tmp/example.ndjson', 'w') as file:\n",
                "    file.write(ndjson.dumps(annotations))"
            ]
        },
        {
            "cell_type": "markdown",
            "id": "lightweight-recording",
            "metadata": {},
            "source": [
                "* Remote NDjson file"
            ]
        },
        {
            "cell_type": "code",
            "execution_count": 9,
            "id": "duplicate-initial",
            "metadata": {},
            "outputs": [],
            "source": [
                "with open(\"/tmp/example.ndjson\") as file:\n",
                "    content = file.read()\n",
                "ndjson_url = client.upload_data(content=content, sign=True)"
            ]
        },
        {
            "cell_type": "markdown",
            "id": "subjective-entrance",
            "metadata": {},
            "source": [
                "### Perform the upload\n",
                "* Choose one of the following to run\n",
                "* Then run the cell with upload_job.wait_until_done()\n",
                "* Once this completes (up to five minuntes), you can see the annotations if you go to the link that is printed out below"
            ]
        },
        {
            "cell_type": "markdown",
            "id": "continental-greeting",
            "metadata": {},
            "source": [
                "### MAL from a python object"
            ]
        },
        {
            "cell_type": "code",
            "execution_count": 10,
            "id": "criminal-register",
            "metadata": {},
            "outputs": [],
            "source": [
                "upload_job = project.upload_annotations(name=\"upload_py_object_job\",\n",
                "                                        annotations=annotations)"
            ]
        },
=======
  "cells": [
    {
      "cell_type": "markdown",
      "id": "db768cda",
      "metadata": {
        "id": "db768cda"
      },
      "source": [
        "<td>\n",
        "   <a target=\"_blank\" href=\"https://labelbox.com\" ><img src=\"https://labelbox.com/blog/content/images/2021/02/logo-v4.svg\" width=256/></a>\n",
        "</td>"
      ]
    },
    {
      "cell_type": "markdown",
      "id": "cb5611d0",
      "metadata": {
        "id": "cb5611d0"
      },
      "source": [
        "<td>\n",
        "<a href=\"https://colab.research.google.com/github/Labelbox/labelbox-python/blob/develop/examples/model_assisted_labeling/mal_basics.ipynb\" target=\"_blank\"><img\n",
        "src=\"https://colab.research.google.com/assets/colab-badge.svg\" alt=\"Open In Colab\"></a>\n",
        "</td>\n",
        "\n",
        "<td>\n",
        "<a href=\"https://github.com/Labelbox/labelbox-python/tree/develop/examples/model_assisted_labeling/mal_basics.ipynb\" target=\"_blank\"><img\n",
        "src=\"https://img.shields.io/badge/GitHub-100000?logo=github&logoColor=white\" alt=\"GitHub\"></a>\n",
        "</td>"
      ]
    },
    {
      "cell_type": "markdown",
      "id": "fundamental-failure",
      "metadata": {
        "id": "fundamental-failure"
      },
      "source": [
        "# Annotation Imports\n",
        "* This notebook is a high level introduction demonstrating multiple ways to upload your annotations. This will cover the following:\n",
        "    * Model-assisted labeling - used to provide pre-annotated data for your labelers. This will enable a reduction in the total amount of time to properly label your assets. Model-assisted labeling does not submit the labels automatically, and will need to be reviewed by a labeler for submission.\n",
        "    * Label Import - used to provide ground truth labels. These can in turn be used and compared against prediction labels, or used as benchmarks to see how your labelers are doing.\n",
        "\n",
        "\n",
        "* For complete examples see image_mal.ipynb or ner_mal.ipynb"
      ]
    },
    {
      "cell_type": "markdown",
      "id": "registered-parts",
      "metadata": {
        "id": "registered-parts"
      },
      "source": [
        "* For information on what types of annotations are supported per data type, refer to this documentation:\n",
        "    * https://docs.labelbox.com/docs/model-assisted-labeling#option-1-import-via-python-annotation-types-recommended"
      ]
    },
    {
      "cell_type": "markdown",
      "id": "legislative-violence",
      "metadata": {
        "id": "legislative-violence"
      },
      "source": [
        "* Notes:\n",
        "    * If you are importing more than 1,000 mask annotations at a time, consider submitting separate jobs, as they can take longer than other annotation types to import.\n",
        "    * Wait until the import job is complete before opening the Editor to make sure all annotations are imported properly."
      ]
    },
    {
      "cell_type": "markdown",
      "id": "70072299-2ffe-4ea3-9af1-410d9bfd18cc",
      "metadata": {
        "id": "70072299-2ffe-4ea3-9af1-410d9bfd18cc"
      },
      "source": [
        "# Installs"
      ]
    },
    {
      "cell_type": "code",
      "execution_count": null,
      "id": "pointed-disability",
      "metadata": {
        "id": "pointed-disability"
      },
      "outputs": [],
      "source": [
        "!pip install -q 'labelbox[data]'"
      ]
    },
    {
      "cell_type": "markdown",
      "id": "a5c271de-1006-400e-a5bb-d466b833b734",
      "metadata": {
        "id": "a5c271de-1006-400e-a5bb-d466b833b734"
      },
      "source": [
        "# Imports"
      ]
    },
    {
      "cell_type": "code",
      "execution_count": null,
      "id": "guided-arthritis",
      "metadata": {
        "id": "guided-arthritis"
      },
      "outputs": [],
      "source": [
        "from labelbox.schema.ontology import OntologyBuilder, Tool\n",
        "from labelbox import Client, LabelingFrontend, LabelImport, MALPredictionImport\n",
        "from labelbox.data.annotation_types import (\n",
        "    Label, ImageData, ObjectAnnotation, Rectangle, Point, Radio,\n",
        "    ClassificationAnnotation, ClassificationAnswer\n",
        ")\n",
        "from labelbox.data.serialization import NDJsonConverter\n",
        "import uuid\n",
        "import json"
      ]
    },
    {
      "cell_type": "markdown",
      "id": "7ff330d7",
      "metadata": {
        "id": "7ff330d7"
      },
      "source": [
        "# API Key and Client\n",
        "Provide a valid api key below in order to properly connect to the Labelbox Client."
      ]
    },
    {
      "cell_type": "code",
      "execution_count": null,
      "id": "preliminary-benchmark",
      "metadata": {
        "id": "preliminary-benchmark",
        "outputId": "8cf16a44-d0b8-477f-b361-43865b2fc572"
      },
      "outputs": [
>>>>>>> 8b2088d0
        {
          "name": "stderr",
          "output_type": "stream",
          "text": [
            "INFO:labelbox.client:Initializing Labelbox client at 'https://api.labelbox.com/graphql'\n"
          ]
        }
      ],
      "source": [
        "# Add your api key\n",
        "API_KEY = None\n",
        "client = Client(api_key=API_KEY)"
      ]
    },
    {
      "cell_type": "markdown",
      "id": "working-holiday",
      "metadata": {
        "id": "working-holiday"
      },
      "source": [
        "---- \n",
        "### Steps\n",
        "1. Make sure project is setup\n",
        "2. Collect annotations\n",
        "3. Upload"
      ]
    },
    {
      "cell_type": "markdown",
      "id": "thirty-socket",
      "metadata": {
        "id": "thirty-socket"
      },
      "source": [
        "### Project setup"
      ]
    },
    {
      "cell_type": "markdown",
      "id": "bf25188e-cc79-477a-9b80-0a764449808d",
      "metadata": {
        "id": "bf25188e-cc79-477a-9b80-0a764449808d"
      },
      "source": [
        "We will be creating two projects, one for model-assisted labeling, and one for label imports"
      ]
    },
    {
      "cell_type": "code",
      "execution_count": null,
      "id": "advanced-trash",
      "metadata": {
        "id": "advanced-trash"
      },
      "outputs": [],
      "source": [
        "# Only update this if you have an on-prem deployment\n",
        "ontology_builder = OntologyBuilder(tools=[\n",
        "    Tool(tool=Tool.Type.BBOX, name=\"box\")\n",
        "])\n",
        "\n",
        "\n",
        "mal_project = client.create_project(name=\"image_mal_project\")\n",
        "li_project = client.create_project(name=\"image_label_import_project\")\n",
        "\n",
        "\n",
        "dataset = client.create_dataset(name=\"annotation_import_demo_dataset\")\n",
        "test_img_url = \"https://raw.githubusercontent.com/Labelbox/labelbox-python/develop/examples/assets/2560px-Kitano_Street_Kobe01s5s4110.jpg\"\n",
        "data_row = dataset.create_data_row(row_data=test_img_url)\n",
        "editor = next(client.get_labeling_frontends(where=LabelingFrontend.name == \"Editor\"))\n",
        "\n",
        "mal_project.setup(editor, ontology_builder.asdict())\n",
        "mal_project.datasets.connect(dataset)\n",
        "\n",
        "li_project.setup(editor, ontology_builder.asdict())\n",
        "li_project.datasets.connect(dataset)"
      ]
    },
    {
      "cell_type": "markdown",
      "id": "aging-disability",
      "metadata": {
        "id": "aging-disability"
      },
      "source": [
        "#### Create Label using Annotation Type Objects\n",
        "* It is recommended to use the Python SDK's annotation types. Below is an example of a bounding box, which is the Rectangle annotation type\n",
        "\n",
        "* A more in depth example can be found here:\n",
        "    * https://docs.labelbox.com/docs/bounding-box-json"
      ]
    },
    {
      "cell_type": "code",
      "execution_count": null,
      "id": "framed-gateway",
      "metadata": {
        "id": "framed-gateway",
        "outputId": "7648c444-4d77-4b10-b8ba-23f181567fcb"
      },
      "outputs": [
        {
          "data": {
            "text/plain": [
              "Label(uid=None, data=ImageData(im_bytes=None,file_path=None,url=None,arr=None), annotations=[ObjectAnnotation(name='box', feature_schema_id=None, extra={}, value=Rectangle(extra={}, start=Point(extra={}, x=30.0, y=30.0), end=Point(extra={}, x=200.0, y=200.0)), classifications=[])], extra={})"
            ]
          },
          "execution_count": 5,
          "metadata": {},
          "output_type": "execute_result"
        }
      ],
      "source": [
        "# Create a label with the related data and annotations\n",
        "# Then we assign the feature schema id based on an existing project's ontology\n",
        "# Assignment of the feature schema will be done per each project below\n",
        "rectangle = Rectangle(start=Point(x=30,y=30), end=Point(x=200,y=200))\n",
        "rectangle_annotation = ObjectAnnotation(value=rectangle, name=\"box\")\n",
        "image_data = ImageData(uid=data_row.uid)\n",
        "\n",
        "label = Label(\n",
        "    data=image_data,\n",
        "    annotations = [rectangle_annotation]\n",
        ")\n",
        "\n",
        "label"
      ]
    },
    {
      "cell_type": "markdown",
      "id": "continental-greeting",
      "metadata": {
        "id": "continental-greeting"
      },
      "source": [
        "### Model Assisted Labeling "
      ]
    },
    {
      "cell_type": "markdown",
      "id": "c6244b5e-08d7-4f3e-9689-d44539ad58c0",
      "metadata": {
        "id": "c6244b5e-08d7-4f3e-9689-d44539ad58c0"
      },
      "source": [
        "To do model-assisted labeling, we need to convert a Label object into an NDJSON. \n",
        "\n",
        "This is easily done with using the NDJSONConverter class\n",
        "\n",
        "We will create a Label called mal_label which has the same original structure as the label above\n",
        "\n",
        "Notes:\n",
        "* Each label requires a valid feature schema id. We will assign it using our built in `assign_feature_schema_ids` method\n",
        "* the NDJsonConverter takes in a list of labels"
      ]
    },
    {
      "cell_type": "code",
      "execution_count": null,
      "id": "10b19393-920a-45c8-9660-42d8c449b9c2",
      "metadata": {
        "id": "10b19393-920a-45c8-9660-42d8c449b9c2",
        "outputId": "a93a39de-c8ed-402c-b834-304b1ba8854a"
      },
      "outputs": [
        {
          "data": {
            "text/plain": [
              "[{'uuid': 'fde1945b-01df-43c2-807a-3f5fa20450f4',\n",
              "  'dataRow': {'id': 'ckzocppkf96r10z9q205151c3'},\n",
              "  'schemaId': 'ckzocpq4l9bw20z9s9bc70h29',\n",
              "  'classifications': [],\n",
              "  'bbox': {'top': 30.0, 'left': 30.0, 'height': 170.0, 'width': 170.0}}]"
            ]
          },
          "execution_count": 6,
          "metadata": {},
          "output_type": "execute_result"
        }
      ],
      "source": [
        "mal_label = Label(\n",
        "    data=image_data,\n",
        "    annotations = [rectangle_annotation]\n",
        ")\n",
        "\n",
        "mal_label.assign_feature_schema_ids(ontology_builder.from_project(mal_project))\n",
        "\n",
        "ndjson_labels = list(NDJsonConverter.serialize([mal_label]))\n",
        "\n",
        "ndjson_labels"
      ]
    },
    {
      "cell_type": "code",
      "execution_count": null,
      "id": "criminal-register",
      "metadata": {
        "id": "criminal-register"
      },
      "outputs": [],
      "source": [
        "upload_job = MALPredictionImport.create_from_objects(\n",
        "    client = client, \n",
        "    project_id = mal_project.uid, \n",
        "    name=\"upload_label_import_job\", \n",
        "    predictions=ndjson_labels)"
      ]
    },
    {
      "cell_type": "code",
      "execution_count": null,
      "id": "welsh-nutrition",
      "metadata": {
        "id": "welsh-nutrition",
        "outputId": "c13baac2-508b-4018-c594-dc92d6efe8a1"
      },
      "outputs": [
        {
          "name": "stderr",
          "output_type": "stream",
          "text": [
            "INFO:labelbox.schema.annotation_import:Sleeping for 10 seconds...\n"
          ]
        },
        {
          "name": "stdout",
          "output_type": "stream",
          "text": [
            "Errors: []\n"
          ]
        }
      ],
      "source": [
        "# Errors will appear for each annotation that failed.\n",
        "# Empty list means that there were no errors\n",
        "# This will provide information only after the upload_job is complete, so we do not need to worry about having to rerun\n",
        "print(\"Errors:\", upload_job.errors)"
      ]
    },
    {
      "cell_type": "markdown",
      "id": "dd1441ee-7c04-4326-a094-2ca34a3548e6",
      "metadata": {
        "id": "dd1441ee-7c04-4326-a094-2ca34a3548e6"
      },
      "source": [
        "### Label Import"
      ]
    },
    {
      "cell_type": "markdown",
      "id": "41d103bc-a5fd-4f0b-95f0-7e9bc59fbd07",
      "metadata": {
        "id": "41d103bc-a5fd-4f0b-95f0-7e9bc59fbd07"
      },
      "source": [
        "Label import is very similar to model-assisted labeling. We will need to re-assign the feature schema before continuing, \n",
        "but we can continue to use our NDJSonConverter\n",
        "\n",
        "We will create a Label called li_label which has the same original structure as the label above"
      ]
    },
    {
      "cell_type": "code",
      "execution_count": null,
      "id": "c95716d5-a1ee-46fe-8dca-313ce10f104f",
      "metadata": {
        "id": "c95716d5-a1ee-46fe-8dca-313ce10f104f",
        "outputId": "0e83d5d0-1f51-4903-c777-f9c331781656"
      },
      "outputs": [
        {
          "data": {
            "text/plain": [
              "[{'uuid': '7be8bb0b-39a2-44a5-96ab-5def3752811b',\n",
              "  'dataRow': {'id': 'ckzocppkf96r10z9q205151c3'},\n",
              "  'schemaId': 'ckzocpqv80ukp0z9l67cc6liv',\n",
              "  'classifications': [],\n",
              "  'bbox': {'top': 30.0, 'left': 30.0, 'height': 170.0, 'width': 170.0}}]"
            ]
          },
          "execution_count": 9,
          "metadata": {},
          "output_type": "execute_result"
        }
      ],
      "source": [
        "li_label = Label(\n",
        "    data=image_data,\n",
        "    annotations = [rectangle_annotation]\n",
        ")\n",
        "\n",
        "li_label.assign_feature_schema_ids(ontology_builder.from_project(li_project))\n",
        "\n",
        "ndjson_labels = list(NDJsonConverter.serialize([li_label]))\n",
        "\n",
        "ndjson_labels"
      ]
    },
    {
      "cell_type": "code",
      "execution_count": null,
      "id": "ef24f3cd-9d16-4e13-af25-7ebcda7dd4d2",
      "metadata": {
        "id": "ef24f3cd-9d16-4e13-af25-7ebcda7dd4d2"
      },
      "outputs": [],
      "source": [
        "upload_job = LabelImport.create_from_objects(\n",
        "    client = client, \n",
        "    project_id = li_project.uid, \n",
        "    name=\"upload_label_import_job\", \n",
        "    labels=ndjson_labels)"
      ]
    },
    {
      "cell_type": "code",
      "execution_count": null,
      "id": "c8fba013-7bad-4188-bbe6-47f9f857ec66",
      "metadata": {
        "id": "c8fba013-7bad-4188-bbe6-47f9f857ec66",
        "outputId": "95939547-8c24-431e-dec9-7221686856b5"
      },
      "outputs": [
        {
          "name": "stderr",
          "output_type": "stream",
          "text": [
            "INFO:labelbox.schema.annotation_import:Sleeping for 10 seconds...\n"
          ]
        },
        {
          "name": "stdout",
          "output_type": "stream",
          "text": [
            "Errors: []\n"
          ]
        }
      ],
      "source": [
        "print(\"Errors:\", upload_job.errors)"
      ]
    }
  ],
  "metadata": {
    "kernelspec": {
      "display_name": "Python 3",
      "language": "python",
      "name": "python3"
    },
    "language_info": {
      "codemirror_mode": {
        "name": "ipython",
        "version": 3
      },
      "file_extension": ".py",
      "mimetype": "text/x-python",
      "name": "python",
      "nbconvert_exporter": "python",
      "pygments_lexer": "ipython3",
      "version": "3.8.8"
    },
    "colab": {
      "name": "mal_basics.ipynb",
      "provenance": [],
      "collapsed_sections": []
    }
  },
  "nbformat": 4,
  "nbformat_minor": 5
}<|MERGE_RESOLUTION|>--- conflicted
+++ resolved
@@ -1,407 +1,4 @@
 {
-<<<<<<< HEAD
-    "cells": [
-        {
-            "cell_type": "markdown",
-            "id": "db768cda",
-            "metadata": {},
-            "source": [
-                "<td>\n",
-                "   <a target=\"_blank\" href=\"https://labelbox.com\" ><img src=\"https://labelbox.com/blog/content/images/2021/02/logo-v4.svg\" width=256/></a>\n",
-                "</td>"
-            ]
-        },
-        {
-            "cell_type": "markdown",
-            "id": "cb5611d0",
-            "metadata": {},
-            "source": [
-                "<td>\n",
-                "<a href=\"https://colab.research.google.com/github/Labelbox/labelbox-python/blob/develop/examples/model_assisted_labeling/mal_basics.ipynb\" target=\"_blank\"><img\n",
-                "src=\"https://colab.research.google.com/assets/colab-badge.svg\" alt=\"Open In Colab\"></a>\n",
-                "</td>\n",
-                "\n",
-                "<td>\n",
-                "<a href=\"https://github.com/Labelbox/labelbox-python/tree/develop/examples/model_assisted_labeling/mal_basics.ipynb\" target=\"_blank\"><img\n",
-                "src=\"https://img.shields.io/badge/GitHub-100000?logo=github&logoColor=white\" alt=\"GitHub\"></a>\n",
-                "</td>"
-            ]
-        },
-        {
-            "cell_type": "markdown",
-            "id": "fundamental-failure",
-            "metadata": {},
-            "source": [
-                "# MAL Basics\n",
-                "* This notebook is a high level introduction demonstrating that you can upload inferences from python objects, local files, and remote files.\n",
-                "* For complete examples see image_mal.ipynb or ner_mal.ipynb"
-            ]
-        },
-        {
-            "cell_type": "markdown",
-            "id": "registered-parts",
-            "metadata": {},
-            "source": [
-                "* There are three ways to import annotations using the upload_annotations method.\n",
-                "    1. For images, the Model-assisted labeling workflow supports all annotation types, except Dropdown classification and classifications nested within classifications.\n",
-                "    2. For videos, the Model-assisted workflow only supports classifications at the frame-level.\n",
-                "    3. For text, the Model-assisted workflow supports Named entity recognition and text classification."
-            ]
-        },
-        {
-            "cell_type": "markdown",
-            "id": "legislative-violence",
-            "metadata": {},
-            "source": [
-                "* Hints:\n",
-                "    * If you are importing more than 1,000 mask annotations at a time, consider submitting separate jobs, as they can take longer than other annotation types to import.\n",
-                "    * Wait until the import job is complete before opening the Editor to make sure all annotations are imported properly."
-            ]
-        },
-        {
-            "cell_type": "code",
-            "execution_count": 1,
-            "id": "pointed-disability",
-            "metadata": {},
-            "outputs": [],
-            "source": [
-                "!pip install labelbox\n",
-                "!pip install pathlib"
-            ]
-        },
-        {
-            "cell_type": "code",
-            "execution_count": 2,
-            "id": "guided-arthritis",
-            "metadata": {},
-            "outputs": [],
-            "source": [
-                "from labelbox import Client\n",
-                "from labelbox.schema.ontology import OntologyBuilder, Tool\n",
-                "from labelbox import Client, LabelingFrontend\n",
-                "from pathlib import Path\n",
-                "import ndjson\n",
-                "import os\n",
-                "import requests\n",
-                "import uuid\n",
-                "import json"
-            ]
-        },
-        {
-            "cell_type": "code",
-            "execution_count": 5,
-            "id": "preliminary-benchmark",
-            "metadata": {},
-            "outputs": [],
-            "source": [
-                "# Add your api key\n",
-                "API_KEY = None\n",
-                "client = Client(api_key=API_KEY)"
-            ]
-        },
-        {
-            "cell_type": "markdown",
-            "id": "working-holiday",
-            "metadata": {},
-            "source": [
-                "---- \n",
-                "### Steps\n",
-                "1. Make sure project is setup\n",
-                "2. Collect annotations\n",
-                "3. Upload"
-            ]
-        },
-        {
-            "cell_type": "markdown",
-            "id": "thirty-socket",
-            "metadata": {},
-            "source": [
-                "### Project setup"
-            ]
-        },
-        {
-            "cell_type": "code",
-            "execution_count": 6,
-            "id": "advanced-trash",
-            "metadata": {},
-            "outputs": [],
-            "source": [
-                "# Only update this if you have an on-prem deployment\n",
-                "ontology_builder = OntologyBuilder(tools=[\n",
-                "    Tool(tool=Tool.Type.BBOX, name=\"person\"),\n",
-                "])\n",
-                "project = client.create_project(name=\"image_mal_project\")\n",
-                "dataset = client.create_dataset(name=\"image_mal_dataset\")\n",
-                "test_img_url = \"https://raw.githubusercontent.com/Labelbox/labelbox-python/develop/examples/assets/2560px-Kitano_Street_Kobe01s5s4110.jpg\"\n",
-                "data_row = dataset.create_data_row(row_data=test_img_url)\n",
-                "editor = next(\n",
-                "    client.get_labeling_frontends(where=LabelingFrontend.name == 'editor'))\n",
-                "project.setup(editor, ontology_builder.asdict())\n",
-                "project.datasets.connect(dataset)\n",
-                "project.enable_model_assisted_labeling()\n",
-                "ontology = ontology_builder.from_project(project)\n",
-                "feature_schema_id = ontology.tools[0].feature_schema_id"
-            ]
-        },
-        {
-            "cell_type": "markdown",
-            "id": "aging-disability",
-            "metadata": {},
-            "source": [
-                "#### Collect annotations\n",
-                "* Can use any of the following approaches:\n",
-                "1. Python Iterable of dicts\n",
-                "2. NDjson stored locally\n",
-                "3. NDjson accessible via a public/signed url\n",
-                "\n",
-                "* Whether the data is a file or an iterable of dicts it must follow the structure defined here:\n",
-                "https://docs.labelbox.com/data-model/en/index-en#annotations"
-            ]
-        },
-        {
-            "cell_type": "markdown",
-            "id": "polyphonic-innocent",
-            "metadata": {},
-            "source": [
-                "* Python objects"
-            ]
-        },
-        {
-            "cell_type": "code",
-            "execution_count": 7,
-            "id": "framed-gateway",
-            "metadata": {},
-            "outputs": [],
-            "source": [
-                "#For more details see image_mal.ipynb or ner_mal.ipynb\n",
-                "annotations = [{\n",
-                "    \"uuid\": str(uuid.uuid4()),\n",
-                "    \"schemaId\": feature_schema_id,\n",
-                "    \"dataRow\": {\n",
-                "        \"id\": data_row.uid,\n",
-                "    },\n",
-                "    \"bbox\": {\n",
-                "        \"top\": int(30),\n",
-                "        \"left\": int(30),\n",
-                "        \"height\": 200,\n",
-                "        \"width\": 200\n",
-                "    }\n",
-                "}]"
-            ]
-        },
-        {
-            "cell_type": "markdown",
-            "id": "settled-cartoon",
-            "metadata": {},
-            "source": [
-                "* Local NDjson file"
-            ]
-        },
-        {
-            "cell_type": "code",
-            "execution_count": 8,
-            "id": "collaborative-lawyer",
-            "metadata": {},
-            "outputs": [],
-            "source": [
-                "with open('/tmp/example.ndjson', 'w') as file:\n",
-                "    file.write(ndjson.dumps(annotations))"
-            ]
-        },
-        {
-            "cell_type": "markdown",
-            "id": "lightweight-recording",
-            "metadata": {},
-            "source": [
-                "* Remote NDjson file"
-            ]
-        },
-        {
-            "cell_type": "code",
-            "execution_count": 9,
-            "id": "duplicate-initial",
-            "metadata": {},
-            "outputs": [],
-            "source": [
-                "with open(\"/tmp/example.ndjson\") as file:\n",
-                "    content = file.read()\n",
-                "ndjson_url = client.upload_data(content=content, sign=True)"
-            ]
-        },
-        {
-            "cell_type": "markdown",
-            "id": "subjective-entrance",
-            "metadata": {},
-            "source": [
-                "### Perform the upload\n",
-                "* Choose one of the following to run\n",
-                "* Then run the cell with upload_job.wait_until_done()\n",
-                "* Once this completes (up to five minuntes), you can see the annotations if you go to the link that is printed out below"
-            ]
-        },
-        {
-            "cell_type": "markdown",
-            "id": "continental-greeting",
-            "metadata": {},
-            "source": [
-                "### MAL from a python object"
-            ]
-        },
-        {
-            "cell_type": "code",
-            "execution_count": 10,
-            "id": "criminal-register",
-            "metadata": {},
-            "outputs": [],
-            "source": [
-                "upload_job = project.upload_annotations(name=\"upload_py_object_job\",\n",
-                "                                        annotations=annotations)"
-            ]
-        },
-=======
-  "cells": [
-    {
-      "cell_type": "markdown",
-      "id": "db768cda",
-      "metadata": {
-        "id": "db768cda"
-      },
-      "source": [
-        "<td>\n",
-        "   <a target=\"_blank\" href=\"https://labelbox.com\" ><img src=\"https://labelbox.com/blog/content/images/2021/02/logo-v4.svg\" width=256/></a>\n",
-        "</td>"
-      ]
-    },
-    {
-      "cell_type": "markdown",
-      "id": "cb5611d0",
-      "metadata": {
-        "id": "cb5611d0"
-      },
-      "source": [
-        "<td>\n",
-        "<a href=\"https://colab.research.google.com/github/Labelbox/labelbox-python/blob/develop/examples/model_assisted_labeling/mal_basics.ipynb\" target=\"_blank\"><img\n",
-        "src=\"https://colab.research.google.com/assets/colab-badge.svg\" alt=\"Open In Colab\"></a>\n",
-        "</td>\n",
-        "\n",
-        "<td>\n",
-        "<a href=\"https://github.com/Labelbox/labelbox-python/tree/develop/examples/model_assisted_labeling/mal_basics.ipynb\" target=\"_blank\"><img\n",
-        "src=\"https://img.shields.io/badge/GitHub-100000?logo=github&logoColor=white\" alt=\"GitHub\"></a>\n",
-        "</td>"
-      ]
-    },
-    {
-      "cell_type": "markdown",
-      "id": "fundamental-failure",
-      "metadata": {
-        "id": "fundamental-failure"
-      },
-      "source": [
-        "# Annotation Imports\n",
-        "* This notebook is a high level introduction demonstrating multiple ways to upload your annotations. This will cover the following:\n",
-        "    * Model-assisted labeling - used to provide pre-annotated data for your labelers. This will enable a reduction in the total amount of time to properly label your assets. Model-assisted labeling does not submit the labels automatically, and will need to be reviewed by a labeler for submission.\n",
-        "    * Label Import - used to provide ground truth labels. These can in turn be used and compared against prediction labels, or used as benchmarks to see how your labelers are doing.\n",
-        "\n",
-        "\n",
-        "* For complete examples see image_mal.ipynb or ner_mal.ipynb"
-      ]
-    },
-    {
-      "cell_type": "markdown",
-      "id": "registered-parts",
-      "metadata": {
-        "id": "registered-parts"
-      },
-      "source": [
-        "* For information on what types of annotations are supported per data type, refer to this documentation:\n",
-        "    * https://docs.labelbox.com/docs/model-assisted-labeling#option-1-import-via-python-annotation-types-recommended"
-      ]
-    },
-    {
-      "cell_type": "markdown",
-      "id": "legislative-violence",
-      "metadata": {
-        "id": "legislative-violence"
-      },
-      "source": [
-        "* Notes:\n",
-        "    * If you are importing more than 1,000 mask annotations at a time, consider submitting separate jobs, as they can take longer than other annotation types to import.\n",
-        "    * Wait until the import job is complete before opening the Editor to make sure all annotations are imported properly."
-      ]
-    },
-    {
-      "cell_type": "markdown",
-      "id": "70072299-2ffe-4ea3-9af1-410d9bfd18cc",
-      "metadata": {
-        "id": "70072299-2ffe-4ea3-9af1-410d9bfd18cc"
-      },
-      "source": [
-        "# Installs"
-      ]
-    },
-    {
-      "cell_type": "code",
-      "execution_count": null,
-      "id": "pointed-disability",
-      "metadata": {
-        "id": "pointed-disability"
-      },
-      "outputs": [],
-      "source": [
-        "!pip install -q 'labelbox[data]'"
-      ]
-    },
-    {
-      "cell_type": "markdown",
-      "id": "a5c271de-1006-400e-a5bb-d466b833b734",
-      "metadata": {
-        "id": "a5c271de-1006-400e-a5bb-d466b833b734"
-      },
-      "source": [
-        "# Imports"
-      ]
-    },
-    {
-      "cell_type": "code",
-      "execution_count": null,
-      "id": "guided-arthritis",
-      "metadata": {
-        "id": "guided-arthritis"
-      },
-      "outputs": [],
-      "source": [
-        "from labelbox.schema.ontology import OntologyBuilder, Tool\n",
-        "from labelbox import Client, LabelingFrontend, LabelImport, MALPredictionImport\n",
-        "from labelbox.data.annotation_types import (\n",
-        "    Label, ImageData, ObjectAnnotation, Rectangle, Point, Radio,\n",
-        "    ClassificationAnnotation, ClassificationAnswer\n",
-        ")\n",
-        "from labelbox.data.serialization import NDJsonConverter\n",
-        "import uuid\n",
-        "import json"
-      ]
-    },
-    {
-      "cell_type": "markdown",
-      "id": "7ff330d7",
-      "metadata": {
-        "id": "7ff330d7"
-      },
-      "source": [
-        "# API Key and Client\n",
-        "Provide a valid api key below in order to properly connect to the Labelbox Client."
-      ]
-    },
-    {
-      "cell_type": "code",
-      "execution_count": null,
-      "id": "preliminary-benchmark",
-      "metadata": {
-        "id": "preliminary-benchmark",
-        "outputId": "8cf16a44-d0b8-477f-b361-43865b2fc572"
-      },
-      "outputs": [
->>>>>>> 8b2088d0
         {
           "name": "stderr",
           "output_type": "stream",
