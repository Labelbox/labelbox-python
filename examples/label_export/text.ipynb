{
<<<<<<< HEAD
  "cells": [
    {
      "cell_type": "markdown",
      "source": [
        "<td>\n",
        "   <a target=\"_blank\" href=\"https://labelbox.com\" ><img src=\"https://labelbox.com/blog/content/images/2021/02/logo-v4.svg\" width=256/></a>\n",
        "</td>"
      ],
      "metadata": {
        "id": "db768cda"
      }
=======
    "cells": [
        {
            "cell_type": "markdown",
            "id": "db768cda",
            "metadata": {},
            "source": [
                "<td>\n",
                "   <a target=\"_blank\" href=\"https://labelbox.com\" ><img src=\"https://labelbox.com/blog/content/images/2021/02/logo-v4.svg\" width=256/></a>\n",
                "</td>"
            ]
        },
        {
            "cell_type": "markdown",
            "id": "cb5611d0",
            "metadata": {},
            "source": [
                "<td>\n",
                "<a href=\"https://colab.research.google.com/github/Labelbox/labelbox-python/blob/develop/examples/label_export/text.ipynb\" target=\"_blank\"><img\n",
                "src=\"https://colab.research.google.com/assets/colab-badge.svg\" alt=\"Open In Colab\"></a>\n",
                "</td>\n",
                "\n",
                "<td>\n",
                "<a href=\"https://github.com/Labelbox/labelbox-python/tree/develop/examples/label_export/text.ipynb\" target=\"_blank\"><img\n",
                "src=\"https://img.shields.io/badge/GitHub-100000?logo=github&logoColor=white\" alt=\"GitHub\"></a>\n",
                "</td>"
            ]
        },
        {
            "cell_type": "markdown",
            "id": "employed-baptist",
            "metadata": {},
            "source": [
                "# Text Data Export\n",
                "* Export labels from text annotation projects"
            ]
        },
        {
            "cell_type": "code",
            "execution_count": 1,
            "id": "manual-parks",
            "metadata": {},
            "outputs": [],
            "source": [
                "!pip install labelbox"
            ]
        },
        {
            "cell_type": "code",
            "execution_count": 2,
            "id": "supported-shield",
            "metadata": {},
            "outputs": [],
            "source": [
                "from labelbox import Client\n",
                "import requests\n",
                "from collections import Counter\n",
                "import os"
            ]
        },
        {
            "cell_type": "code",
            "execution_count": 4,
            "id": "nominated-press",
            "metadata": {},
            "outputs": [],
            "source": [
                "# Pick a project that has entity tools in the ontology and has completed labels\n",
                "PROJECT_ID = \"ckme5v7aykpoj0709ufi5h6i2\""
            ]
        },
        {
            "cell_type": "markdown",
            "id": "078de7d7",
            "metadata": {},
            "source": [
                "# API Key and Client\n",
                "Provide a valid api key below in order to properly connect to the Labelbox Client."
            ]
        },
        {
            "cell_type": "code",
            "execution_count": 5,
            "id": "aerial-general",
            "metadata": {},
            "outputs": [],
            "source": [
                "# Add your api key\n",
                "API_KEY = None\n",
                "client = Client(api_key=API_KEY)\n",
                "project = client.get_project(PROJECT_ID)"
            ]
        },
        {
            "cell_type": "markdown",
            "id": "finished-helicopter",
            "metadata": {},
            "source": [
                "### Export the labels"
            ]
        },
        {
            "cell_type": "code",
            "execution_count": 6,
            "id": "gothic-investing",
            "metadata": {},
            "outputs": [],
            "source": [
                "export_url = project.export_labels()\n",
                "\n",
                "# labels can also be exported with `start` and `end` filters\n",
                "# export_url = project.export_labels(start=\"2020-01-01\", end=\"2020-01-02\")"
            ]
        },
        {
            "cell_type": "code",
            "execution_count": 7,
            "id": "temporal-citation",
            "metadata": {},
            "outputs": [
                {
                    "name": "stdout",
                    "output_type": "stream",
                    "text": [
                        "https://storage.googleapis.com/labelbox-exports/ckk4q1vgapsau07324awnsjq2/ckme5v7aykpoj0709ufi5h6i2/export-2021-03-22T11%3A31%3A05.907Z.json?GoogleAccessId=api-prod%40labelbox-193903.iam.gserviceaccount.com&Expires=1617622268&Signature=VmqCl%2FTy60h8FO9q3E6TMmHpS5zgL5ZSD4YY%2BqBPBm2WCexOYnWsbCJ%2BHpqv%2Fy3y%2B9hMdSQiHVPbsScclza1UJC1xKCAdmNlzTnqZAaEkxoCSwKxNCtnKjRoMkYymlhjdrjxadxXeCmfnMGrGA3fr01KYweUdzUYX%2BzWoedno5Uq7aJNOB9HPjTJrltyJnmXbdQNdoKHr11xhzbqwdLFFZ8sW%2B5I2ZRiK2sC5LRoxazIlBu7om4clES4CzEwSSbggNb0A1ZtVg4MVp22XFzS7Ijdes%2FyjHbjm0HfXVzv4e6F5ag3eQ5oq3agUDJZsHw9m9PSbDwnDCAjUT4lRH7mMw%3D%3D&response-content-disposition=attachment\n"
                    ]
                }
            ],
            "source": [
                "print(export_url)"
            ]
        },
        {
            "cell_type": "code",
            "execution_count": 8,
            "id": "sustained-retro",
            "metadata": {},
            "outputs": [],
            "source": [
                "exports = requests.get(export_url).json()"
            ]
        },
        {
            "cell_type": "markdown",
            "id": "biblical-insured",
            "metadata": {},
            "source": [
                "* To get more information on the fields in the label payload, follow [our documentation here](https://docs.labelbox.com/data-model/en/index-en#label)"
            ]
        },
        {
            "cell_type": "code",
            "execution_count": 9,
            "id": "human-beginning",
            "metadata": {},
            "outputs": [
                {
                    "data": {
                        "text/plain": [
                            "{'featureId': 'ckme60w4306hv0y8d7g7k64ky',\n",
                            " 'schemaId': 'ckme5v8wt01n10ybafw48f72g',\n",
                            " 'title': 'org',\n",
                            " 'value': 'org',\n",
                            " 'color': '#ff0000',\n",
                            " 'version': 1,\n",
                            " 'format': 'text.location',\n",
                            " 'data': {'location': {'start': 32670, 'end': 32690}},\n",
                            " 'instanceURI': 'https://api.labelbox.com/masks/feature/ckme60w4306hv0y8d7g7k64ky?token=eyJhbGciOiJIUzI1NiIsInR5cCI6IkpXVCJ9.eyJ1c2VySWQiOiJja2s0cTF2Z3djMHZwMDcwNHhoeDdtNHZrIiwib3JnYW5pemF0aW9uSWQiOiJja2s0cTF2Z2Fwc2F1MDczMjRhd25zanEyIiwiaWF0IjoxNjE2NDEyNjY1LCJleHAiOjE2MTkwMDQ2NjV9.BjsyyZebUwFqfv993ePUXl0DNAoNlXKwLYzgH1s7JUw'}"
                        ]
                    },
                    "execution_count": 12,
                    "metadata": {},
                    "output_type": "execute_result"
                }
            ],
            "source": [
                "# Print first label\n",
                "exports[0][\"Label\"][\"objects\"][0]"
            ]
        },
        {
            "cell_type": "markdown",
            "id": "adaptive-format",
            "metadata": {},
            "source": [
                "### Using the data\n",
                "* This one data_row dataset is pretty simple. \n",
                "* We are just going to look at the entities"
            ]
        },
        {
            "cell_type": "code",
            "execution_count": 10,
            "id": "crazy-swing",
            "metadata": {},
            "outputs": [],
            "source": [
                "text = exports[0][\"Labeled Data\"]"
            ]
        },
        {
            "cell_type": "code",
            "execution_count": 11,
            "id": "separated-girlfriend",
            "metadata": {},
            "outputs": [],
            "source": [
                "people = []\n",
                "orgs = []\n",
                "for entity in exports[0][\"Label\"][\"objects\"]:\n",
                "    location = entity[\"data\"][\"location\"]\n",
                "    if entity[\"title\"] == \"person\":\n",
                "        people.append(text[location[\"start\"]:location[\"end\"]])\n",
                "    elif entity[\"title\"] == \"org\":\n",
                "        orgs.append(text[location[\"start\"]:location[\"end\"]])"
            ]
        },
        {
            "cell_type": "code",
            "execution_count": 12,
            "id": "advisory-recording",
            "metadata": {},
            "outputs": [
                {
                    "data": {
                        "text/plain": [
                            "Counter({'Robin Wensley': 1,\n",
                            "         'Jones': 1,\n",
                            "         'Frank Cass': 1,\n",
                            "         'Robert': 1,\n",
                            "         'Armstrong': 1,\n",
                            "         'Kotler': 1,\n",
                            "         \"Adam Smith's\": 1,\n",
                            "         'Philip Kotler': 1})"
                        ]
                    },
                    "execution_count": 16,
                    "metadata": {},
                    "output_type": "execute_result"
                }
            ],
            "source": [
                "Counter(people)"
            ]
        },
        {
            "cell_type": "code",
            "execution_count": 13,
            "id": "revised-applicant",
            "metadata": {},
            "outputs": [
                {
                    "data": {
                        "text/plain": [
                            "Counter({'Wikiquote\\n Marketing': 1,\n",
                            "         'Wiktionary\\n Quotations': 1,\n",
                            "         'Handbook of Marketing': 1,\n",
                            "         'Barton A.': 1,\n",
                            "         '2014\\nWeitz': 1,\n",
                            "         'The Rise and Fall of Mass Marketing, Routledge': 1,\n",
                            "         'Geoffrey G.': 1,\n",
                            "         'Richard S.': 1,\n",
                            "         'Tedlow': 1,\n",
                            "         'Vol 25': 1,\n",
                            "         'Periodization in Marketing History,\" Journal of Macromarketing': 1,\n",
                            "         'Dix and Farlow, L.': 1,\n",
                            "         'D.G. Brian': 1,\n",
                            "         'Kathleen M.; Jones': 1,\n",
                            "         'Rassuli': 1,\n",
                            "         'Stanley C.': 1,\n",
                            "         'Hollander': 1,\n",
                            "         'The Emergence of Modern Marketing': 1,\n",
                            "         'Roy and Godley, Andrew (eds)': 1,\n",
                            "         'Harvard Business School Press. ISBN 978-0-87584-585-2.\\nChurch': 1,\n",
                            "         'Christensen, Clayton M': 1,\n",
                            "         'Grid': 1,\n",
                            "         'The History of Marketing Thought': 1,\n",
                            "         'PLCIn': 1,\n",
                            "         'PLC': 2,\n",
                            "         'SBU': 5,\n",
                            "         'SBUs': 1,\n",
                            "         'SBU)': 1,\n",
                            "         'The Marketing Plan': 1,\n",
                            "         'YouTube': 1,\n",
                            "         'Snapchat': 1,\n",
                            "         'Pinterest': 1,\n",
                            "         'Tumblr': 1,\n",
                            "         'Twitter': 1,\n",
                            "         'Facebook': 1,\n",
                            "         'Marketing Communications': 1,\n",
                            "         'Target': 1,\n",
                            "         'Capital Assets.\\n\\nResearch\\nMarketing': 1,\n",
                            "         'Logistics': 1,\n",
                            "         'Company Policy': 1,\n",
                            "         'Inventory': 1,\n",
                            "         'Labor': 1,\n",
                            "         'the Media': 1,\n",
                            "         'Suppliers': 1,\n",
                            "         'Macromarketing': 1,\n",
                            "         '4Cs': 1,\n",
                            "         'Place or Placement': 1,\n",
                            "         'B2C': 1,\n",
                            "         'Walmart': 1,\n",
                            "         'Mattel': 1,\n",
                            "         'B2C Marketing': 1,\n",
                            "         'The Chartered Institute of Marketing': 1,\n",
                            "         'AMA': 3,\n",
                            "         'the American Marketing Association': 1,\n",
                            "         'The New York Times': 1})"
                        ]
                    },
                    "execution_count": 18,
                    "metadata": {},
                    "output_type": "execute_result"
                }
            ],
            "source": [
                "Counter(orgs)"
            ]
        }
    ],
    "metadata": {
        "kernelspec": {
            "display_name": "Python 3",
            "language": "python",
            "name": "python3"
        },
        "language_info": {
            "codemirror_mode": {
                "name": "ipython",
                "version": 3
            },
            "file_extension": ".py",
            "mimetype": "text/x-python",
            "name": "python",
            "nbconvert_exporter": "python",
            "pygments_lexer": "ipython3",
            "version": "3.8.2"
        }
>>>>>>> 67a7520d
    },
    {
      "cell_type": "markdown",
      "source": [
        "<td>\n",
        "<a href=\"https://colab.research.google.com/github/Labelbox/labelbox-python/blob/develop/examples/label_export/text.ipynb\" target=\"_blank\"><img\n",
        "src=\"https://colab.research.google.com/assets/colab-badge.svg\" alt=\"Open In Colab\"></a>\n",
        "</td>\n",
        "\n",
        "<td>\n",
        "<a href=\"https://github.com/Labelbox/labelbox-python/tree/develop/examples/label_export/text.ipynb\" target=\"_blank\"><img\n",
        "src=\"https://img.shields.io/badge/GitHub-100000?logo=github&logoColor=white\" alt=\"GitHub\"></a>\n",
        "</td>"
      ],
      "metadata": {
        "id": "cb5611d0"
      }
    },
    {
      "cell_type": "markdown",
      "source": [
        "# Text Data Export\n",
        "Export labels from text annotation projects."
      ],
      "metadata": {
        "id": "employed-baptist"
      }
    },
    {
      "cell_type": "code",
      "execution_count": null,
      "source": [
        "!pip install -q 'labelbox[data]'"
      ],
      "outputs": [],
      "metadata": {
        "id": "manual-parks"
      }
    },
    {
      "cell_type": "code",
      "execution_count": 2,
      "source": [
        "from labelbox import Client\n",
        "from labelbox.data.annotation_types import (\n",
        "    Label, LabelList, ObjectAnnotation,\n",
        "    TextData, TextEntity\n",
        ")\n",
        "from labelbox.data.serialization import NDJsonConverter\n",
        "import json"
      ],
      "outputs": [],
      "metadata": {
        "id": "supported-shield"
      }
    },
    {
      "cell_type": "code",
      "execution_count": 15,
      "source": [
        "# Pick a project that has entity tools in the ontology and has completed labels\n",
        "PROJECT_ID = \"\""
      ],
      "outputs": [],
      "metadata": {
        "id": "nominated-press"
      }
    },
    {
      "cell_type": "markdown",
      "source": [
        "# API Key and Client\n",
        "Provide a valid api key below in order to properly connect to the Labelbox Client."
      ],
      "metadata": {
        "id": "078de7d7"
      }
    },
    {
      "cell_type": "code",
      "execution_count": 16,
      "source": [
        "# Add your api key\n",
        "API_KEY = None\n",
        "client = Client(api_key=API_KEY)\n",
        "project = client.get_project(PROJECT_ID)"
      ],
      "outputs": [],
      "metadata": {
        "id": "aerial-general"
      }
    },
    {
      "cell_type": "markdown",
      "source": [
        "### Export the labels"
      ],
      "metadata": {
        "id": "finished-helicopter"
      }
    },
    {
      "cell_type": "code",
      "execution_count": 17,
      "source": [
        "labels = project.label_generator()\n",
        "\n",
        "# Old export format:\n",
        "# labels = project.export_labels()\n",
        "\n",
        "# labels can also be exported with `start` and `end` filters\n",
        "# labels = project.label_generator(start=\"2020-01-01\", end=\"2020-01-02\")"
      ],
      "outputs": [],
      "metadata": {
        "id": "qPGucY8V5WpG"
      }
    },
    {
      "cell_type": "markdown",
      "source": [
        "Optionally, convert to a `LabelList` for small to medium-sized datasets.\n",
        "\n",
        "This is more convenient than the LabelGenerator, but less memory efficient. Read more about the differences [here](https://colab.research.google.com/github/Labelbox/labelbox-python/blob/develop/examples/annotation_types/label_containers.ipynb)."
      ],
      "metadata": {
        "id": "jCPjiaBIacpv"
      }
    },
    {
      "cell_type": "code",
      "execution_count": null,
      "source": [
        "labels = labels.as_list()"
      ],
      "outputs": [],
      "metadata": {
        "id": "8nvKKLnTavzS"
      }
    },
    {
      "cell_type": "markdown",
      "source": [
        "### View the labels"
      ],
      "metadata": {
        "id": "VlwIczrf9G7Z"
      }
    },
    {
      "cell_type": "code",
      "execution_count": null,
      "source": [
        "# Print first label\n",
        "label = next(labels)\n",
        "label"
      ],
      "outputs": [],
      "metadata": {
        "id": "eFFgijvQ82_F"
      }
    },
    {
      "cell_type": "markdown",
      "source": [
        "To get more information on the fields in the label payload, follow [our documentation here](https://docs.labelbox.com/docs/entity-json)."
      ],
      "metadata": {
        "id": "biblical-insured"
      }
    },
    {
      "cell_type": "code",
      "execution_count": null,
      "source": [
        "# View some specific fields of the label instance\n",
        "print(\"Label ID:\", label.uid)\n",
        "print(\"Created By:\", label.extra['Created By'])\n",
        "print(\"Created At:\", label.extra['Created At'])\n",
        "print(\"Media Type:\", label.extra['media_type'])\n",
        "print(\"Reviews:\", label.extra['Reviews'])"
      ],
      "outputs": [],
      "metadata": {
        "id": "uhgmI1Dx9LBe"
      }
    },
    {
      "cell_type": "code",
      "execution_count": null,
      "source": [
        "# View a list of the annotations that comprise the label\n",
        "label.annotations"
      ],
      "outputs": [],
      "metadata": {
        "id": "fJrUrglt_YOG"
      }
    },
    {
      "cell_type": "code",
      "execution_count": null,
      "source": [
        "# Grab elements of the first object annotation\n",
        "print(\"feature name:\", label.annotations[0].name)\n",
        "print(\"featureSchemaId:\", label.annotations[0].feature_schema_id)\n",
        "print(\"start index, end index:\", label.annotations[0].value.start, label.annotations[0].value.end)\n",
        "print(\"classifications:\", label.annotations[0].classifications)"
      ],
      "outputs": [],
      "metadata": {
        "id": "ciKIKTGtWzIj"
      }
    },
    {
      "cell_type": "markdown",
      "source": [
        "### Convert annotations to NDJSON\n",
        "We can utilize the `NDJsonConverter` class to turn annotation objects into NDJSON that is ready to be uploaded back into Labelbox."
      ],
      "metadata": {
        "id": "ptyrc9BN_RLE"
      }
    },
    {
      "cell_type": "code",
      "execution_count": null,
      "source": [
        "# Run the converter\n",
        "annotations = NDJsonConverter.serialize(labels)"
      ],
      "outputs": [],
      "metadata": {
        "id": "921pcXT58Le1"
      }
    },
    {
      "cell_type": "code",
      "execution_count": null,
      "source": [
        "# View the first annotation in NDJSON\n",
        "annotation = next(annotations)\n",
        "annotation"
      ],
      "outputs": [],
      "metadata": {
        "id": "human-beginning"
      }
    },
    {
      "cell_type": "code",
      "execution_count": null,
      "source": [
        "# Grab elements of the NDJSON annotation\n",
        "print(\"schemaId: \" + annotation['schemaId'])\n",
        "print(\"dataRow Id: \" + annotation['dataRow']['id'])"
      ],
      "outputs": [],
      "metadata": {
        "id": "VCkINPObA7B4"
      }
    }
  ],
  "metadata": {
    "kernelspec": {
      "display_name": "Python 3",
      "language": "python",
      "name": "python3"
    },
    "language_info": {
      "codemirror_mode": {
        "name": "ipython",
        "version": 3
      },
      "file_extension": ".py",
      "mimetype": "text/x-python",
      "name": "python",
      "nbconvert_exporter": "python",
      "pygments_lexer": "ipython3",
      "version": "3.8.2"
    },
    "colab": {
      "name": "[REVISED] text.ipynb",
      "provenance": [],
      "collapsed_sections": []
    }
  },
  "nbformat": 4,
  "nbformat_minor": 5
}<|MERGE_RESOLUTION|>--- conflicted
+++ resolved
@@ -1,5 +1,4 @@
 {
-<<<<<<< HEAD
   "cells": [
     {
       "cell_type": "markdown",
@@ -10,19 +9,7 @@
       ],
       "metadata": {
         "id": "db768cda"
-      }
-=======
-    "cells": [
-        {
-            "cell_type": "markdown",
-            "id": "db768cda",
-            "metadata": {},
-            "source": [
-                "<td>\n",
-                "   <a target=\"_blank\" href=\"https://labelbox.com\" ><img src=\"https://labelbox.com/blog/content/images/2021/02/logo-v4.svg\" width=256/></a>\n",
-                "</td>"
-            ]
-        },
+      },
         {
             "cell_type": "markdown",
             "id": "cb5611d0",
@@ -350,7 +337,6 @@
             "pygments_lexer": "ipython3",
             "version": "3.8.2"
         }
->>>>>>> 67a7520d
     },
     {
       "cell_type": "markdown",
