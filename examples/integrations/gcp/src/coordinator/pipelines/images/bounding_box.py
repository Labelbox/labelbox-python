--- conflicted
+++ resolved
@@ -81,10 +81,6 @@
 
     def _run(self, model: Model, job_name: str) -> JobStatus:
         endpoint = model.deploy(deployed_model_display_name=job_name)
-<<<<<<< HEAD
-=======
-        # All we need is the endpoint id (aka name)
->>>>>>> a115aff9
         return JobStatus(JobState.SUCCESS,
                          result={'endpoint_id': endpoint.name})
 
@@ -130,11 +126,8 @@
 
         deployment_status = self.deployment.run_local(
             training_status.result['model'], job_name)
-<<<<<<< HEAD
         # Report state and model id to labelbox
         logger.info(f"Deployment Status: {deployment_status}")
-=======
->>>>>>> a115aff9
         if deployment_status.state == JobState.FAILED:
             logger.info(f"Job failed. Exiting.")
             return
