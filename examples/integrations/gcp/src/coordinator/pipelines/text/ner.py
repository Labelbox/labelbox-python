from typing import Dict, Any
import time
import logging
import uuid

from google.cloud import aiplatform
from labelbox import ModelRun
from labelbox.data.serialization import NDJsonConverter
from labelbox.data.metrics.group import get_label_pairs
from labelbox.data.metrics import feature_confusion_matrix_metric
from labelbox.data.annotation_types import TextEntity
import ndjson

from pipelines.types import Pipeline, JobStatus, JobState, Job, InferenceJob, PipelineState

logger = logging.getLogger("uvicorn")


class NERETL(Job):

    def __init__(self, deployment_name: str, gcs_bucket: str,
                 service_account_email: str, google_cloud_project: str):
        self.gcs_bucket = gcs_bucket
        self.service_account_email = service_account_email
        self.google_cloud_project = google_cloud_project
        self.container_name = f"gcr.io/{google_cloud_project}/{deployment_name}/ner_etl"

    def run(self, model_run_id: str, job_name) -> JobStatus:
        nowgmt = time.strftime("%Y-%m-%d_%H:%M:%S", time.gmtime())
        gcs_key = f'etl/ner/{nowgmt}.jsonl'
        CMDARGS = [
            f"--gcs_bucket={self.gcs_bucket}", f"--model_run_id={model_run_id}",
            f"--gcs_key={gcs_key}"
        ]
        job = aiplatform.CustomContainerTrainingJob(
            display_name=job_name,
            container_uri=self.container_name,
        )
        job.run(
            args=CMDARGS,
            service_account=self.service_account_email,
            environment_variables={'GOOGLE_PROJECT': self.google_cloud_project})
        return JobStatus(JobState.SUCCESS,
                         result=f'gs://{self.gcs_bucket}/{gcs_key}')


class NERTraining(Job):

    def run(self, training_file_uri: str, job_name: str) -> JobStatus:
        dataset = aiplatform.TextDataset.create(
            display_name=job_name,
            gcs_source=[training_file_uri],
            import_schema_uri=aiplatform.schema.dataset.ioformat.text.
            extraction,
        )

        job = aiplatform.AutoMLTextTrainingJob(display_name=job_name,
                                               prediction_type="extraction")

        model = job.run(
            dataset=dataset,
            training_filter_split=
            "labels.aiplatform.googleapis.com/ml_use=training",
            validation_filter_split=
            "labels.aiplatform.googleapis.com/ml_use=validation",
            test_filter_split="labels.aiplatform.googleapis.com/ml_use=test")
        logger.info("model id: %s" % model.name)
        return JobStatus(JobState.SUCCESS,
                         result={
                             'model_id': model.name,
                             'model': model
                         })


class TextNERDeployment(Job):

    def run(self, model: aiplatform.Model, job_name: str) -> JobStatus:
        endpoint = model.deploy(deployed_model_display_name=job_name)
        return JobStatus(JobState.SUCCESS,
                         result={'endpoint_id': endpoint.name})


class NERInference(InferenceJob):

    def __init__(self, lb_api_key: str):
        # This will eventually be run as an external job.
        # Keeping it here for now since the inferences are still run as a separate job
        super().__init__(lb_api_key)

    def build_inference_file(self, bucket_name, key):
        bucket = self.storage_client.get_bucket(bucket_name)
        # Create a blob object from the filepath
        blob = bucket.blob(key)
        contents = ndjson.loads(blob.download_as_string())
        prediction_inputs = []
        for line in contents:
            prediction_inputs.append({
                "content": line['textContent'],
                "mimeType": "text/plain",
                "key": line['dataItemResourceLabels']['dataRowId']
            })

        nowgmt = time.strftime("%Y-%m-%d_%H:%M:%S", time.gmtime())
        blob = bucket.blob(f"inference_file/ner/{nowgmt}.jsonl")
        blob.upload_from_string(data=ndjson.dumps(prediction_inputs),
                                content_type="application/jsonl")
        return f"gs://{bucket.name}/{blob.name}"

    def process_predictions(self, batch_prediction_job, tools):
        for batch in batch_prediction_job.iter_outputs():
            for prediction_data in ndjson.loads(batch.download_as_string()):
                if 'error' in prediction_data:
                    logger.info(f"Row failed. {prediction_data}")
                    continue

                data_row_id = prediction_data['key']
                prediction = prediction_data['prediction']

                if not len(prediction):
                    # No prediction..
                    continue

                for name, start, end in zip(
                        prediction['displayNames'],
                        prediction['textSegmentStartOffsets'],
                        prediction['textSegmentEndOffsets']):
                    start = int(start)  # Start is inclusive
                    end = int(
                        end
                    ) + 1  # vertex end is inclusive. We want exclusive for labelbox
                    yield {
                        'uuid': str(uuid.uuid4()),
                        'dataRow': {
                            'id': data_row_id
                        },
                        'schemaId': tools[name],
                        'location': {
                            'start': start,
                            'end': end
                        }
                    }

    def run(self, etl_file: str, model_run_id: str, model: aiplatform.Model,
            job_name: str):
        batch_prediction_job = self.batch_predict(etl_file, model, job_name,
                                                  "ner")
        model_run = self.lb_client._get_single(ModelRun, model_run_id)
        tools = self.get_tool_info(model_run.model_id)
        annotation_data = list(
            self.process_predictions(batch_prediction_job, tools))
        predictions = list(NDJsonConverter.deserialize(annotation_data))
        labels = self.export_model_run_labels(model_run_id, 'text')
        self.compute_metrics(labels, predictions, tools)
        upload_task = model_run.add_predictions(
            f'diagnostics-import-{uuid.uuid4()}',
            NDJsonConverter.serialize(predictions))
        upload_task.wait_until_done()
        # TODO: Report errors without necessarily breaking the job...
        logger.info(
            f"IMPORT ERRORS : {upload_task.errors}. Imported {len(predictions)}"
        )
        return JobStatus(JobState.SUCCESS)

    def compute_metrics(self, labels, predictions, tools):
        tool_name_lookup = {v: k for k, v in tools.items()}
        pairs = get_label_pairs(labels, predictions, filter_mismatch=True)
        for (ground_truth, prediction) in pairs.values():
            # Assign names instead of feature ids for classes.
            for annotation in prediction.annotations:
                # Unused for classifications so actually doesn't matter.
                # Only needed so that all pairs have names.
                if isinstance(annotation.value, TextEntity):
                    annotation.name = tool_name_lookup[
                        annotation.feature_schema_id].replace(' ', '-')
            # TODO: Metrics are not yet supported for TextEntity
            prediction.annotations.extend(
                feature_confusion_matrix_metric(ground_truth.annotations,
                                                prediction.annotations))


class NERPipeline(Pipeline):

    def __init__(self, deployment_name: str, lb_api_key: str, gcs_bucket: str,
                 service_account_email: str, google_cloud_project: str):
        self.etl_job = NERETL(deployment_name, gcs_bucket,
                              service_account_email, google_cloud_project)
        self.training_job = NERTraining()
        self.inference = NERInference(lb_api_key)
        super().__init__(lb_api_key)

    def parse_args(self, json_data: Dict[str, Any]) -> str:
        # Any validation goes here
        model_run_id = json_data['model_run_id']
        job_name = json_data['job_name']
        return model_run_id, job_name

    def run(self, json_data):
        model_run_id, job_name = self.parse_args(json_data)
        self.update_status(PipelineState.PREPARING_DATA, model_run_id)
        etl_status = self.run_job(
            model_run_id, lambda: self.etl_job.run(model_run_id, job_name))
        if etl_status is None:
            return
        self.update_status(PipelineState.TRAINING_MODEL,
                           model_run_id,
                           metadata={'training_data_input': etl_status.result})

        training_status = self.run_job(
            model_run_id,
            lambda: self.training_job.run(etl_status.result, job_name))
        if training_status is None:
            return
        self.update_status(
            PipelineState.TRAINING_MODEL,
            model_run_id,
            metadata={'model_id': training_status.result['model'].name})

<<<<<<< HEAD
=======
        deployment_status = self.run_job(
            model_run_id, lambda: self.deployment.run(
                training_status.result['model'], job_name))
        if deployment_status is None:
            return
        self.update_status(
            PipelineState.TRAINING_MODEL,
            model_run_id,
            metadata={'endpoint_id': deployment_status.result['endpoint_id']})

>>>>>>> ebf15e93
        inference_status = self.run_job(
            model_run_id, lambda: self.inference.run(
                etl_status.result, model_run_id, training_status.result[
                    'model'], job_name))
        if inference_status is not None:
            self.update_status(PipelineState.COMPLETE, model_run_id)<|MERGE_RESOLUTION|>--- conflicted
+++ resolved
@@ -215,19 +215,6 @@
             model_run_id,
             metadata={'model_id': training_status.result['model'].name})
 
-<<<<<<< HEAD
-=======
-        deployment_status = self.run_job(
-            model_run_id, lambda: self.deployment.run(
-                training_status.result['model'], job_name))
-        if deployment_status is None:
-            return
-        self.update_status(
-            PipelineState.TRAINING_MODEL,
-            model_run_id,
-            metadata={'endpoint_id': deployment_status.result['endpoint_id']})
-
->>>>>>> ebf15e93
         inference_status = self.run_job(
             model_run_id, lambda: self.inference.run(
                 etl_status.result, model_run_id, training_status.result[
