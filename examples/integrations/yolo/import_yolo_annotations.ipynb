--- conflicted
+++ resolved
@@ -1,18 +1,16 @@
 {
-  "nbformat": 4,
-  "nbformat_minor": 2,
-  "metadata": {},
   "cells": [
     {
-      "metadata": {},
-      "source": [
-        "<td>",
-        "   <a target=\"_blank\" href=\"https://labelbox.com\" ><img src=\"https://labelbox.com/blog/content/images/2021/02/logo-v4.svg\" width=256/></a>",
+      "cell_type": "markdown",
+      "metadata": {},
+      "source": [
+        "<td>\n",
+        "   <a target=\"_blank\" href=\"https://labelbox.com\" ><img src=\"https://labelbox.com/blog/content/images/2021/02/logo-v4.svg\" width=256/></a>\n",
         "</td>\n"
-      ],
-      "cell_type": "markdown"
-    },
-    {
+      ]
+    },
+    {
+      "cell_type": "markdown",
       "metadata": {},
       "source": [
         "<td>\n",
@@ -24,10 +22,10 @@
         "<a href=\"https://github.com/Labelbox/labelbox-python/tree/develop/examples/integrations/yolo/import_yolo_annotations.ipynb\" target=\"_blank\"><img\n",
         "src=\"https://img.shields.io/badge/GitHub-100000?logo=github&logoColor=white\" alt=\"GitHub\"></a>\n",
         "</td>"
-      ],
-      "cell_type": "markdown"
-    },
-    {
+      ]
+    },
+    {
+      "cell_type": "markdown",
       "metadata": {},
       "source": [
         "# Import YOLOv8 annotations\n",
@@ -37,251 +35,473 @@
         "3. Importing our data rows and attaching our ontology to a project\n",
         "4. Running our images through Ultralytics\n",
         "5. Importing the annotations generated\n"
-      ],
-      "cell_type": "markdown"
-    },
-    {
+      ]
+    },
+    {
+      "cell_type": "markdown",
       "metadata": {},
       "source": [
         "## Set up"
-      ],
-      "cell_type": "markdown"
-    },
-    {
-      "metadata": {},
-      "source": "%pip install -q --upgrade \"labelbox[data]\"\n%pip install -q --upgrade ultralytics",
-      "cell_type": "code",
-      "outputs": [],
-      "execution_count": null
-    },
-    {
-      "metadata": {},
-      "source": "import labelbox as lb\nimport labelbox.types as lb_types\n\nimport ultralytics\nfrom PIL import Image\n\nimport uuid\nimport io",
-      "cell_type": "code",
-      "outputs": [],
-      "execution_count": null
-    },
-    {
+      ]
+    },
+    {
+      "cell_type": "code",
+      "execution_count": null,
+      "metadata": {},
+      "outputs": [],
+      "source": [
+        "%pip install -q --upgrade \"labelbox[data]\"\n",
+        "%pip install -q --upgrade ultralytics"
+      ]
+    },
+    {
+      "cell_type": "code",
+      "execution_count": null,
+      "metadata": {},
+      "outputs": [],
+      "source": [
+        "import labelbox as lb\n",
+        "import labelbox.types as lb_types\n",
+        "\n",
+        "import ultralytics\n",
+        "from PIL import Image\n",
+        "\n",
+        "import uuid\n",
+        "import io"
+      ]
+    },
+    {
+      "cell_type": "markdown",
       "metadata": {},
       "source": [
         "## API key and client\n",
         "Provide a valid API key below to properly connect to the Labelbox client. Please review [Create API key guide](https://docs.labelbox.com/reference/create-api-key) for more information."
-      ],
-      "cell_type": "markdown"
-    },
-    {
-      "metadata": {},
-      "source": "API_KEY = None\nclient = lb.Client(api_key=API_KEY)",
-      "cell_type": "code",
-      "outputs": [],
-      "execution_count": null
-    },
-    {
+      ]
+    },
+    {
+      "cell_type": "code",
+      "execution_count": null,
+      "metadata": {},
+      "outputs": [],
+      "source": [
+        "API_KEY = None\n",
+        "client = lb.Client(api_key=API_KEY)"
+      ]
+    },
+    {
+      "cell_type": "markdown",
       "metadata": {},
       "source": [
         "## Set up a YOLOv8 model\n",
         "Below, we will initialize our model for our image data rows. We are using `yolov8n-seg.pt` since it supports segmentation masks. "
-      ],
-      "cell_type": "markdown"
-    },
-    {
-      "metadata": {},
-      "source": "model = ultralytics.YOLO(\"yolov8n-seg.pt\")",
-      "cell_type": "code",
-      "outputs": [],
-      "execution_count": null
-    },
-    {
+      ]
+    },
+    {
+      "cell_type": "code",
+      "execution_count": null,
+      "metadata": {},
+      "outputs": [],
+      "source": [
+        "model = ultralytics.YOLO(\"yolov8n-seg.pt\")"
+      ]
+    },
+    {
+      "cell_type": "markdown",
       "metadata": {},
       "source": [
         "## Example: Import YOLOv8 Annotations\n",
         "\n",
         "The first few steps of this guide will demonstrate a basic workflow of creating data rows and setting up a project. For a quick, complete overview of this process, visit our [Quick start](https://docs.labelbox.com/reference/quick-start) guide."
-      ],
-      "cell_type": "markdown"
-    },
-    {
+      ]
+    },
+    {
+      "cell_type": "markdown",
       "metadata": {},
       "source": [
         "### Importing an image data row\n",
         "\n",
         "We will be using this [image](https://storage.googleapis.com/labelbox-datasets/image_sample_data/2560px-Kitano_Street_Kobe01s5s4110.jpeg) to be annotated with YOLOv8. Which has a lot of objects that can be picked up by YOLOv8. Later in this guide, we will go into more detail on the exact annotations."
-      ],
-      "cell_type": "markdown"
-    },
-    {
-      "metadata": {},
-      "source": "global_key = str(uuid.uuid4())\n\n# create data row\ndata_row = {\n    \"row_data\":\n        \"https://storage.googleapis.com/labelbox-datasets/image_sample_data/2560px-Kitano_Street_Kobe01s5s4110.jpeg\",\n    \"global_key\":\n        global_key,\n    \"media_type\":\n        \"IMAGE\",\n}\n\n# create dataset and import data row\ndataset = client.create_dataset(name=\"YOLOv8 Demo Dataset\")\ntask = dataset.create_data_rows([data_row])\ntask.wait_till_done()\n\nprint(f\"Errors: {task.errors}\")",
-      "cell_type": "code",
-      "outputs": [],
-      "execution_count": null
-    },
-    {
+      ]
+    },
+    {
+      "cell_type": "code",
+      "execution_count": null,
+      "metadata": {},
+      "outputs": [],
+      "source": [
+        "global_key = str(uuid.uuid4())\n",
+        "\n",
+        "# create data row\n",
+        "data_row = {\n",
+        "    \"row_data\":\n",
+        "        \"https://storage.googleapis.com/labelbox-datasets/image_sample_data/2560px-Kitano_Street_Kobe01s5s4110.jpeg\",\n",
+        "    \"global_key\":\n",
+        "        global_key,\n",
+        "    \"media_type\":\n",
+        "        \"IMAGE\",\n",
+        "}\n",
+        "\n",
+        "# create dataset and import data row\n",
+        "dataset = client.create_dataset(name=\"YOLOv8 Demo Dataset\")\n",
+        "task = dataset.create_data_rows([data_row])\n",
+        "task.wait_till_done()\n",
+        "\n",
+        "print(f\"Errors: {task.errors}\")"
+      ]
+    },
+    {
+      "cell_type": "markdown",
       "metadata": {},
       "source": [
         "### Setting up an ontology and a project\n",
         "You must create a matching ontology and project with the data rows you are trying to label. The ontology should include the annotations that you want to derive from YOLOv8. We will introduce and explain class mapping later in this guide, so feel free to name your ontology features anything you want. In our example, we will include a combination of bounding boxes, segment masks, and polygon tools to demonstrate converting each type of annotation from YOLOv8. Labelbox does not support ontologies were the same feature name is present at the first level so each of our feature names need to be unique.\n"
-      ],
-      "cell_type": "markdown"
-    },
-    {
+      ]
+    },
+    {
+      "cell_type": "markdown",
       "metadata": {},
       "source": [
         "#### Create an ontology"
-      ],
-      "cell_type": "markdown"
-    },
-    {
-      "metadata": {},
-      "source": "ontology_builder = lb.OntologyBuilder(tools=[\n    lb.Tool(tool=lb.Tool.Type.BBOX, name=\"Vehicle_bbox\"),\n    lb.Tool(tool=lb.Tool.Type.BBOX, name=\"Person_bbox\"),\n    lb.Tool(tool=lb.Tool.Type.RASTER_SEGMENTATION, name=\"Vehicle_mask\"),\n    lb.Tool(tool=lb.Tool.Type.RASTER_SEGMENTATION, name=\"Person_mask\"),\n    lb.Tool(tool=lb.Tool.Type.POLYGON, name=\"Vehicle_polygon\"),\n    lb.Tool(tool=lb.Tool.Type.POLYGON, name=\"Person_polygon\"),\n])\n\nontology = client.create_ontology(\n    name=\"YOLOv8 Demo Ontology\",\n    normalized=ontology_builder.asdict(),\n    media_type=lb.MediaType.Image,\n)",
-      "cell_type": "code",
-      "outputs": [],
-      "execution_count": null
-    },
-    {
+      ]
+    },
+    {
+      "cell_type": "code",
+      "execution_count": null,
+      "metadata": {},
+      "outputs": [],
+      "source": [
+        "ontology_builder = lb.OntologyBuilder(tools=[\n",
+        "    lb.Tool(tool=lb.Tool.Type.BBOX, name=\"Vehicle_bbox\"),\n",
+        "    lb.Tool(tool=lb.Tool.Type.BBOX, name=\"Person_bbox\"),\n",
+        "    lb.Tool(tool=lb.Tool.Type.RASTER_SEGMENTATION, name=\"Vehicle_mask\"),\n",
+        "    lb.Tool(tool=lb.Tool.Type.RASTER_SEGMENTATION, name=\"Person_mask\"),\n",
+        "    lb.Tool(tool=lb.Tool.Type.POLYGON, name=\"Vehicle_polygon\"),\n",
+        "    lb.Tool(tool=lb.Tool.Type.POLYGON, name=\"Person_polygon\"),\n",
+        "])\n",
+        "\n",
+        "ontology = client.create_ontology(\n",
+        "    name=\"YOLOv8 Demo Ontology\",\n",
+        "    normalized=ontology_builder.asdict(),\n",
+        "    media_type=lb.MediaType.Image,\n",
+        ")"
+      ]
+    },
+    {
+      "cell_type": "markdown",
       "metadata": {},
       "source": [
         "#### Create and set up a project"
-      ],
-      "cell_type": "markdown"
-    },
-    {
-      "metadata": {},
-      "source": "project = client.create_project(name=\"YOLOv8 Demo Project\",\n                                media_type=lb.MediaType.Image)\n\nproject.create_batch(name=\"batch 1\", global_keys=[global_key])\n\nproject.setup_editor(ontology)",
-      "cell_type": "code",
-      "outputs": [],
-      "execution_count": null
-    },
-    {
+      ]
+    },
+    {
+      "cell_type": "code",
+      "execution_count": null,
+      "metadata": {},
+      "outputs": [],
+      "source": [
+        "project = client.create_project(name=\"YOLOv8 Demo Project\",\n",
+        "                                media_type=lb.MediaType.Image)\n",
+        "\n",
+        "project.create_batch(name=\"batch 1\", global_keys=[global_key])\n",
+        "\n",
+        "project.setup_editor(ontology)"
+      ]
+    },
+    {
+      "cell_type": "markdown",
       "metadata": {},
       "source": [
         "### Export our data rows and get our predictions\n",
         "In the step below, we export our data row from our project and then add the `row_data` and `global_key` to a list to make our predictions."
-      ],
-      "cell_type": "markdown"
-    },
-    {
+      ]
+    },
+    {
+      "cell_type": "markdown",
       "metadata": {},
       "source": [
         "#### Export data"
-      ],
-      "cell_type": "markdown"
-    },
-    {
-      "metadata": {},
-      "source": "export_task = project.export()\nexport_task.wait_till_done()\n\n# prediction list we will be populating\nurl_list = []\nglobal_keys = []\n\n\n# callback that is ran on each data row\ndef export_callback(output: lb.BufferedJsonConverterOutput):\n\n    data_row = output.json\n\n    url_list.append(data_row[\"data_row\"][\"row_data\"])\n\n    global_keys.append(data_row[\"data_row\"][\"global_key\"])\n\n\n# check if export has errors\nif export_task.has_errors():\n    export_task.get_buffered_stream(stream_type=lb.StreamType.ERRORS).start()\n\nif export_task.has_result():\n    export_task.get_buffered_stream().start(stream_handler=export_callback)",
-      "cell_type": "code",
-      "outputs": [],
-      "execution_count": null
-    },
-    {
+      ]
+    },
+    {
+      "cell_type": "code",
+      "execution_count": null,
+      "metadata": {},
+      "outputs": [],
+      "source": [
+        "export_task = project.export()\n",
+        "export_task.wait_till_done()\n",
+        "\n",
+        "# prediction list we will be populating\n",
+        "url_list = []\n",
+        "global_keys = []\n",
+        "\n",
+        "\n",
+        "# callback that is ran on each data row\n",
+        "def export_callback(output: lb.BufferedJsonConverterOutput):\n",
+        "\n",
+        "    data_row = output.json\n",
+        "\n",
+        "    url_list.append(data_row[\"data_row\"][\"row_data\"])\n",
+        "\n",
+        "    global_keys.append(data_row[\"data_row\"][\"global_key\"])\n",
+        "\n",
+        "\n",
+        "# check if export has errors\n",
+        "if export_task.has_errors():\n",
+        "    export_task.get_buffered_stream(stream_type=lb.StreamType.ERRORS).start()\n",
+        "\n",
+        "if export_task.has_result():\n",
+        "    export_task.get_buffered_stream().start(stream_handler=export_callback)"
+      ]
+    },
+    {
+      "cell_type": "markdown",
       "metadata": {},
       "source": [
         "### Import YOLOv8 annotations to a project\n",
-<<<<<<< HEAD
-        "Now that you have finished your initial set up we can create our predictions from YOLOv8 and import our annotations towards are project. We will be doing the following in this step:\n",
-=======
         "Now that you have finished your initial set up we create our predictions from YOLOv8 and import our annotations towards our project. We will be doing the following in this step:\n",
->>>>>>> 9ca239a0
         "1. Defining our import functions\n",
         "2. Creating our labels\n",
         "3. Importing our labels as either ground truths or MAL labels (pre-labels)"
-      ],
-      "cell_type": "markdown"
-    },
-    {
+      ]
+    },
+    {
+      "cell_type": "markdown",
       "metadata": {},
       "source": [
         "#### Defining our import functions\n",
         "YOLOv8 supports a wide range of annotations. This guide shows importing bounding boxes, polygons, and segment masks that match our ontology. Below are the functions used for each type. These functions follow the same style, essentially navigating through our result payload from YOLOv8 and converting it to the Labelbox annotation format. All of our functions support a class mapping which maps YOLOv8 annotation names to Labelbox feature names. We have this mapping to support having different names for Labelbox features compared to YOLOv8 annotation names. It also allows us to map common YOLOv8 names to the same Labelbox feature attached to our ontology. We will define this mapping first. In our case, we are mapping `bus` and `truck` to our Labelbox feature name `Vehicle` and `person` to our Labelbox feature name `Person`. We will create a mapping per tool type."
-      ],
-      "cell_type": "markdown"
-    },
-    {
-      "metadata": {},
-      "source": "bbox_class_mapping = {\n    \"person\": \"Person_bbox\",\n    \"bus\": \"Vehicle_bbox\",\n    \"truck\": \"Vehicle_bbox\",\n}\nmask_class_mapping = {\n    \"person\": \"Person_mask\",\n    \"bus\": \"Vehicle_mask\",\n    \"truck\": \"Vehicle_mask\",\n}\npolygon_class_mapping = {\n    \"person\": \"Person_polygon\",\n    \"bus\": \"Vehicle_polygon\",\n    \"truck\": \"Vehicle_polygon\",\n}",
-      "cell_type": "code",
-      "outputs": [],
-      "execution_count": null
-    },
-    {
+      ]
+    },
+    {
+      "cell_type": "code",
+      "execution_count": null,
+      "metadata": {},
+      "outputs": [],
+      "source": [
+        "bbox_class_mapping = {\n",
+        "    \"person\": \"Person_bbox\",\n",
+        "    \"bus\": \"Vehicle_bbox\",\n",
+        "    \"truck\": \"Vehicle_bbox\",\n",
+        "}\n",
+        "mask_class_mapping = {\n",
+        "    \"person\": \"Person_mask\",\n",
+        "    \"bus\": \"Vehicle_mask\",\n",
+        "    \"truck\": \"Vehicle_mask\",\n",
+        "}\n",
+        "polygon_class_mapping = {\n",
+        "    \"person\": \"Person_polygon\",\n",
+        "    \"bus\": \"Vehicle_polygon\",\n",
+        "    \"truck\": \"Vehicle_polygon\",\n",
+        "}"
+      ]
+    },
+    {
+      "cell_type": "markdown",
       "metadata": {},
       "source": [
         "##### Bounding box"
-      ],
-      "cell_type": "markdown"
-    },
-    {
-      "metadata": {},
-      "source": "def get_yolo_bbox_annotation_predictions(\n        yolo_results, model,\n        ontology_mapping: dict[str:str]) -> list[lb_types.ObjectAnnotation]:\n    \"\"\"Convert YOLOV8 model bbox prediction results to labelbox annotations format\n\n    Args:\n        yolo_results (Results): YOLOv8 prediction results.\n        model (Model): YOLOv8 model.\n        ontology_mapping (dict[<yolo_class_name>: <labelbox_feature_name>]): Allows mapping between YOLOv8 class names and different Labelbox feature names.\n    Returns:\n        list[lb_types.ObjectAnnotation]\n    \"\"\"\n    annotations = []\n\n    for yolo_result in yolo_results:\n        for bbox in yolo_result.boxes:\n            class_name = model.names[int(bbox.cls)]\n\n            # ignore bboxes that are not included in our mapping\n            if not class_name in ontology_mapping.keys():\n                continue\n\n            # get bbox coordinates\n            start_x, start_y, end_x, end_y = bbox.xyxy.tolist()[0]\n\n            bbox_source = lb_types.ObjectAnnotation(\n                name=ontology_mapping[class_name],\n                value=lb_types.Rectangle(\n                    start=lb_types.Point(x=start_x, y=start_y),\n                    end=lb_types.Point(x=end_x, y=end_y),\n                ),\n            )\n\n            annotations.append(bbox_source)\n\n    return annotations",
-      "cell_type": "code",
-      "outputs": [],
-      "execution_count": null
-    },
-    {
+      ]
+    },
+    {
+      "cell_type": "code",
+      "execution_count": null,
+      "metadata": {},
+      "outputs": [],
+      "source": [
+        "def get_yolo_bbox_annotation_predictions(\n",
+        "        yolo_results, model,\n",
+        "        ontology_mapping: dict[str:str]) -> list[lb_types.ObjectAnnotation]:\n",
+        "    \"\"\"Convert YOLOV8 model bbox prediction results to labelbox annotations format\n",
+        "\n",
+        "    Args:\n",
+        "        yolo_results (Results): YOLOv8 prediction results.\n",
+        "        model (Model): YOLOv8 model.\n",
+        "        ontology_mapping (dict[<yolo_class_name>: <labelbox_feature_name>]): Allows mapping between YOLOv8 class names and different Labelbox feature names.\n",
+        "    Returns:\n",
+        "        list[lb_types.ObjectAnnotation]\n",
+        "    \"\"\"\n",
+        "    annotations = []\n",
+        "\n",
+        "    for yolo_result in yolo_results:\n",
+        "        for bbox in yolo_result.boxes:\n",
+        "            class_name = model.names[int(bbox.cls)]\n",
+        "\n",
+        "            # ignore bboxes that are not included in our mapping\n",
+        "            if not class_name in ontology_mapping.keys():\n",
+        "                continue\n",
+        "\n",
+        "            # get bbox coordinates\n",
+        "            start_x, start_y, end_x, end_y = bbox.xyxy.tolist()[0]\n",
+        "\n",
+        "            bbox_source = lb_types.ObjectAnnotation(\n",
+        "                name=ontology_mapping[class_name],\n",
+        "                value=lb_types.Rectangle(\n",
+        "                    start=lb_types.Point(x=start_x, y=start_y),\n",
+        "                    end=lb_types.Point(x=end_x, y=end_y),\n",
+        "                ),\n",
+        "            )\n",
+        "\n",
+        "            annotations.append(bbox_source)\n",
+        "\n",
+        "    return annotations"
+      ]
+    },
+    {
+      "cell_type": "markdown",
       "metadata": {},
       "source": [
         "##### Segment Mask"
-      ],
-      "cell_type": "markdown"
-    },
-    {
-      "metadata": {},
-      "source": "def get_yolo_segment_annotation_predictions(\n        yolo_results, model,\n        ontology_mapping: dict[str:str]) -> list[lb_types.Label]:\n    \"\"\"Convert YOLOV8 segment mask prediction results to labelbox annotations format\n\n    Args:\n        yolo_results (Results): YOLOv8 prediction results.\n        model (Model): YOLOv8 model.\n        ontology_mapping (dict[<yolo_class_name>: <labelbox_feature_name>]): Allows mapping between YOLOv8 class names and different Labelbox feature names.\n    Returns:\n        list[lb_types.ObjectAnnotation]\n    \"\"\"\n    annotations = []\n\n    for yolo_result in yolo_results:\n        for i, mask in enumerate(yolo_result.masks.data):\n            class_name = model.names[int(yolo_result.boxes[i].cls)]\n\n            # ignore segment masks that are not included in our mapping\n            if not class_name in ontology_mapping.keys():\n                continue\n\n            # get binary numpy array to byte array. You must resize mask to match image.\n            mask = (mask.numpy() * 255).astype(\"uint8\")\n            img = Image.fromarray(mask, \"L\")\n            img = img.resize(\n                (yolo_result.orig_shape[1], yolo_result.orig_shape[0]))\n            img_byte_arr = io.BytesIO()\n            img.save(img_byte_arr, format=\"PNG\")\n            encoded_image_bytes = img_byte_arr.getvalue()\n\n            mask_data = lb_types.MaskData(im_bytes=encoded_image_bytes)\n            mask_annotation = lb_types.ObjectAnnotation(\n                name=ontology_mapping[class_name],\n                value=lb_types.Mask(mask=mask_data, color=(255, 255, 255)),\n            )\n            annotations.append(mask_annotation)\n\n    return annotations",
-      "cell_type": "code",
-      "outputs": [],
-      "execution_count": null
-    },
-    {
+      ]
+    },
+    {
+      "cell_type": "code",
+      "execution_count": null,
+      "metadata": {},
+      "outputs": [],
+      "source": [
+        "def get_yolo_segment_annotation_predictions(\n",
+        "        yolo_results, model,\n",
+        "        ontology_mapping: dict[str:str]) -> list[lb_types.Label]:\n",
+        "    \"\"\"Convert YOLOV8 segment mask prediction results to labelbox annotations format\n",
+        "\n",
+        "    Args:\n",
+        "        yolo_results (Results): YOLOv8 prediction results.\n",
+        "        model (Model): YOLOv8 model.\n",
+        "        ontology_mapping (dict[<yolo_class_name>: <labelbox_feature_name>]): Allows mapping between YOLOv8 class names and different Labelbox feature names.\n",
+        "    Returns:\n",
+        "        list[lb_types.ObjectAnnotation]\n",
+        "    \"\"\"\n",
+        "    annotations = []\n",
+        "\n",
+        "    for yolo_result in yolo_results:\n",
+        "        for i, mask in enumerate(yolo_result.masks.data):\n",
+        "            class_name = model.names[int(yolo_result.boxes[i].cls)]\n",
+        "\n",
+        "            # ignore segment masks that are not included in our mapping\n",
+        "            if not class_name in ontology_mapping.keys():\n",
+        "                continue\n",
+        "\n",
+        "            # get binary numpy array to byte array. You must resize mask to match image.\n",
+        "            mask = (mask.numpy() * 255).astype(\"uint8\")\n",
+        "            img = Image.fromarray(mask, \"L\")\n",
+        "            img = img.resize(\n",
+        "                (yolo_result.orig_shape[1], yolo_result.orig_shape[0]))\n",
+        "            img_byte_arr = io.BytesIO()\n",
+        "            img.save(img_byte_arr, format=\"PNG\")\n",
+        "            encoded_image_bytes = img_byte_arr.getvalue()\n",
+        "\n",
+        "            mask_data = lb_types.MaskData(im_bytes=encoded_image_bytes)\n",
+        "            mask_annotation = lb_types.ObjectAnnotation(\n",
+        "                name=ontology_mapping[class_name],\n",
+        "                value=lb_types.Mask(mask=mask_data, color=(255, 255, 255)),\n",
+        "            )\n",
+        "            annotations.append(mask_annotation)\n",
+        "\n",
+        "    return annotations"
+      ]
+    },
+    {
+      "cell_type": "markdown",
       "metadata": {},
       "source": [
         "##### Polygon"
-      ],
-      "cell_type": "markdown"
-    },
-    {
-      "metadata": {},
-      "source": "def get_yolo_polygon_annotation_predictions(\n        yolo_results, model, ontology_mapping: dict[str:str]) -> list[lb.Label]:\n    \"\"\"Convert YOLOv8 model results to labelbox polygon annotations format\n\n    Args:\n        yolo_result (Results): YOLOv8 prediction results.\n        model (Model): YOLOv8 model.\n        ontology_mapping (dict[<yolo_class_name>: <labelbox_feature_name>]): Allows mapping between YOLOv8 class names and different Labelbox feature names.\n    Returns:\n        list[lb_types.ObjectAnnotation]\n    \"\"\"\n    annotations = []\n    for yolo_result in yolo_results:\n        for i, coordinates in enumerate(yolo_result.masks.xy):\n            class_name = model.names[int(yolo_result.boxes[i].cls)]\n\n            # ignore polygons that are not included in our mapping\n            if not class_name in ontology_mapping.keys():\n                continue\n\n            polygon_annotation = lb_types.ObjectAnnotation(\n                name=ontology_mapping[class_name],\n                value=lb_types.Polygon(points=[\n                    lb_types.Point(x=coordinate[0], y=coordinate[1])\n                    for coordinate in coordinates\n                ]),\n            )\n            annotations.append(polygon_annotation)\n\n    return annotations",
-      "cell_type": "code",
-      "outputs": [],
-      "execution_count": null
-    },
-    {
+      ]
+    },
+    {
+      "cell_type": "code",
+      "execution_count": null,
+      "metadata": {},
+      "outputs": [],
+      "source": [
+        "def get_yolo_polygon_annotation_predictions(\n",
+        "        yolo_results, model, ontology_mapping: dict[str:str]) -> list[lb.Label]:\n",
+        "    \"\"\"Convert YOLOv8 model results to labelbox polygon annotations format\n",
+        "\n",
+        "    Args:\n",
+        "        yolo_result (Results): YOLOv8 prediction results.\n",
+        "        model (Model): YOLOv8 model.\n",
+        "        ontology_mapping (dict[<yolo_class_name>: <labelbox_feature_name>]): Allows mapping between YOLOv8 class names and different Labelbox feature names.\n",
+        "    Returns:\n",
+        "        list[lb_types.ObjectAnnotation]\n",
+        "    \"\"\"\n",
+        "    annotations = []\n",
+        "    for yolo_result in yolo_results:\n",
+        "        for i, coordinates in enumerate(yolo_result.masks.xy):\n",
+        "            class_name = model.names[int(yolo_result.boxes[i].cls)]\n",
+        "\n",
+        "            # ignore polygons that are not included in our mapping\n",
+        "            if not class_name in ontology_mapping.keys():\n",
+        "                continue\n",
+        "\n",
+        "            polygon_annotation = lb_types.ObjectAnnotation(\n",
+        "                name=ontology_mapping[class_name],\n",
+        "                value=lb_types.Polygon(points=[\n",
+        "                    lb_types.Point(x=coordinate[0], y=coordinate[1])\n",
+        "                    for coordinate in coordinates\n",
+        "                ]),\n",
+        "            )\n",
+        "            annotations.append(polygon_annotation)\n",
+        "\n",
+        "    return annotations"
+      ]
+    },
+    {
+      "cell_type": "markdown",
       "metadata": {},
       "source": [
         "#### Creating our labels\n",
         "Now that we have defined our functions to create our Labelbox annotations, we can run each image through YOLOv8 to obtain our predictions and then use those results with our global keys to create our labels. "
-      ],
-      "cell_type": "markdown"
-    },
-    {
-      "metadata": {},
-      "source": "# label list that will be populated\nlabels = []\n\nfor i, global_key in enumerate(global_keys):\n    annotations = []\n\n    # make YOLOv8 predictions\n    result = model.predict(url_list[i])\n\n    # run result through each function and adding them to our annotation list\n    annotations += get_yolo_bbox_annotation_predictions(result, model,\n                                                        bbox_class_mapping)\n    annotations += get_yolo_polygon_annotation_predictions(\n        result, model, polygon_class_mapping)\n    annotations += get_yolo_segment_annotation_predictions(\n        result, model, mask_class_mapping)\n\n    labels.append(\n        lb_types.Label(data={\"global_key\": global_key},\n                       annotations=annotations))",
-      "cell_type": "code",
-      "outputs": [],
-      "execution_count": null
-    },
-    {
+      ]
+    },
+    {
+      "cell_type": "code",
+      "execution_count": null,
+      "metadata": {},
+      "outputs": [],
+      "source": [
+        "# label list that will be populated\n",
+        "labels = []\n",
+        "\n",
+        "for i, global_key in enumerate(global_keys):\n",
+        "    annotations = []\n",
+        "\n",
+        "    # make YOLOv8 predictions\n",
+        "    result = model.predict(url_list[i])\n",
+        "\n",
+        "    # run result through each function and adding them to our annotation list\n",
+        "    annotations += get_yolo_bbox_annotation_predictions(result, model,\n",
+        "                                                        bbox_class_mapping)\n",
+        "    annotations += get_yolo_polygon_annotation_predictions(\n",
+        "        result, model, polygon_class_mapping)\n",
+        "    annotations += get_yolo_segment_annotation_predictions(\n",
+        "        result, model, mask_class_mapping)\n",
+        "\n",
+        "    labels.append(\n",
+        "        lb_types.Label(data={\"global_key\": global_key},\n",
+        "                       annotations=annotations))"
+      ]
+    },
+    {
+      "cell_type": "markdown",
       "metadata": {},
       "source": [
         "#### Import annotations to Labelbox\n",
         "We have created our labels and can import them to our project. For more information on importing annotations, visit our [import image annotations](https://docs.labelbox.com/reference/import-image-annotations) guide."
-      ],
-      "cell_type": "markdown"
-    },
-    {
+      ]
+    },
+    {
+      "cell_type": "markdown",
       "metadata": {},
       "source": [
         "##### Option A: Upload to a labeling project as pre-labels (MAL)"
-      ],
-      "cell_type": "markdown"
-    },
-    {
-      "metadata": {},
-      "source": "# upload MAL labels for this data row in project\nupload_job = lb.MALPredictionImport.create_from_objects(\n    client=client,\n    project_id=project.uid,\n    name=\"mal_job\" + str(uuid.uuid4()),\n    predictions=labels,\n)\nupload_job.wait_until_done()\n\nprint(f\"Errors: {upload_job.errors}\")\nprint(f\"Status of uploads: {upload_job.statuses}\")",
-      "cell_type": "code",
-      "outputs": [],
-<<<<<<< HEAD
+      ]
+    },
+    {
+      "cell_type": "code",
+      "execution_count": null,
+      "metadata": {},
+      "outputs": [],
       "source": [
         "# upload MAL labels for this data row in project\n",
         "upload_job = lb.MALPredictionImport.create_from_objects(\n",
@@ -292,41 +512,61 @@
         ")\n",
         "upload_job.wait_until_done()\n",
         "\n",
-        "print(\"Errors \", upload_job.errors)\n",
+        "print(f\"Errors: {upload_job.errors}\")\n",
+        "print(f\"Status of uploads: {upload_job.statuses}\")"
+      ]
+    },
+    {
+      "cell_type": "markdown",
+      "metadata": {},
+      "source": [
+        "##### Option B: Upload to a labeling project using ground truth"
+      ]
+    },
+    {
+      "cell_type": "code",
+      "execution_count": null,
+      "metadata": {},
+      "outputs": [],
+      "source": [
+        "# upload label for this data row in project\n",
+        "upload_job = lb.LabelImport.create_from_objects(\n",
+        "    client=client,\n",
+        "    project_id=project.uid,\n",
+        "    name=\"label_import_job\" + str(uuid.uuid4()),\n",
+        "    labels=labels,\n",
+        ")\n",
+        "upload_job.wait_until_done\n",
+        "\n",
+        "print(\"Errors:\", upload_job.errors)\n",
         "print(\"Status of uploads: \", upload_job.statuses)"
       ]
-=======
-      "execution_count": null
->>>>>>> 9ca239a0
-    },
-    {
-      "metadata": {},
-      "source": [
-        "##### Option B: Upload to a labeling project using ground truth"
-      ],
-      "cell_type": "markdown"
-    },
-    {
-      "metadata": {},
-      "source": "# upload label for this data row in project\nupload_job = lb.LabelImport.create_from_objects(\n    client=client,\n    project_id=project.uid,\n    name=\"label_import_job\" + str(uuid.uuid4()),\n    labels=labels,\n)\nupload_job.wait_until_done\n\nprint(\"Errors:\", upload_job.errors)\nprint(\"Status of uploads: \", upload_job.statuses)",
-      "cell_type": "code",
-      "outputs": [],
-      "execution_count": null
-    },
-    {
+    },
+    {
+      "cell_type": "markdown",
       "metadata": {},
       "source": [
         "## Clean up\n",
         "Uncomment and run the cell below to optionally delete Labelbox objects created"
-      ],
-      "cell_type": "markdown"
-    },
-    {
-      "metadata": {},
-      "source": "# batch.delete()\n# project.delete()\n# dataset.delete()",
-      "cell_type": "code",
-      "outputs": [],
-      "execution_count": null
+      ]
+    },
+    {
+      "cell_type": "code",
+      "execution_count": null,
+      "metadata": {},
+      "outputs": [],
+      "source": [
+        "# batch.delete()\n",
+        "# project.delete()\n",
+        "# dataset.delete()"
+      ]
     }
-  ]
+  ],
+  "metadata": {
+    "language_info": {
+      "name": "python"
+    }
+  },
+  "nbformat": 4,
+  "nbformat_minor": 2
 }