{
  "nbformat": 4,
  "nbformat_minor": 5,
  "metadata": {},
  "cells": [
    {
      "metadata": {},
      "source": [
        "<td>\n",
        "   <a target=\"_blank\" href=\"https://labelbox.com\" ><img src=\"https://labelbox.com/blog/content/images/2021/02/logo-v4.svg\" width=256/></a>\n",
        "</td>"
      ],
      "cell_type": "markdown"
    },
    {
      "metadata": {},
      "source": [
        "<td>\n",
        "<a href=\"https://colab.research.google.com/github/Labelbox/labelbox-python/blob/master/examples/annotation_import/image.ipynb\" target=\"_blank\"><img\n",
        "src=\"https://colab.research.google.com/assets/colab-badge.svg\" alt=\"Open In Colab\"></a>\n",
        "</td>\n",
        "\n",
        "\n",
        "\n",
        "\n",
        "<td>\n",
        "<a href=\"https://github.com/Labelbox/labelbox-python/tree/master/examples/annotation_import/image.ipynb\" target=\"_blank\"><img\n",
        "src=\"https://img.shields.io/badge/GitHub-100000?logo=github&logoColor=white\" alt=\"GitHub\"></a>\n",
        "</td>"
      ],
      "cell_type": "markdown"
    },
    {
      "metadata": {},
      "source": [
        "# Image annotation import\n",
        "This notebook will provide examples of each supported annotation type for image assets. \n",
        "\n",
        "### [Model-assisted labeling (MAL)](https://docs.labelbox.com/docs/model-assisted-labeling)\n",
        "\n",
        "* This workflow allows you to import computer-generated predictions (or simply annotations created outside of Labelbox) as pre-labels on an asset. \n",
        "\n",
        "The imported annotations will be pre-populated in the labeling editor. However, in order to convert the pre-labels to real annotations, a human labeler will still need to open the Data Row in the Editor and submit it. This functionality is designed to speed up human labeling.\n",
        "\n",
        "### [Import ground truth](https://docs.labelbox.com/docs/import-ground-truth)\n",
        "\n",
        "* This  workflow functionality allows you to bulk import your ground truth annotations from an external or third-party labeling system into Labelbox Annotate. Using the label import API to import external data is a useful way to consolidate and migrate all annotations into Labelbox as a single source of truth.\n",
        "\n",
        "### Python annotation types vs NDJSON\n",
        "**Python annotation type (recommended)**\n",
        "- Provides a seamless transition between third-party platforms, machine learning pipelines, and Labelbox.\n",
        "\n",
        "- Allows you to build annotations locally with local file paths, numpy arrays, or URLs\n",
        "\n",
        "- Easily convert Python Annotation Type format to NDJSON format to quickly import annotations to Labelbox\n",
        "\n",
        "- It supports one-level nested classification (free text / radio / checklist) under the object or classification annotation.\n",
        "\n",
        "**NDJSON**\n",
        "- Skip formatting annotation payload in the Python Annotation Types format just to convert back to NDJSON\n",
        "\n",
        "- Ability to create the payload in the NDJSON import format directly\n",
        "\n",
        "- It supports any levels of nested classification (free text / radio / checklist) under the object or classification annotation."
      ],
      "cell_type": "markdown"
    },
    {
      "metadata": {},
      "source": [
        "## Setup"
      ],
      "cell_type": "markdown"
    },
    {
      "metadata": {},
      "source": [
        "!pip install -q \"labelbox[data]\""
      ],
      "cell_type": "code",
      "outputs": [],
      "execution_count": null
    },
    {
      "metadata": {},
      "source": [
        "import uuid\n",
        "from PIL import Image\n",
        "import requests\n",
        "import base64\n",
        "import labelbox as lb\n",
        "import labelbox.types as lb_types\n",
        "from io import BytesIO\n"
      ],
      "cell_type": "code",
      "outputs": [],
      "execution_count": null
    },
    {
      "metadata": {},
      "source": [
        "## Replace with your API key\n",
        "\n",
        "Guides on [Create an API key](https://docs.labelbox.com/docs/create-an-api-key)"
      ],
      "cell_type": "markdown"
    },
    {
      "metadata": {},
      "source": [
        "API_KEY =\"\"\n",
        "client = lb.Client(API_KEY)"
      ],
      "cell_type": "code",
      "outputs": [],
      "execution_count": null
    },
    {
      "metadata": {},
      "source": [
        "## Supported annotations for image\n"
      ],
      "cell_type": "markdown"
    },
    {
      "metadata": {},
      "source": [
        "### Classification : Radio (single-choice)"
      ],
      "cell_type": "markdown"
    },
    {
      "metadata": {},
      "source": [
        "# Python annotation\n",
        "radio_annotation = lb_types.ClassificationAnnotation(\n",
        "    name=\"radio_question\",\n",
        "    value=lb_types.Radio(answer=lb_types.ClassificationAnswer(\n",
        "        name=\"second_radio_answer\")))\n",
        "\n",
        "# NDJSON\n",
        "radio_annotation_ndjson = {\n",
        "    \"name\": \"radio_question\",\n",
        "    \"answer\": {\n",
        "        \"name\": \"second_radio_answer\"\n",
        "    }\n",
        "}"
      ],
      "cell_type": "code",
      "outputs": [],
      "execution_count": null
    },
    {
      "metadata": {},
      "source": [
        "### Classification: Checklist (multi-choice)"
      ],
      "cell_type": "markdown"
    },
    {
      "metadata": {},
      "source": [
        "# Python annotation\n",
        "checklist_annotation = lb_types.ClassificationAnnotation(\n",
        "    name=\"checklist_question\",  # must match your ontology feature\"s name\n",
        "    value=lb_types.Checklist(answer=[\n",
        "        lb_types.ClassificationAnswer(name=\"first_checklist_answer\"),\n",
        "        lb_types.ClassificationAnswer(name=\"second_checklist_answer\")\n",
        "    ]))\n",
        "\n",
        "# NDJSON\n",
        "checklist_annotation_ndjson = {\n",
        "    \"name\": \"checklist_question\",\n",
        "    \"answer\": [{\n",
        "        \"name\": \"first_checklist_answer\"\n",
        "    }, {\n",
        "        \"name\": \"second_checklist_answer\"\n",
        "    }]\n",
        "}"
      ],
      "cell_type": "code",
      "outputs": [],
      "execution_count": null
    },
    {
      "metadata": {},
      "source": [
        "### Classification: Nested radio and checklist\n",
        "\n"
      ],
      "cell_type": "markdown"
    },
    {
      "metadata": {},
      "source": [
        "nested_radio_annotation = lb_types.ClassificationAnnotation(\n",
        "  name=\"nested_radio_question\",\n",
        "  value=lb_types.Radio(\n",
        "    answer=lb_types.ClassificationAnswer(\n",
        "      name=\"first_radio_answer\",\n",
        "      classifications=[\n",
        "        lb_types.ClassificationAnnotation(\n",
        "          name=\"sub_radio_question\",\n",
        "          value=lb_types.Radio(\n",
        "            answer=lb_types.ClassificationAnswer(\n",
        "              name=\"first_sub_radio_answer\"\n",
        "            )\n",
        "          )\n",
        "        )\n",
        "      ]\n",
        "    )\n",
        "  )\n",
        ")\n",
        "# NDJSON\n",
        "nested_radio_annotation_ndjson = {\n",
        "    \"name\": \"nested_radio_question\",\n",
        "    \"answer\": {\n",
        "        \"name\": \"first_radio_answer\",\n",
        "          \"classifications\": [{\n",
        "              \"name\": \"sub_radio_question\",\n",
        "              \"answer\": {\n",
        "                  \"name\": \"first_sub_radio_answer\"\n",
        "              }\n",
        "          }]\n",
        "    }\n",
        "}\n",
        "\n",
        "\n",
        "nested_checklist_annotation = lb_types.ClassificationAnnotation(\n",
        "  name=\"nested_checklist_question\",\n",
        "  value=lb_types.Checklist(\n",
        "    answer=[lb_types.ClassificationAnswer(\n",
        "      name=\"first_checklist_answer\",\n",
        "      classifications=[\n",
        "        lb_types.ClassificationAnnotation(\n",
        "          name=\"sub_checklist_question\",\n",
        "          value=lb_types.Checklist(\n",
        "            answer=[lb_types.ClassificationAnswer(\n",
        "            name=\"first_sub_checklist_answer\"\n",
        "          )]\n",
        "        ))\n",
        "      ]\n",
        "    )]\n",
        "  )\n",
        ")\n",
        "\n",
        "nested_checklist_annotation_ndjson = {\n",
        "    \"name\": \"nested_checklist_question\",\n",
        "    \"answer\": [{\n",
        "        \"name\": \"first_checklist_answer\",\n",
        "        \"classifications\": [{\n",
        "            \"name\": \"sub_checklist_question\",\n",
        "            \"answer\": {\n",
        "                \"name\": \"first_sub_checklist_answer\"\n",
        "            }\n",
        "        }]\n",
        "    }]\n",
        "}"
      ],
      "cell_type": "code",
      "outputs": [],
      "execution_count": null
    },
    {
      "metadata": {},
      "source": [
        "### Classification: Free-form text "
      ],
      "cell_type": "markdown"
    },
    {
      "metadata": {},
      "source": [
        "# Python annotation\n",
        "text_annotation = lb_types.ClassificationAnnotation(\n",
        "    name=\"free_text\",  # must match your ontology feature\"s name\n",
        "    value=lb_types.Text(answer=\"sample text\"))\n",
        "\n",
        "# NDJSON\n",
        "text_annotation_ndjson = {\n",
        "    \"name\": \"free_text\",\n",
        "    \"answer\": \"sample text\",\n",
        "}"
      ],
      "cell_type": "code",
      "outputs": [],
      "execution_count": null
    },
    {
      "metadata": {},
      "source": [
        "### Relationship with bounding box\n",
        "> **NOTE:**  \n",
        "> Only supported for MAL imports"
      ],
      "cell_type": "markdown"
    },
    {
      "metadata": {},
      "source": [
        "# Python Annotation\n",
        "bbox_source = lb_types.ObjectAnnotation(\n",
        "    name=\"bounding_box\",\n",
        "    value=lb_types.Rectangle(\n",
        "        start=lb_types.Point(x=2096, y=1264),\n",
        "        end=lb_types.Point(x=2240, y=1689),\n",
        "    ),\n",
        ")\n",
        "\n",
        "bbox_target = lb_types.ObjectAnnotation(\n",
        "    name=\"bounding_box\",\n",
        "    value=lb_types.Rectangle(\n",
        "        start=lb_types.Point(x=2272, y=1346),\n",
        "        end=lb_types.Point(x=2416, y=1704),\n",
        "    ),\n",
        ")\n",
        "\n",
        "relationship = lb_types.RelationshipAnnotation(\n",
        "    name=\"relationship\",\n",
        "    value=lb_types.Relationship(\n",
        "        source=bbox_source,\n",
        "        target=bbox_target,\n",
        "        type=lb_types.Relationship.Type.UNIDIRECTIONAL,\n",
        "    ))\n",
        "\n",
        "## Only supported for MAL imports\n",
        "uuid_source = str(uuid.uuid4())\n",
        "uuid_target = str(uuid.uuid4())\n",
        "\n",
        "bbox_source_ndjson = {\n",
        "    \"uuid\": uuid_source,\n",
        "    \"name\": \"bounding_box\",\n",
        "    \"bbox\": {\n",
        "        \"top\": 1264.0,\n",
        "        \"left\": 2096.0,\n",
        "        \"height\": 425.0,\n",
        "        \"width\": 144.0\n",
        "    }\n",
        "}\n",
        "\n",
        "bbox_target_ndjson = {\n",
        "    \"uuid\": uuid_target,\n",
        "    \"name\": \"bounding_box\",\n",
        "    \"bbox\": {\n",
        "        \"top\": 1346.0,\n",
        "        \"left\": 2272.0,\n",
        "        \"height\": 358.0,\n",
        "        \"width\": 144.0\n",
        "    }\n",
        "}\n",
        "\n",
        "relationship_ndjson = {\n",
        "    \"name\": \"relationship\",\n",
        "    \"relationship\": {\n",
        "        \"source\": uuid_source,\n",
        "        \"target\": uuid_target,\n",
        "        \"type\": \"unidirectional\"\n",
        "    }\n",
        "}"
      ],
      "cell_type": "code",
      "outputs": [],
      "execution_count": null
    },
    {
      "metadata": {},
      "source": [
        "### Bounding box"
      ],
      "cell_type": "markdown"
    },
    {
      "metadata": {},
      "source": [
        "# Python annotation\n",
        "bbox_annotation = lb_types.ObjectAnnotation(\n",
        "    name=\"bounding_box\",  # must match your ontology feature\"s name\n",
        "    value=lb_types.Rectangle(\n",
        "        start=lb_types.Point(x=1690, y=977),  #  x = left, y = top\n",
        "        end=lb_types.Point(x=1915, y=1307),  # x= left + width , y = top + height\n",
        "    ))\n",
        "\n",
        "# NDJSON\n",
        "bbox_annotation_ndjson = {\n",
        "    \"name\": \"bounding_box\",\n",
        "    \"bbox\": {\n",
        "        \"top\": 977,\n",
        "        \"left\": 1690,\n",
        "        \"height\": 330,\n",
        "        \"width\": 225\n",
        "    }\n",
        "}"
      ],
      "cell_type": "code",
      "outputs": [],
      "execution_count": null
    },
    {
      "metadata": {},
      "source": [
        "### Bounding box with nested classification"
      ],
      "cell_type": "markdown"
    },
    {
      "metadata": {},
      "source": [
        "# Python annotation\n",
        "bbox_with_radio_subclass_annotation = lb_types.ObjectAnnotation(\n",
        "    name=\"bbox_with_radio_subclass\",\n",
        "    value=lb_types.Rectangle(\n",
        "        start=lb_types.Point(x=541, y=933),  #  x = left, y = top\n",
        "        end=lb_types.Point(x=871, y=1124),  # x= left + width , y = top + height\n",
        "    ),\n",
        "    classifications=[\n",
        "        lb_types.ClassificationAnnotation(\n",
        "            name=\"sub_radio_question\",\n",
        "            value=lb_types.Radio(answer=lb_types.ClassificationAnswer(\n",
        "                name=\"first_sub_radio_answer\")))\n",
        "    ])\n",
        "\n",
        "## NDJSON\n",
        "bbox_with_radio_subclass_ndjson = {\n",
        "    \"name\": \"bbox_with_radio_subclass\",\n",
        "    \"classifications\": [{\n",
        "        \"name\": \"sub_radio_question\",\n",
        "        \"answer\": {\n",
        "            \"name\": \"first_sub_radio_answer\"\n",
        "        }\n",
        "    }],\n",
        "    \"bbox\": {\n",
        "        \"top\": 933,\n",
        "        \"left\": 541,\n",
        "        \"height\": 191,\n",
        "        \"width\": 330\n",
        "    }\n",
        "}"
      ],
      "cell_type": "code",
      "outputs": [],
      "execution_count": null
    },
    {
      "metadata": {},
      "source": [
        "### Polygon"
      ],
      "cell_type": "markdown"
    },
    {
      "metadata": {},
      "source": [
        "# Python annotation\n",
        "polygon_annotation = lb_types.ObjectAnnotation(\n",
        "    name=\"polygon\",  # must match your ontology feature\"s name\n",
        "    value=lb_types.Polygon(  # Coordinates for the vertices of your polygon\n",
        "        points=[\n",
        "            lb_types.Point(x=1489.581, y=183.934),\n",
        "            lb_types.Point(x=2278.306, y=256.885),\n",
        "            lb_types.Point(x=2428.197, y=200.437),\n",
        "            lb_types.Point(x=2560.0, y=335.419),\n",
        "            lb_types.Point(x=2557.386, y=503.165),\n",
        "            lb_types.Point(x=2320.596, y=503.103),\n",
        "            lb_types.Point(x=2156.083, y=628.943),\n",
        "            lb_types.Point(x=2161.111, y=785.519),\n",
        "            lb_types.Point(x=2002.115, y=894.647),\n",
        "            lb_types.Point(x=1838.456, y=877.874),\n",
        "            lb_types.Point(x=1436.53, y=874.636),\n",
        "            lb_types.Point(x=1411.403, y=758.579),\n",
        "            lb_types.Point(x=1353.853, y=751.74),\n",
        "            lb_types.Point(x=1345.264, y=453.461),\n",
        "            lb_types.Point(x=1426.011, y=421.129)\n",
        "        ]))\n",
        "\n",
        "# NDJSON\n",
        "polygon_annotation_ndjson = {\n",
        "  \"name\": \"polygon\",\n",
        "  \"polygon\": [\n",
        "    {\"x\": 1489.581, \"y\": 183.934},\n",
        "    {\"x\": 2278.306, \"y\": 256.885},\n",
        "    {\"x\": 2428.197, \"y\": 200.437},\n",
        "    {\"x\": 2560.0, \"y\": 335.419},\n",
        "    {\"x\": 2557.386, \"y\": 503.165},\n",
        "    {\"x\": 2320.596, \"y\": 503.103},\n",
        "    {\"x\": 2156.083, \"y\": 628.943},\n",
        "    {\"x\": 2161.111, \"y\": 785.519},\n",
        "    {\"x\": 2002.115, \"y\": 894.647},\n",
        "    {\"x\": 1838.456, \"y\": 877.874},\n",
        "    {\"x\": 1436.53, \"y\": 874.636},\n",
        "    {\"x\": 1411.403, \"y\": 758.579},\n",
        "    {\"x\": 1353.853, \"y\": 751.74},\n",
        "    {\"x\": 1345.264, \"y\": 453.461},\n",
        "    {\"x\": 1426.011, \"y\": 421.129},\n",
        "    {\"x\": 1489.581, \"y\": 183.934}\n",
        "  ]\n",
        "}"
      ],
      "cell_type": "code",
      "outputs": [],
      "execution_count": null
    },
    {
      "metadata": {},
      "source": [
<<<<<<< HEAD
        "### Composite mask upload using multiple tools \n",
        "This example shows how to assigned different annotations (mask instances) from a composite mask using multiple tools"
=======
        "### Composite mask upload using different mask tools from the project's ontology\n",
        "This example shows how to assigned different annotations (mask instances) from a composite mask using different mask tools"
>>>>>>> 771f7ecf
      ],
      "cell_type": "markdown"
    },
    {
      "metadata": {},
      "source": [
        "# First we need to extract all the unique colors from the composite mask\n",
        "def extract_rgb_colors_from_url(image_url):\n",
        "    response = requests.get(image_url)\n",
        "    img = Image.open(BytesIO(response.content))\n",
        "\n",
        "    colors = set()\n",
        "    for x in range(img.width):\n",
        "        for y in range(img.height):\n",
        "            pixel = img.getpixel((x, y))\n",
        "            if pixel[:3] != (0,0,0):\n",
        "                colors.add(pixel[:3])  # Get only the RGB values\n",
        "\n",
        "    return colors"
      ],
      "cell_type": "code",
      "outputs": [],
      "execution_count": null
    },
    {
      "metadata": {},
      "source": [
        "\n",
        "cp_mask_url = \"https://storage.googleapis.com/labelbox-datasets/image_sample_data/composite_mask.png\"\n",
        "colors = extract_rgb_colors_from_url(cp_mask_url)\n",
        "response = requests.get(cp_mask_url)\n",
        "\n",
        "mask_data = lb.types.MaskData(im_bytes=response.content) # You can also use \"url\" instead of img_bytes to pass the PNG mask url.\n",
        "rgb_colors_for_mask_with_text_subclass_tool = [(73, 39, 85), (111, 87, 176), (23, 169, 254)]\n",
        "\n",
        "cp_mask = []\n",
        "for color in colors:\n",
        "  # We are assigning the color related to the mask_with_text_subclass tool by identifying the unique RGB colors\n",
        "  if color in rgb_colors_for_mask_with_text_subclass_tool:\n",
        "    cp_mask.append(\n",
        "      lb_types.ObjectAnnotation(\n",
        "        name = \"mask_with_text_subclass\", # must match your ontology feature\"s name\n",
        "        value=lb_types.Mask(\n",
        "          mask=mask_data,\n",
        "          color=color),\n",
        "        classifications=[\n",
        "          lb_types.ClassificationAnnotation(\n",
        "            name=\"sub_free_text\",\n",
        "            value=lb_types.Text(answer=\"free text answer sample\")\n",
        "          )]\n",
        "      )\n",
        "  )\n",
        "  else:\n",
        "     # Create ObjectAnnotation for other masks\n",
        "    cp_mask.append(\n",
        "      lb_types.ObjectAnnotation(\n",
        "        name=\"mask\",\n",
        "        value=lb_types.Mask(\n",
        "            mask=mask_data,\n",
        "            color=color\n",
        "        )\n",
        "    )\n",
        "  )\n",
        "\n",
        "\n",
<<<<<<< HEAD
        "# NDJSON using instanceURI, or bytes array - use one of the two options\n",
        "cp_mask_ndjson = []\n",
        "\n",
        "for color in colors:\n",
        "  if color in rgb_colors_for_mask_with_text_subclass_tool:\n",
        "    cp_mask_ndjson.append({\n",
        "      \"name\": \"mask_with_text_subclass\",\n",
        "      \"mask\": {\"instanceURI\": cp_mask_url,\n",
        "      \"colorRGB\": color },\n",
        "      \"classifications\":[{\n",
        "        \"name\": \"sub_free_text\",\n",
        "        \"answer\": \"free text answer\"\n",
        "      }]\n",
        "    }\n",
        "  )\n",
        "  else:\n",
        "    cp_mask_ndjson.append({\n",
        "          \"name\": \"mask\",\n",
        "          \"classifications\": [],\n",
        "          \"mask\": {\n",
        "            \"instanceURI\": cp_mask_url,\n",
        "            \"colorRGB\": color\n",
        "      }\n",
        "    }\n",
        "  )\n",
        "\n",
        "\n",
=======
        "# NDJSON using bytes array\n",
        "cp_mask_ndjson = []\n",
        "\n",
>>>>>>> 771f7ecf
        "#Using bytes array.\n",
        "response = requests.get(cp_mask_url)\n",
        "im_bytes = base64.b64encode(response.content).decode('utf-8')\n",
        "for color in colors:\n",
        "  if color in rgb_colors_for_mask_with_text_subclass_tool:\n",
        "    cp_mask_ndjson.append({\n",
        "      \"name\": \"mask_with_text_subclass\",\n",
<<<<<<< HEAD
        "      \"mask\": {\"instanceURI\": im_bytes,\n",
=======
        "      \"mask\": {\"imBytes\": im_bytes,\n",
>>>>>>> 771f7ecf
        "      \"colorRGB\": color },\n",
        "      \"classifications\":[{\n",
        "        \"name\": \"sub_free_text\",\n",
        "        \"answer\": \"free text answer\"\n",
        "      }]\n",
        "    }\n",
        "  )\n",
        "  else:\n",
        "    cp_mask_ndjson.append({\n",
        "          \"name\": \"mask\",\n",
        "          \"classifications\": [],\n",
        "          \"mask\": {\n",
<<<<<<< HEAD
        "            \"instanceURI\": im_bytes,\n",
=======
        "            \"imBytes\": im_bytes,\n",
>>>>>>> 771f7ecf
        "            \"colorRGB\": color\n",
        "      }\n",
        "    }\n",
        "  )\n",
        "\n",
        "\n"
      ],
      "cell_type": "code",
      "outputs": [],
      "execution_count": null
    },
    {
      "metadata": {},
      "source": [
        "### Point"
      ],
      "cell_type": "markdown"
    },
    {
      "metadata": {},
      "source": [
        "# Python annotation\n",
        "point_annotation = lb_types.ObjectAnnotation(\n",
        "    name=\"point\",  # must match your ontology feature\"s name\n",
        "    value=lb_types.Point(x=1166.606, y=1441.768),\n",
        ")\n",
        "\n",
        "# NDJSON\n",
        "point_annotation_ndjson = {\n",
        "    \"name\": \"point\",\n",
        "    \"classifications\": [],\n",
        "    \"point\": {\n",
        "        \"x\": 1166.606,\n",
        "        \"y\": 1441.768\n",
        "    }\n",
        "}"
      ],
      "cell_type": "code",
      "outputs": [],
      "execution_count": null
    },
    {
      "metadata": {},
      "source": [
        "### Polyline"
      ],
      "cell_type": "markdown"
    },
    {
      "metadata": {},
      "source": [
        "# Python annotation\n",
        "polyline_annotation = lb_types.ObjectAnnotation(\n",
        "    name=\"polyline\",  # must match your ontology feature\"s name\n",
        "    value=lb_types.Line(  # Coordinates for the keypoints in your polyline\n",
        "        points=[\n",
        "            lb_types.Point(x=2534.353, y=249.471),\n",
        "            lb_types.Point(x=2429.492, y=182.092),\n",
        "            lb_types.Point(x=2294.322, y=221.962),\n",
        "            lb_types.Point(x=2224.491, y=180.463),\n",
        "            lb_types.Point(x=2136.123, y=204.716),\n",
        "            lb_types.Point(x=1712.247, y=173.949),\n",
        "            lb_types.Point(x=1703.838, y=84.438),\n",
        "            lb_types.Point(x=1579.772, y=82.61),\n",
        "            lb_types.Point(x=1583.442, y=167.552),\n",
        "            lb_types.Point(x=1478.869, y=164.903),\n",
        "            lb_types.Point(x=1418.941, y=318.149),\n",
        "            lb_types.Point(x=1243.128, y=400.815),\n",
        "            lb_types.Point(x=1022.067, y=319.007),\n",
        "            lb_types.Point(x=892.367, y=379.216),\n",
        "            lb_types.Point(x=670.273, y=364.408),\n",
        "            lb_types.Point(x=613.114, y=288.16),\n",
        "            lb_types.Point(x=377.559, y=238.251),\n",
        "            lb_types.Point(x=368.087, y=185.064),\n",
        "            lb_types.Point(x=246.557, y=167.286),\n",
        "            lb_types.Point(x=236.648, y=285.61),\n",
        "            lb_types.Point(x=90.929, y=326.412)\n",
        "        ]),\n",
        ")\n",
        "\n",
        "# NDJSON\n",
        "polyline_annotation_ndjson = {\n",
        "  \"name\": \"polyline\",\n",
        "  \"classifications\": [],\n",
        "  \"line\": [\n",
        "    {\"x\": 2534.353, \"y\": 249.471},\n",
        "    {\"x\": 2429.492, \"y\": 182.092},\n",
        "    {\"x\": 2294.322, \"y\": 221.962},\n",
        "    {\"x\": 2224.491, \"y\": 180.463},\n",
        "    {\"x\": 2136.123, \"y\": 204.716},\n",
        "    {\"x\": 1712.247, \"y\": 173.949},\n",
        "    {\"x\": 1703.838, \"y\": 84.438},\n",
        "    {\"x\": 1579.772, \"y\": 82.61},\n",
        "    {\"x\": 1583.442, \"y\": 167.552},\n",
        "    {\"x\": 1478.869, \"y\": 164.903},\n",
        "    {\"x\": 1418.941, \"y\": 318.149},\n",
        "    {\"x\": 1243.128, \"y\": 400.815},\n",
        "    {\"x\": 1022.067, \"y\": 319.007},\n",
        "    {\"x\": 892.367, \"y\": 379.216},\n",
        "    {\"x\": 670.273, \"y\": 364.408},\n",
        "    {\"x\": 613.114, \"y\": 288.16},\n",
        "    {\"x\": 377.559, \"y\": 238.251},\n",
        "    {\"x\": 368.087, \"y\": 185.064},\n",
        "    {\"x\": 246.557, \"y\": 167.286},\n",
        "    {\"x\": 236.648, \"y\": 285.61},\n",
        "    {\"x\": 90.929, \"y\": 326.412}\n",
        "  ]\n",
        "}"
      ],
      "cell_type": "code",
      "outputs": [],
      "execution_count": null
    },
    {
      "metadata": {},
      "source": [
        "# End-to-end example: Import pre-labels or ground truth"
      ],
      "cell_type": "markdown"
    },
    {
      "metadata": {},
      "source": [
        "## Step 1: Import data rows into catalog\n",
        "\n"
      ],
      "cell_type": "markdown"
    },
    {
      "metadata": {},
      "source": [
        "# send a sample image as batch to the project\n",
        "global_key = \"2560px-Kitano_Street_Kobe01s5s4110.jpeg\"\n",
        "\n",
        "test_img_url = {\n",
        "    \"row_data\":\n",
        "        \"https://storage.googleapis.com/labelbox-datasets/image_sample_data/2560px-Kitano_Street_Kobe01s5s4110.jpeg\",\n",
        "    \"global_key\":\n",
        "        global_key\n",
        "}\n",
        "\n",
        "dataset = client.create_dataset(name=\"image-demo-dataset\")\n",
        "task = dataset.create_data_rows([test_img_url])\n",
        "task.wait_till_done()\n",
        "\n",
        "print(f\"Failed data rows: {task.failed_data_rows}\")\n",
        "print(f\"Errors: {task.errors}\")\n",
        "\n",
        "if task.errors:\n",
        "    for error in task.errors:\n",
        "        if 'Duplicate global key' in error['message'] and dataset.row_count == 0:\n",
        "            # If the global key already  exists in the workspace the dataset will be created empty, so we can delete it.\n",
        "            print(f\"Deleting empty dataset: {dataset}\")\n",
        "            dataset.delete()\n",
        "\n"
      ],
      "cell_type": "code",
      "outputs": [],
      "execution_count": null
    },
    {
      "metadata": {},
      "source": [
        "print(dataset)"
      ],
      "cell_type": "code",
      "outputs": [],
      "execution_count": null
    },
    {
      "metadata": {},
      "source": [
        "## Step 2: Create/select an ontology\n",
        "Your project should have the correct ontology setup with all the tools and classifications supported for your annotations and the tool names and classification instructions should match the `name` fields in your annotations to ensure the correct feature schemas are matched.\n",
        "\n",
        "For example, when we created the bounding box annotation above, we provided the `name` as `bounding_box`. Now, when we setup our ontology, we must ensure that the name of the bounding box tool is also `bounding_box`. The same alignment must hold true for the other tools and classifications we create in our ontology."
      ],
      "cell_type": "markdown"
    },
    {
      "metadata": {},
      "source": [
        "ontology_builder = lb.OntologyBuilder(\n",
        "    classifications=[  # List of Classification objects\n",
        "        lb.Classification(class_type=lb.Classification.Type.RADIO,\n",
        "                          name=\"radio_question\",\n",
        "                          options=[\n",
        "                              lb.Option(value=\"first_radio_answer\"),\n",
        "                              lb.Option(value=\"second_radio_answer\")\n",
        "                          ]),\n",
        "        lb.Classification(class_type=lb.Classification.Type.CHECKLIST,\n",
        "                          name=\"checklist_question\",\n",
        "                          options=[\n",
        "                              lb.Option(value=\"first_checklist_answer\"),\n",
        "                              lb.Option(value=\"second_checklist_answer\")\n",
        "                          ]),\n",
        "        lb.Classification(class_type=lb.Classification.Type.TEXT,\n",
        "                          name=\"free_text\"),\n",
        "        lb.Classification(\n",
        "            class_type=lb.Classification.Type.RADIO,\n",
        "            name=\"nested_radio_question\",\n",
        "            options=[\n",
        "                lb.Option(\"first_radio_answer\",\n",
        "                          options=[\n",
        "                              lb.Classification(\n",
        "                                  class_type=lb.Classification.Type.RADIO,\n",
        "                                  name=\"sub_radio_question\",\n",
        "                                  options=[lb.Option(\"first_sub_radio_answer\")])\n",
        "                          ])\n",
        "            ]),\n",
        "        lb.Classification(\n",
        "            class_type=lb.Classification.Type.CHECKLIST,\n",
        "            name=\"nested_checklist_question\",\n",
        "            options=[\n",
        "                lb.Option(\n",
        "                    \"first_checklist_answer\",\n",
        "                    options=[\n",
        "                        lb.Classification(\n",
        "                            class_type=lb.Classification.Type.CHECKLIST,\n",
        "                            name=\"sub_checklist_question\",\n",
        "                            options=[lb.Option(\"first_sub_checklist_answer\")])\n",
        "                    ])\n",
        "            ]),\n",
        "    ],\n",
        "    tools=[  # List of Tool objects\n",
        "        lb.Tool(tool=lb.Tool.Type.BBOX, name=\"bounding_box\"),\n",
        "        lb.Tool(tool=lb.Tool.Type.BBOX,\n",
        "                name=\"bbox_with_radio_subclass\",\n",
        "                classifications=[\n",
        "                    lb.Classification(\n",
        "                        class_type=lb.Classification.Type.RADIO,\n",
        "                        name=\"sub_radio_question\",\n",
        "                        options=[lb.Option(value=\"first_sub_radio_answer\")]),\n",
        "                ]),\n",
        "        lb.Tool(tool=lb.Tool.Type.POLYGON, name=\"polygon\"),\n",
        "        lb.Tool(tool=lb.Tool.Type.RASTER_SEGMENTATION, name=\"mask\"),\n",
        "        lb.Tool(tool=lb.Tool.Type.RASTER_SEGMENTATION,\n",
        "                name=\"mask_with_text_subclass\",\n",
        "                classifications=[\n",
        "                    lb.Classification(\n",
        "                        class_type=lb.Classification.Type.TEXT,\n",
        "                        name=\"sub_free_text\")\n",
        "                    ]\n",
        "                ),\n",
        "        lb.Tool(tool=lb.Tool.Type.POINT, name=\"point\"),\n",
        "        lb.Tool(tool=lb.Tool.Type.LINE, name=\"polyline\"),\n",
        "        lb.Tool(tool=lb.Tool.Type.RELATIONSHIP, name=\"relationship\")\n",
        "    ])\n",
        "\n",
        "ontology = client.create_ontology(\"Image Annotation Import Demo Ontology\",\n",
        "                                  ontology_builder.asdict(),\n",
        "                                  media_type=lb.MediaType.Image\n",
        "                                  )"
      ],
      "cell_type": "code",
      "outputs": [],
      "execution_count": null
    },
    {
      "metadata": {},
      "source": [
        "## Step 3: Create a labeling project\n",
        "Connect the ontology to the labeling project"
      ],
      "cell_type": "markdown"
    },
    {
      "metadata": {},
      "source": [
        "# Project defaults to batch mode with benchmark quality settings if this argument is not provided\n",
        "# Queue mode will be deprecated once dataset mode is deprecated\n",
        "project = client.create_project(name=\"Image Annotation Import Demo\",\n",
        "                                media_type=lb.MediaType.Image)\n",
        "\n",
        "project.setup_editor(ontology)"
      ],
      "cell_type": "code",
      "outputs": [],
      "execution_count": null
    },
    {
      "metadata": {},
      "source": [
        "## Step 4: Send a batch of data rows to the project\n"
      ],
      "cell_type": "markdown"
    },
    {
      "metadata": {},
      "source": [
        "batch = project.create_batch(\n",
        "    \"image-demo-batch\",  # each batch in a project must have a unique name\n",
        "    global_keys=[\n",
        "        global_key\n",
        "    ],  # paginated collection of data row objects, list of data row ids or global keys\n",
        "    priority=1  # priority between 1(highest) - 5(lowest)\n",
        ")\n",
        "\n",
        "print(f\"Batch: {batch}\")"
      ],
      "cell_type": "code",
      "outputs": [],
      "execution_count": null
    },
    {
      "metadata": {},
      "source": [
        "## Step 5: Create the annotations payload\n",
        "\n",
        "Create the annotations payload using the snippets of code above\n",
        "\n",
        "Labelbox support two formats for the annotations payload: NDJSON and Python Annotation types. Both are described below. If you are using Python Annotation types, compose your annotations into Labels attached to the data rows."
      ],
      "cell_type": "markdown"
    },
    {
      "metadata": {},
      "source": [
        "### Python annotations\n",
        "\n",
        "Here we create the complete label ndjson payload of annotations only using python annotation format. There is one annotation for each reference to an annotation that we created."
      ],
      "cell_type": "markdown"
    },
    {
      "metadata": {},
      "source": [
        "label = []\n",
        "annotations = [\n",
        "    radio_annotation,\n",
        "    nested_radio_annotation,\n",
        "    checklist_annotation,\n",
        "    nested_checklist_annotation,\n",
        "    text_annotation,\n",
        "    bbox_annotation,\n",
        "    bbox_with_radio_subclass_annotation,\n",
        "    polygon_annotation,\n",
        "    point_annotation,\n",
        "    polyline_annotation,\n",
        "    bbox_source,\n",
        "    bbox_target,\n",
        "    relationship\n",
        "] + cp_mask\n",
        "\n",
        "label.append(\n",
        "    lb_types.Label(data=lb_types.ImageData(global_key=global_key),\n",
        "                   annotations=annotations))"
      ],
      "cell_type": "code",
      "outputs": [],
      "execution_count": null
    },
    {
      "metadata": {},
      "source": [
        "### NDJSON annotations\n",
        "Here we create the complete label ndjson payload of annotations only using NDJSON format. There is one annotation for each reference to an annotation that we created above."
      ],
      "cell_type": "markdown"
    },
    {
      "metadata": {},
      "source": [
        "label_ndjson = []\n",
        "annotations = [\n",
        "    radio_annotation_ndjson,\n",
        "    nested_radio_annotation_ndjson,\n",
        "    nested_checklist_annotation_ndjson,\n",
        "    checklist_annotation_ndjson,\n",
        "    text_annotation_ndjson,\n",
        "    bbox_annotation_ndjson,\n",
        "    bbox_with_radio_subclass_ndjson,\n",
        "    polygon_annotation_ndjson,\n",
        "    point_annotation_ndjson,\n",
        "    polyline_annotation_ndjson,\n",
        "    bbox_source_ndjson,\n",
        "    bbox_target_ndjson,\n",
        "    relationship_ndjson,  ## Only supported for MAL imports\n",
        "] + cp_mask_ndjson\n",
        "\n",
        "for annotation in annotations:\n",
        "    annotation.update({\n",
        "        \"dataRow\": {\n",
        "            \"globalKey\": global_key\n",
        "        }\n",
        "    })\n",
        "    label_ndjson.append(annotation)"
      ],
      "cell_type": "code",
      "outputs": [],
      "execution_count": null
    },
    {
      "metadata": {},
      "source": [
        "## Step 6: Upload annotations to a project as pre-labels or ground truth\n",
        "For the purpose of this tutorial only import one of the annotations payloads at the time (NDJSON or Python annotation types)."
      ],
      "cell_type": "markdown"
    },
    {
      "metadata": {},
      "source": [
        "Option A: Upload to a labeling project as pre-labels (MAL)"
      ],
      "cell_type": "markdown"
    },
    {
      "metadata": {},
      "source": [
        "# upload MAL labels for this data row in project\n",
        "upload_job = lb.MALPredictionImport.create_from_objects(\n",
        "    client=client,\n",
        "    project_id=project.uid,\n",
        "    name=\"mal_job\" + str(uuid.uuid4()),\n",
        "    predictions=label\n",
        ")\n",
        "upload_job.wait_until_done()\n",
        "\n",
        "print(f\"Errors: {upload_job.errors}\")\n",
        "print(f\"Status of uploads: {upload_job.statuses}\")"
      ],
      "cell_type": "code",
      "outputs": [],
      "execution_count": null
    },
    {
      "metadata": {},
      "source": [
        "Option B: Upload to a labeling project using ground truth"
      ],
      "cell_type": "markdown"
    },
    {
      "metadata": {},
      "source": [
        "# Relationships are not supported with LabelImport\n",
        "# For this demo either run MAL or Ground Truth, not both\n",
        "\n",
        "# Upload label for this data row in project\n",
        "# upload_job = lb.LabelImport.create_from_objects(\n",
        "#     client = client,\n",
        "#     project_id = project.uid,\n",
        "#     name=\"label_import_job\"+str(uuid.uuid4()),\n",
        "#     labels=label)\n",
        "\n",
        "# print(\"Errors:\", upload_job.errors)\n",
        "# print(\"Status of uploads: \", upload_job.statuses)"
      ],
      "cell_type": "code",
      "outputs": [],
      "execution_count": null
    },
    {
      "metadata": {},
      "source": [
        "# project.delete()"
      ],
      "cell_type": "code",
      "outputs": [],
      "execution_count": null
    }
  ]
}<|MERGE_RESOLUTION|>--- conflicted
+++ resolved
@@ -34,11 +34,11 @@
       "metadata": {},
       "source": [
         "# Image annotation import\n",
-        "This notebook will provide examples of each supported annotation type for image assets. \n",
+        "This notebook will provide examples of each supported annotation type for image assets.\n",
         "\n",
         "### [Model-assisted labeling (MAL)](https://docs.labelbox.com/docs/model-assisted-labeling)\n",
         "\n",
-        "* This workflow allows you to import computer-generated predictions (or simply annotations created outside of Labelbox) as pre-labels on an asset. \n",
+        "* This workflow allows you to import computer-generated predictions (or simply annotations created outside of Labelbox) as pre-labels on an asset.\n",
         "\n",
         "The imported annotations will be pre-populated in the labeling editor. However, in order to convert the pre-labels to real annotations, a human labeler will still need to open the Data Row in the Editor and submit it. This functionality is designed to speed up human labeling.\n",
         "\n",
@@ -264,7 +264,7 @@
     {
       "metadata": {},
       "source": [
-        "### Classification: Free-form text "
+        "### Classification: Free-form text"
       ],
       "cell_type": "markdown"
     },
@@ -502,13 +502,8 @@
     {
       "metadata": {},
       "source": [
-<<<<<<< HEAD
-        "### Composite mask upload using multiple tools \n",
-        "This example shows how to assigned different annotations (mask instances) from a composite mask using multiple tools"
-=======
         "### Composite mask upload using different mask tools from the project's ontology\n",
         "This example shows how to assigned different annotations (mask instances) from a composite mask using different mask tools"
->>>>>>> 771f7ecf
       ],
       "cell_type": "markdown"
     },
@@ -574,15 +569,17 @@
         "  )\n",
         "\n",
         "\n",
-<<<<<<< HEAD
-        "# NDJSON using instanceURI, or bytes array - use one of the two options\n",
+        "# NDJSON using bytes array\n",
         "cp_mask_ndjson = []\n",
         "\n",
+        "#Using bytes array.\n",
+        "response = requests.get(cp_mask_url)\n",
+        "im_bytes = base64.b64encode(response.content).decode('utf-8')\n",
         "for color in colors:\n",
         "  if color in rgb_colors_for_mask_with_text_subclass_tool:\n",
         "    cp_mask_ndjson.append({\n",
         "      \"name\": \"mask_with_text_subclass\",\n",
-        "      \"mask\": {\"instanceURI\": cp_mask_url,\n",
+        "      \"mask\": {\"imBytes\": im_bytes,\n",
         "      \"colorRGB\": color },\n",
         "      \"classifications\":[{\n",
         "        \"name\": \"sub_free_text\",\n",
@@ -595,47 +592,7 @@
         "          \"name\": \"mask\",\n",
         "          \"classifications\": [],\n",
         "          \"mask\": {\n",
-        "            \"instanceURI\": cp_mask_url,\n",
-        "            \"colorRGB\": color\n",
-        "      }\n",
-        "    }\n",
-        "  )\n",
-        "\n",
-        "\n",
-=======
-        "# NDJSON using bytes array\n",
-        "cp_mask_ndjson = []\n",
-        "\n",
->>>>>>> 771f7ecf
-        "#Using bytes array.\n",
-        "response = requests.get(cp_mask_url)\n",
-        "im_bytes = base64.b64encode(response.content).decode('utf-8')\n",
-        "for color in colors:\n",
-        "  if color in rgb_colors_for_mask_with_text_subclass_tool:\n",
-        "    cp_mask_ndjson.append({\n",
-        "      \"name\": \"mask_with_text_subclass\",\n",
-<<<<<<< HEAD
-        "      \"mask\": {\"instanceURI\": im_bytes,\n",
-=======
-        "      \"mask\": {\"imBytes\": im_bytes,\n",
->>>>>>> 771f7ecf
-        "      \"colorRGB\": color },\n",
-        "      \"classifications\":[{\n",
-        "        \"name\": \"sub_free_text\",\n",
-        "        \"answer\": \"free text answer\"\n",
-        "      }]\n",
-        "    }\n",
-        "  )\n",
-        "  else:\n",
-        "    cp_mask_ndjson.append({\n",
-        "          \"name\": \"mask\",\n",
-        "          \"classifications\": [],\n",
-        "          \"mask\": {\n",
-<<<<<<< HEAD
-        "            \"instanceURI\": im_bytes,\n",
-=======
         "            \"imBytes\": im_bytes,\n",
->>>>>>> 771f7ecf
         "            \"colorRGB\": color\n",
         "      }\n",
         "    }\n",
