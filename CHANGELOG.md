# Changelog

<<<<<<< HEAD
# Version 3.34.0 (...)
### Added
* Added `get_by_name()` method to MetadataOntology object to access both custom and reserved metadata by name.
=======
# Version 3.33.1 (2022-12-14)
### Fixed
* Fixed where batch creation limit was still limiting # of data rows. SDK should now support creating batches with up to 100k data rows
>>>>>>> b84bbb09

# Version 3.33.0 (2022-12-13)
### Added
* Added SDK support for creating batches with up to 100k data rows
* Added optional media_type to `client.create_ontology_from_feature_schemas()` and `client.create_ontology()`

### Changed
* String representation of `DbObject` subclasses are now formatted

# Version 3.32.0 (2022-12-02)
### Added
* Added `HTML` Enum to `MediaType`. `HTML` is introduced as a new asset type in Labelbox.
* Added `PaginatedCollection.get_one()` and `PaginatedCollection.get_many()` to provide easy functions to fetch single and bulk instances of data for any function returning a `PaginatedCollection`. E.g. `data_rows = dataset.data_rows().get_many(10)`
* Added a validator under `ScalarMetric` to validate metric names against reserved metric names

### Changed
* In `iou.miou_metric()` and `iou.feature_miou_metric`, iou metric renamed as `custom_iou`

# Version 3.31.0 (2022-11-28)
### Added
* Added `client.clear_global_keys()` to remove global keys from their associated data rows
* Added a new attribute `confidence` to `AnnotationObject` and `ClassificationAnswer` for Model Error Analysis

### Fixed
* Fixed `project.create_batch()` to work with both data_row_ids and data_row objects

# Version 3.30.1 (2022-11-16)
### Added
* Added step to `project.create_batch()` to wait for data rows to finish processing
### Fixed
* Running `project.setup_editor()` multiple times no longer resets the ontology, and instead raises an error if the editor is already set up for the project

# Version 3.30.0 (2022-11-11)
### Changed
* create_data_rows, create_data_rows_sync, create_data_row, and update data rows all accept the new data row input format for row data
* create_data_row now accepts an attachment parameter to be consistent with create_data_rows
* Conversational text data rows will be uploaded to a json file automatically on the backend to reduce the amount of i/o required in the SDK.

# Version 3.29.0 (2022-11-02)
### Added
* Added new base `Slice` Entity/DbObject and `CatalogSlice` class
* Added `client.get_catalog_slice(id)` to fetch a CatalogSlice by ID
* Added `slice.get_data_row_ids()` to fetch data row ids of the slice
* Add deprecation warning for queue_mode == QueueMode.Dataset when creating a new project.
* Add deprecation warning for LPOs.

### Changed
* Default behavior for metrics to not include subclasses in the calculation.

### Fixed
* Polygon extraction from masks creating invalid polygons. This would cause issues in the coco converter.

# Version 3.28.0 (2022-10-14)

### Added
* Added warning for upcoming change in default project queue_mode setting
* Added notebook example for importing Conversational Text annotations using Model-Assisted Labeling

### Changed
* Updated QueueMode enum to support new value for QueueMode.Batch = `BATCH`.
* Task.failed_data_rows is now a property

### Fixed
* Fixed Task.wait_till_done() showing warning message for every completed task, instead of only warning when task has errors
* Fixed error on dataset creation step in examples/annotation_import/video.ipynb notebook

# Version 3.27.2 (2022-10-04)

### Added
* Added deprecation warning for missing `media_type` in `create_project` in `Client`.

### Changed
* Updated docs for deprecated methods `_update_queue_mode` and `get_queue_mode` in `Project`
    * Use the `queue_mode` attribute in `Project` to get and set the queue mode instead
    * For more information, visit https://docs.labelbox.com/reference/migrating-to-workflows#upcoming-changes
* Updated `project.export_labels` to support filtering by start/end time formats "YYYY-MM-DD" and "YYYY-MM-DD hh:mm:ss"

### Fixed

# Version 3.27.1 (2022-09-16)
### Changed
* Removed `client.get_data_rows_for_global_keys` until further notice

# Version 3.27.0 (2022-09-12)
### Added
* Global Keys for data rows
    * Assign global keys to a data row with `client.assign_global_keys_to_data_rows`
    * Get data rows using global keys with `client.get_data_row_ids_for_global_keys` and `client.get_data_rows_for_global_keys`
* Project Creation
    * Introduces `Project.queue_mode` as an optional parameter when creating projects
* `MEAToMALPredictionImport` class
    * This allows users to use predictions stored in Models for MAL
* `Task.wait_till_done` now shows a warning if task has failed
### Changed
* Increase scalar metric value limit to 100m
* Added deprecation warnings when updating project `queue_mode`
### Fixed
* Fix bug in `feature_confusion_matrix` and `confusion_matrix` causing FPs and FNs to be capped at 1 when there were no matching annotations

# Version 3.26.2 (2022-09-06)
### Added
* Support for document (pdf) de/serialization from exports
    * Use the `LBV1Converter.serialize()` and `LBV1Converter.deserialize()` methods
* Support for document (pdf) de/serialization for imports
    * Use the `NDJsonConverter.serialize()` and `NDJsonConverter.deserialize()` methods

# Version 3.26.1 (2022-08-23)
### Changed
* `ModelRun.get_config()`
    * Modifies get_config to return un-nested Model Run config
### Added
* `ModelRun.update_config()`
    * Updates model run training metadata
* `ModelRun.reset_config()`
    * Resets model run training metadata
* `ModelRun.get_config()`
    * Fetches model run training metadata

### Changed
* `Model.create_model_run()`
    * Add training metadata config as a model run creation param

# Version 3.26.0 (2022-08-15)
## Added
* `Batch.delete()` which will delete an existing `Batch`
* `Batch.delete_labels()`  which will delete all `Label`’s created after a `Project`’s mode has been set to batch.
    * Note: Does not include labels that were imported via model-assisted labeling or label imports
* Support for creating model config when creating a model run
* `RAW_TEXT` and `TEXT_FILE` attachment types to replace the `TEXT` type.

# Version 3.25.3 (2022-08-10)
## Fixed
* Label export will continue polling if the downloadUrl is None

# Version 3.25.2 (2022-07-26)
## Updated
* Mask downloads now have retries
* Failed `upload_data` now shows more details in the error message

## Fixed
* Fixed Metadata not importing with DataRows when bulk importing local files.
* Fixed COCOConverter failing for empty annotations

## Documentation
* Notebooks are up-to-date with examples of importing annotations without `schema_id`

# Version 3.25.1 (2022-07-20)
## Fixed
* Removed extra dependency causing import errors.

# Version 3.25.0 (2022-07-20)

## Added
* Importing annotations with model assisted labeling or label imports using ontology object names instead of schemaId now possible
    * In Python dictionaries, you can now use `schemaId` key or `name` key for all tools, classifications, options
* Labelbox's Annotation Types now support model assisted labeling or label imports using ontology object names
* Export metadata when using the following methods:
    * `Batch.export_data_rows(include_metadata=True)`
    * `Dataset.export_data_rows(include_metadata=True)`
    * `Project.export_queued_data_rows(include_metadata=True)`
* `VideoObjectAnnotation` has `segment_index` to group video annotations into video segments

## Removed
* `Project.video_label_generator`. Use `Project.label_generator` instead.

## Updated
* Model Runs now support unassigned splits
* `Dataset.create_data_rows` now has the following limits:
    * 150,000 rows per upload without metadata
    * 30,000 rows per upload with metadata


# Version 3.24.1 (2022-07-07)
## Updated
* Added `refresh_ontology()` as part of create/update/delete metadata schema functions

# Version 3.24.0 (2022-07-06)
## Added
* `DataRowMetadataOntology` class now has functions to create/update/delete metadata schema
    * `create_schema` - Create custom metadata schema
    * `update_schema` - Update name of custom metadata schema
    * `update_enum_options` - Update name of an Enum option for an Enum custom metadata schema
    * `delete_schema` - Delete custom metadata schema
* `ModelRun` class now has `assign_data_rows_to_split` function, which can assign a `DataSplit` to a list of `DataRow`s
* `Dataset.create_data_rows()` can bulk import `conversationalData`

# Version 3.23.3 (2022-06-23)

## Fix
* Import for `numpy` has been adjusted to work with numpy v.1.23.0

# Version 3.23.2 (2022-06-15)
## Added
* `Data Row` object now has a new field, `metadata`, which returns metadata associated with data row as a list of `DataRowMetadataField`
    * Note: When importing Data Rows with metadata, use the existing field, `metadata_fields`

# Version 3.23.1 (2022-06-08)
## Added
* `Task` objects now have the following properties:
    * `errors` - fetch information about why the task failed
    * `result` - fetch the result of the task
    * These are currently only compatible with data row import tasks.
* Officially added support for python 3.9

## Removed
* python 3.6 is no longer officially supported

# Version 3.22.1 (2022-05-23)
## Updated
* Renamed `custom_metadata` to `metadata_fields` in DataRow

# Version 3.22.0 (2022-05-20)
## Added
* `Dataset.create_data_row()` and `Dataset.create_data_rows()` now uploads metadata to data row
* Added `media_attributes` and `metadata` to `BaseData`

## Updated
* Removed `iou` from classification metrics

# Version 3.21.1 (2022-05-12)
## Updated
  * `Project.create_batch()` timeout increased to 180 seconds

# Version 3.21.0 (2022-05-11)
## Added
  * Projects can be created with a `media_type`
  * Added `media_type` attribute to `Project`
  * New `MediaType` enumeration

## Fix
  * Added back the mimetype to datarow bulk uploads for orgs that require delegated access

# Version 3.20.1 (2022-05-02)
## Updated
* Ontology Classification `scope` field is only set for top level classifications

# Version 3.20.0 (2022-04-27)
## Added
* Batches in a project can be retrieved with `project.batches()`
* Added `Batch.remove_queued_data_rows()` to cancel remaining data rows in batch
* Added `Batch.export_data_rows()` which returns `DataRow`s for a batch

## Updated
* NDJsonConverter now supports Video bounding box annotations.
    * Note: Currently does not support nested classifications.
    * Note: Converting an export into Labelbox annotation types, and back to export will result in only keyframe annotations. This is to support correct import format.


## Fix
* `batch.project()` now works

# Version 3.19.1 (2022-04-14)
## Fix
* `create_data_rows` and `create_data_rows_sync` now uploads the file with a mimetype
* Orgs that only allow DA uploads were getting errors when using these functions

# Version 3.19.0 (2022-04-12)
## Added
* Added Tool object type RASTER_SEGMENTATION for Video and DICOM ontologies

# Version 3.18.0 (2022-04-07)
## Added
* Added beta support for exporting labels from model_runs
* LBV1Converter now supports data_split key
* Classification objects now include `scope` key

## Fix
* Updated notebooks

# Version 3.17.2 (2022-03-28)
## Fix
* Project.upsert_instructions now works properly for new projects.

# Version 3.17.1 (2022-03-25)
## Updated
* Remove unused rasterio dependency

# Version 3.17.0 (2022-03-22)
## Added
* Create batches from the SDK (Beta). Learn more about [batches](https://docs.labelbox.com/docs/batches)
* Support for precision and recall metrics on Entity annotations

## Fix
* `client.create_project` type hint added for its return type

## Updated
* Removed batch MVP code

# Version 3.16.0 (2022-03-08)
## Added
* Ability to fetch a model run with `client.get_model_run()`
* Ability to fetch labels from a model run with `model_run.export_labels()`
    - Note: this is only Experimental. To use, client param `enable_experimental` should
    be set to true
* Ability to delete an attachment

## Fix
* Logger level is no longer set to INFO

## Updated
* Deprecation: Creating Dropdowns will no longer be supported after 2022-03-31
    - This includes creating/adding Dropdowns to an ontology
    - This includes creating/adding Dropdown Annotation Type
    - For the same functionality, use Radio
    - This will not affect existing Dropdowns

# Changelog
# Version 3.15.0 (2022-02-28)
## Added
* Extras folder which contains useful applications using the sdk
* Addition of ResourceTag at the Organization and Project level
* Updates to the example notebooks

## Fix
* EPSGTransformer now properly transforms Polygon to Polygon
* VideoData string representation now properly shows VideoData


# Version 3.14.0 (2022-02-10)
## Added
* Updated metrics for classifications to be per-answer


# Version 3.13.0 (2022-02-07)
## Added
* Added `from_shapely` method to create annotation types from Shapely objects
* Added `start` and `end` filter on the following methods
- `Project.export_labels()`
- `Project.label_generator()`
- `Project.video_label_generator()`
* Improved type hinting


# Version 3.12.0 (2022-01-19)
## Added
* Tiled Imagery annotation type
- A set of classes that support Tiled Image assets
- New demo notebook can be found here: examples/annotation_types/tiled_imagery_basics.ipynb
- Updated tiled image mal can be found here: examples/model_assisted_labeling/tiled_imagery_mal.ipynb
* Support transformations from one EPSG to another with `EPSGTransformer` class
- Supports EPSG to Pixel space transformations


# Version 3.11.1 (2022-01-10)
## Fix
* Make `TypedArray` class compatible with `numpy` versions `>= 1.22.0`
* `project.upsert_review_queue` quotas can now be in the inclusive range [0,1]
* Restore support for upserting html instructions to a project

# Version 3.11.0 (2021-12-15)

## Fix
* `Dataset.create_data_rows()` now accepts an iterable of data row information instead of a list
* `project.upsert_instructions()`
    * now only supports pdfs since that is what the editor requires
    * There was a bug that could cause this to modify the project ontology

## Removed
* `DataRowMetadataSchema.id` use `DataRowMetadataSchema.uid` instead
* `ModelRun.delete_annotation_groups()` use `ModelRun.delete_model_run_data_rows()` instead
* `ModelRun.annotation_groups()` use `ModelRun.model_run_data_rows()` instead

# Version 3.10.0 (2021-11-18)
## Added
* `AnnotationImport.wait_until_done()` accepts a `show_progress` param. This is set to `False` by default.
    * If enabled, a tqdm progress bar will indicate the import progress.
    * This works for all classes that inherit from AnnotationImport: `LabelImport`, `MALPredictionImport`, `MEAPredictionImport`
    * This is not support for `BulkImportRequest` (which will eventually be replaced by `MALPredictionImport`)
* `Option.label` and `Option.value` can now be set independently
* `ClassificationAnswer`s now support a new `keyframe` field for videos
* New `LBV1Label.media_type field. This is a placeholder for future backend changes.

## Fix
* Nested checklists can have extra brackets. This would cause the annotation type converter to break.


# Version 3.9.0 (2021-11-12)
## Added
* New ontology management features
    * Query for ontologies by name with `client.get_ontologies()` or by id using `client.get_ontology()`
    * Query for feature schemas by name with `client.get_feature_schemas()` or id using `client.get_feature_schema()`
    * Create feature schemas with `client.create_feature_schemas()`
    * Create ontologies from normalized ontology data with `client.create_ontology()`
    * Create ontologies from feature schemas with `client.create_ontology_from_feature_schemas()`
    * Set up a project from an existing ontology with `project.setup_edior()`
    * Added new `FeatureSchema` entity
* Add support for new queue modes
    * Send batches of data directly to a project queue with `project.queue()`
    * Remove items from a project queue with `project.dequeue()`
    * Query for and toggle the queue mode

# Version 3.8.0 (2021-10-22)
## Added
* `ModelRun.upsert_data_rows()`
    * Add data rows to a model run without also attaching labels
* `OperationNotAllowedException`
    * raised when users hit resource limits or are not allowed to use a particular operation

## Updated
* `ModelRun.upsert_labels()`
    * Blocks until the upsert job is complete. Error messages have been improved
* `Organization.invite_user()` and `Organization.invite_limit()` are no longer experimental
* `AnnotationGroup` was renamed to `ModelRunDataRow`
* `ModelRun.delete_annotation_groups()` was renamed to `ModelRun.delete_model_run_data_rows()`
* `ModelRun.annotation_groups()` was renamed to `ModelRun.model_run_data_rows()`

## Fix
* `DataRowMetadataField` no longer relies on pydantic for field validation and coercion
    * This prevents unintended type coercions from occurring

# Version 3.7.0 (2021-10-11)
## Added
* Search for data row ids from external ids without specifying a dataset
    * `client.get_data_row_ids_for_external_ids()`
* Support for numeric metadata type

## Updated
* The following `DataRowMetadataOntology` fields were renamed:
    * `all_fields` -> `fields`
    * `all_fields_id_index` -> `fields_by_id`
    * `reserved_id_index` -> `reserved_by_id`
    * `reserved_name_index` -> `reserved_by_name`
    * `custom_id_index` -> `custom_by_id`
    * `custom_name_index` -> `custom_by_name`


# Version 3.6.1 (2021-10-07)
* Fix import error that appears when exporting labels

# Version 3.6.0 (2021-10-04)
## Added
* Bulk export metadata with `DataRowMetadataOntology.bulk_export()`
* Add docstring examples of annotation types and a few helper methods

## Updated
* Update metadata notebook under examples/basics to include bulk_export.
* Allow color to be a single integer when constructing Mask objects
* Allow users to pass int arrays to RasterData and attempt coercion to uint8

## Removed
* data_row.metadata was removed in favor of bulk exports.


# Version 3.5.0 (2021-09-15)
## Added
* Diagnostics custom metrics
    * Metric annotation types
    * Update ndjson converter to be compatible with metric types
    * Metric library for computing confusion matrix metrics and iou
    * Demo notebooks under `examples/diagnostics`
* COCO Converter
* Detectron2 example integration notebooks

# Version 3.4.1 (2021-09-10)
## Fix
* Iam validation exception message

# Version 3.4.0 (2021-09-10)
## Added
* New `IAMIntegration` entity
* `Client.create_dataset()` compatibility with delegated access
* `Organization.get_iam_integrations()` to list all integrations available to an org
* `Organization.get_default_iam_integration()` to only get the defaault iam integration

# Version 3.3.0 (2021-09-02)
## Added
* `Dataset.create_data_rows_sync()` for synchronous bulk uploads of data rows
* `Model.delete()`, `ModelRun.delete()`, and `ModelRun.delete_annotation_groups()` to
    Clean up models, model runs, and annotation groups.

## Fix
* Increased timeout for label exports since projects with many segmentation masks weren't finishing quickly enough.

# Version 3.2.1 (2021-08-31)
## Fix
* Resolved issue with `create_data_rows()` was not working on amazon linux

# Version 3.2.0 (2021-08-26)
## Added
* List `BulkImportRequest`s for a project with `Project.bulk_import_requests()`
* Improvemens to `Dataset.create_data_rows()`
    * Add attachments when bulk importing data rows
    * Provide external ids when creating data rows from local files
    * Get more informative error messages when the api rejects an import

## Fix
* Bug causing `project.label_generator()` to fail when projects had benchmarks

# Version 3.1.0 (2021-08-18)
## Added
* Support for new HTML attachment type
* Delete Bulk Import Requests with `BulkImportRequest.delete()`

## Misc
* Updated MEAPredictionImport class to use latest grapqhql endpoints


# Version 3.0.1 (2021-08-12)
## Fix
* Issue with inferring text type from export

# Version 3.0.0 (2021-08-12)
## Added
* Annotation types
    - A set of python objects for working with labelbox data
    - Creates a standard interface for both exports and imports
    - See example notebooks on how to use under examples/annotation_types
    - Note that these types are not yet supported for tiled imagery
* MEA Support
    - Beta MEA users can now just use the latest SDK release
* Metadata support
    - New metadata features are now fully supported by the SDK
* Easier export
    - `project.export_labels()` accepts a boolean indicating whether or not to download the result
    - Create annotation objects directly from exports with `project.label_generator()` or `project.video_label_generator()`
    - `project.video_label_generator()` asynchronously fetches video annotations
* Retry logic on data uploads
    - Bulk creation of data rows will be more reliable
* Datasets
    - Determine the number of data rows just by calling `dataset.row_count`.
    - Updated threading logic in create_data_rows() to make it compatible with aws lambdas
* Ontology
    - `OntologyBuilder`, `Classification`, `Option`, and `Tool` can now be imported from `labelbox` instead of `labelbox.schema.ontology`

## Removed
* Deprecated:
    - `project.reviews()`
    - `project.create_prediction()`
    - `project.create_prediction_model()`
    - `project.create_label()`
    - `Project.predictions()`
    - `Project.active_prediction_model`
    - `data_row.predictions`
    - `PredictionModel`
    - `Prediction`
* Replaced:
    - `data_row.metadata()` use `data_row.attachments()` instead
    - `data_row.create_metadata()` use `data_row.create_attachments()` instead
    - `AssetMetadata` use `AssetAttachment` instead

## Fixes
* Support derived classes of ontology objects when using `from_dict`
* Notebooks:
    - Video export bug where the code would fail if the exported projects had tools other than bounding boxes
    - MAL demos were broken due to an image download failing.

## Misc
* Data processing dependencies are not installed by default to for users that only want client functionality.
* To install all dependencies required for the data modules (annotation types and mea metric calculation) use `pip install labelbox[data]`
* Decrease wait time between updates for `BulkImportRequest.wait_until_done()`.
* Organization is no longer used to create the LFO in `Project.setup()`


# Version 3.0.0-rc3 (2021-08-11)
## Updates
* Geometry.raster now has a consistent interface and improved functionality
* renamed schema_id to feature_schema_id in the `FeatureSchema` class
* `Mask` objects now use `MaskData` to represent segmentation masks instead of `ImageData`

# Version 3.0.0-rc2 (2021-08-09)
## Updates
* Rename `data` property of TextData, ImageData, and VideoData types to `value`.
* Decrease wait time between updates for `BulkImportRequest.wait_until_done()`
* Organization is no longer used to create the LFO in `Project.setup()`


# Version 3.0.0-rc1 (2021-08-05)
## Added
* Model diagnostics notebooks
* Minor annotation type improvements

# Version 3.0.0-rc0 (2021-08-04)
## Added
* Annotation types
    - A set of python objects for working with labelbox data
    - Creates a standard interface for both exports and imports
    - See example notebooks on how to use under examples/annotation_types
    - Note that these types are not yet supported for tiled imagery
* MEA Support
    - Beta MEA users can now just use the latest SDK release
* Metadata support
    - New metadata features are now fully supported by the SDK
* Easier export
    - `project.export_labels()` accepts a boolean indicating whether or not to download the result
    - Create annotation objects directly from exports with `project.label_generator()` or `project.video_label_generator()`
    - `project.video_label_generator()` asynchronously fetches video annotations
* Retry logic on data uploads
    - Bulk creation of data rows will be more reliable
* Datasets
    - Determine the number of data rows just by calling `dataset.row_count`.
    - Updated threading logic in create_data_rows() to make it compatible with aws lambdas
* Ontology
    - `OntologyBuilder`, `Classification`, `Option`, and `Tool` can now be imported from `labelbox` instead of `labelbox.schema.ontology`

## Removed
* Deprecated:
    - `project.reviews()`
    - `project.create_prediction()`
    - `project.create_prediction_model()`
    - `project.create_label()`
    - `Project.predictions()`
    - `Project.active_prediction_model`
    - `data_row.predictions`
    - `PredictionModel`
    - `Prediction`
* Replaced:
    - `data_row.metadata()` use `data_row.attachments()` instead
    - `data_row.create_metadata()` use `data_row.create_attachments()` instead
    - `AssetMetadata` use `AssetAttachment` instead

## Fixes
* Support derived classes of ontology objects when using `from_dict`
* Notebooks:
    - Video export bug where the code would fail if the exported projects had tools other than bounding boxes
    - MAL demos were broken due to an image download failing.

## Misc
* Data processing dependencies are not installed by default to for users that only want client functionality.
* To install all dependencies required for the data modules (annotation types and mea metric calculation) use `pip install labelbox[data]`

# Version 2.7b1+mea (2021-06-27)
## Fix
* No longer convert `ModelRun.created_by_id` to cuid on construction of a `ModelRun`.
    * This was causing queries for ModelRuns to fail.

# Version 2.7b0+mea (2021-06-27)
## Fix
* Update `AnnotationGroup` to expect labelId to be a cuid instead of uuid.
* Update `datarow_miou` to support masks with multiple classes in them.

# Version 2.7.0 (2021-06-27)
## Added
* Added `dataset.export_data_rows()` which returns all `DataRows` for a `Dataset`.

# Version 2.6b2+mea (2021-06-16)
## Added
* `ModelRun.annotation_groups()` to fetch data rows and label information for a model run

# Version 2.6.0 (2021-06-11)
## Fix
* Upated `create_mask_ndjson` helper function in `image_mal.ipynb` to use the color arg
    instead of a hardcoded color.

## Added
* asset_metadata is now deprecated and has been replaced with asset_attachments
    * `AssetAttachment` replaces `AssetMetadata` ( see definition for updated attribute names )
    * Use `DataRow.attachments()` instead of `DataRow.metadata()`
    * Use `DataRow.create_attachment()` instead of `DataRow.create_metadata()`
* Update pydantic version

# Version 2.5b0+mea (2021-06-11)
## Added
* Added new `Model` and 'ModelRun` entities
* Update client to support creating and querying for `Model`s
* Implement new prediction import pipeline to support both MAL and MEA
* Added notebook to demonstrate how to use MEA
* Added `datarow_miou` for calculating datarow level iou scores


# Version 2.5.6 (2021-05-19)
## Fix
* MAL validation no longer raises exception when NER tool has same start and end location

# Version 2.5.5 (2021-05-17)
## Added
* `DataRow` now has a `media_attributes` field
* `DataRow`s can now be looked up from `LabelingParameterOverride`s
* `Project.export_queued_data_rows` to export all data rows in a queue for a project at once

# Version 2.5.4 (2021-04-22)
## Added
* User management
    * Query for remaining invites and users available to an organization
    * Set and update organization roles
    * Set / update / revoke project role
    * Delete users from organization
    * Example notebook added under examples/basics
* Issues and comments export
    * Bulk export issues and comments. See `Project.export_issues`
* MAL on Tiled Imagery
    * Example notebook added under examples/model_assisted_labeling
    * `Dataset.create_data_rows` now allows users to upload tms imagery

# Version 2.5.3 (2021-04-01)
## Added
* Cleanup and add additional example notebooks
* Improved README for SDK and examples
* Easier to retrieve per annotation `BulkImportRequest` status, errors, and inputs
    * See `BulkImportRequest.errors`, `BulkImportRequest.statuses`, `BulkImportRequest.inputs` for more information

# Version 2.5.2 (2021-03-25)
## Fix
* Ontology builder defaults to None for missing fields instead of empty lists
* MAL validation added extra fields to subclasses

### Added
* Example notebooks

## Version 2.5.1 (2021-03-15)
### Fix
* `Dataset.data_row_for_external_id` No longer throws `ResourceNotFoundError` when there are duplicates
*  Improved doc strings

### Added
* OntologyBuilder for making project setup easier
* Now supports `IMAGE_OVERLAY` metadata
* Webhooks for review topics added
* Upload project instructions with `Project.upsert_instructions`
* User input validation
    * MAL validity is now checked client side for faster feedback
    * type and value checks added in a few places

## Version 2.4.11 (2021-03-07)
### Fix
* Increase query timeout
* Retry 502s

## Version 2.4.10 (2021-02-05)
### Added
* SDK version added to request headers

## Version 2.4.9 (2020-11-09)
### Fix
* 2.4.8 was broken for > Python 3.6
### Added
* include new `Project.enable_model_assisted_labeling` method for turning on [model-assisted labeling](https://labelbox.com/docs/automation/model-assisted-labeling)

## Version 2.4.8 (2020-11-06)
### Fix
* fix failing `next` call https://github.com/Labelbox/labelbox-python/issues/74

## Version 2.4.7 (2020-09-10)
### Added
* `Ontology` schema for interacting with ontologies and their schema nodes

## Version 2.4.6 (2020-09-03)
### Fix
* fix failing `create_metadata` calls

## Version 2.4.5 (2020-09-01)
### Added
* retry capabilities for common flaky API failures
* protection against improper types passed into `Project.upload_anntations`
* pass thru API error messages when possible

## Version 2.4.3 (2020-08-04)

### Added
* `BulkImportRequest` data type
* `Project.upload_annotation` supports uploading via a local ndjson file, url, or a iterable of annotations

## Version 2.4.2 (2020-08-01)
### Fixed
* `Client.upload_data` will now pass the correct `content-length` when uploading data.

## Version 2.4.1 (2020-07-22)
### Fixed
* `Dataset.create_data_row` and `Dataset.create_data_rows` will now upload with content type to ensure the Labelbox editor can show videos.

## Version 2.4 (2020-01-30)

### Added
* `Prediction` and `PredictionModel` data types.

## Version 2.3 (2019-11-12)

### Changed
* `Client.execute` now automatically extracts the 'data' value from the
returned `dict`. This *breaks* existing code that directly uses the
`Client.execute` method.
* Major code reorganization, naming and test improvements.
* `Label.seconds_to_label` field value is now optional when creating
a `Label`. Default value is 0.0.

### Added
* `Project.upsert_review_queue` method.
* `Project.extend_reservations` method.
* `Label.created_by` relationship (To-One User).
* Changelog.

### Fixed
* `Dataset.create_data_row` upload of local file data.

## Version 2.2 (2019-10-18)
Changelog not maintained before version 2.2.<|MERGE_RESOLUTION|>--- conflicted
+++ resolved
@@ -1,14 +1,12 @@
 # Changelog
 
-<<<<<<< HEAD
 # Version 3.34.0 (...)
 ### Added
 * Added `get_by_name()` method to MetadataOntology object to access both custom and reserved metadata by name.
-=======
+
 # Version 3.33.1 (2022-12-14)
 ### Fixed
 * Fixed where batch creation limit was still limiting # of data rows. SDK should now support creating batches with up to 100k data rows
->>>>>>> b84bbb09
 
 # Version 3.33.0 (2022-12-13)
 ### Added
