# Changelog

<<<<<<< HEAD
# Version 2.7b1+mea (2021-06-27)
## Fix
* No longer convert `ModelRun.created_by_id` to cuid on construction of a `ModelRun`.
    * This was causing queries for ModelRuns to fail.

# Version 2.7b0+mea (2021-06-27)
## Fix
* Update `AnnotationGroup` to expect labelId to be a cuid instead of uuid.
* Update `datarow_miou` to support masks with multiple classes in them.

=======
# Next Release

## Removed
* Deprecated functions
    - project.reviews()
    - project.create_prediction()
    - project.create_prediction_model()
    - project.create_label()
>>>>>>> 692ea6fd

# Version 2.7.0 (2021-06-27)
## Added
* Added `dataset.export_data_rows()` which returns all `DataRows` for a `Dataset`.

<<<<<<< HEAD
# Version 2.6b2+mea (2021-06-16)
## Added
* `ModelRun.annotation_groups()` to fetch data rows and label information for a model run

=======
>>>>>>> 692ea6fd
# Version 2.6.0 (2021-06-11)
## Fix
* Upated `create_mask_ndjson` helper function in `image_mal.ipynb` to use the color arg
    instead of a hardcoded color.

## Added
* asset_metadata is now deprecated and has been replaced with asset_attachments
    * `AssetAttachment` replaces `AssetMetadata` ( see definition for updated attribute names )
    * Use `DataRow.attachments()` instead of `DataRow.metadata()`
    * Use `DataRow.create_attachment()` instead of `DataRow.create_metadata()`
* Update pydantic version

# Version 2.5b0+mea (2021-06-11)
## Added
* Added new `Model` and 'ModelRun` entities
* Update client to support creating and querying for `Model`s
* Implement new prediction import pipeline to support both MAL and MEA
* Added notebook to demonstrate how to use MEA
* Added `datarow_miou` for calculating datarow level iou scores


# Version 2.5.6 (2021-05-19)
## Fix
* MAL validation no longer raises exception when NER tool has same start and end location

# Version 2.5.5 (2021-05-17)
## Added
* `DataRow` now has a `media_attributes` field
* `DataRow`s can now be looked up from `LabelingParameterOverride`s
* `Project.export_queued_data_rows` to export all data rows in a queue for a project at once

# Version 2.5.4 (2021-04-22)
## Added
* User management
    * Query for remaining invites and users available to an organization
    * Set and update organization roles
    * Set / update / revoke project role
    * Delete users from organization
    * Example notebook added under examples/basics
* Issues and comments export
    * Bulk export issues and comments. See `Project.export_issues`
* MAL on Tiled Imagery
    * Example notebook added under examples/model_assisted_labeling
    * `Dataset.create_data_rows` now allows users to upload tms imagery

# Version 2.5.3 (2021-04-01)
## Added
* Cleanup and add additional example notebooks
* Improved README for SDK and examples
* Easier to retrieve per annotation `BulkImportRequest` status, errors, and inputs
    * See `BulkImportRequest.errors`, `BulkImportRequest.statuses`, `BulkImportRequest.inputs` for more information

# Version 2.5.2 (2021-03-25)
## Fix
* Ontology builder defaults to None for missing fields instead of empty lists
* MAL validation added extra fields to subclasses

### Added
* Example notebooks

## Version 2.5.1 (2021-03-15)
### Fix
* `Dataset.data_row_for_external_id` No longer throws `ResourceNotFoundError` when there are duplicates
*  Improved doc strings

### Added
* OntologyBuilder for making project setup easier
* Now supports `IMAGE_OVERLAY` metadata
* Webhooks for review topics added
* Upload project instructions with `Project.upsert_instructions`
* User input validation
    * MAL validity is now checked client side for faster feedback
    * type and value checks added in a few places

## Version 2.4.11 (2021-03-07)
### Fix
* Increase query timeout
* Retry 502s

## Version 2.4.10 (2021-02-05)
### Added
* SDK version added to request headers

## Version 2.4.9 (2020-11-09)
### Fix
* 2.4.8 was broken for > Python 3.6
### Added
* include new `Project.enable_model_assisted_labeling` method for turning on [model-assisted labeling](https://labelbox.com/docs/automation/model-assisted-labeling)

## Version 2.4.8 (2020-11-06)
### Fix
* fix failing `next` call https://github.com/Labelbox/labelbox-python/issues/74

## Version 2.4.7 (2020-09-10)
### Added
* `Ontology` schema for interacting with ontologies and their schema nodes

## Version 2.4.6 (2020-09-03)
### Fix
* fix failing `create_metadata` calls

## Version 2.4.5 (2020-09-01)
### Added
* retry capabilities for common flaky API failures
* protection against improper types passed into `Project.upload_anntations`
* pass thru API error messages when possible

## Version 2.4.3 (2020-08-04)

### Added
* `BulkImportRequest` data type
* `Project.upload_annotation` supports uploading via a local ndjson file, url, or a iterable of annotations

## Version 2.4.2 (2020-08-01)
### Fixed
* `Client.upload_data` will now pass the correct `content-length` when uploading data.

## Version 2.4.1 (2020-07-22)
### Fixed
* `Dataset.create_data_row` and `Dataset.create_data_rows` will now upload with content type to ensure the Labelbox editor can show videos.

## Version 2.4 (2020-01-30)

### Added
* `Prediction` and `PredictionModel` data types.

## Version 2.3 (2019-11-12)

### Changed
* `Client.execute` now automatically extracts the 'data' value from the
returned `dict`. This *breaks* existing code that directly uses the
`Client.execute` method.
* Major code reorganization, naming and test improvements.
* `Label.seconds_to_label` field value is now optional when creating
a `Label`. Default value is 0.0.

### Added
* `Project.upsert_review_queue` method.
* `Project.extend_reservations` method.
* `Label.created_by` relationship (To-One User).
* Changelog.

### Fixed
* `Dataset.create_data_row` upload of local file data.

## Version 2.2 (2019-10-18)
Changelog not maintained before version 2.2.<|MERGE_RESOLUTION|>--- conflicted
+++ resolved
@@ -1,6 +1,14 @@
 # Changelog
 
-<<<<<<< HEAD
+# Next Release
+## Removed
+* Deprecated functions
+    - project.reviews()
+    - project.create_prediction()
+    - project.create_prediction_model()
+    - project.create_label()
+
+
 # Version 2.7b1+mea (2021-06-27)
 ## Fix
 * No longer convert `ModelRun.created_by_id` to cuid on construction of a `ModelRun`.
@@ -11,28 +19,15 @@
 * Update `AnnotationGroup` to expect labelId to be a cuid instead of uuid.
 * Update `datarow_miou` to support masks with multiple classes in them.
 
-=======
-# Next Release
-
-## Removed
-* Deprecated functions
-    - project.reviews()
-    - project.create_prediction()
-    - project.create_prediction_model()
-    - project.create_label()
->>>>>>> 692ea6fd
 
 # Version 2.7.0 (2021-06-27)
 ## Added
 * Added `dataset.export_data_rows()` which returns all `DataRows` for a `Dataset`.
 
-<<<<<<< HEAD
 # Version 2.6b2+mea (2021-06-16)
 ## Added
 * `ModelRun.annotation_groups()` to fetch data rows and label information for a model run
 
-=======
->>>>>>> 692ea6fd
 # Version 2.6.0 (2021-06-11)
 ## Fix
 * Upated `create_mask_ndjson` helper function in `image_mal.ipynb` to use the color arg
