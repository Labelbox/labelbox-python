# Changelog

<<<<<<< HEAD
# Version 0.0.0 (YYYY-MM-DD) - In Progress
=======
# Version 3.26.1 (2022-08-23)
### Changed
* `ModelRun.get_config()`
    * Modifies get_config to return un-nested Model Run config
>>>>>>> 8afcfb9c
### Added
* `ModelRun.update_config()`
    * Updates model run training metadata
* `ModelRun.reset_config()`
    * Resets model run training metadata
* `ModelRun.get_config()`
    * Fetches model run training metadata
* Support for document (pdf) de/serialization from exports
    * Use the `LBV1Converter.serialize()` and `LBV1Converter.deserialize()` methods
* Support for document (pdf) de/serialization for imports
    * Use the `NDJsonConverter.serialize()` and `NDJsonConverter.deserialize()` methods
    
### Changed
* `Model.create_model_run()`
    * Add training metadata config as a model run creation param

# Version 3.26.0 (2022-08-15)
## Added
* `Batch.delete()` which will delete an existing `Batch`
* `Batch.delete_labels()`  which will delete all `Label`’s created after a `Project`’s mode has been set to batch.
    * Note: Does not include labels that were imported via model-assisted labeling or label imports
* Support for creating model config when creating a model run
* `RAW_TEXT` and `TEXT_FILE` attachment types to replace the `TEXT` type.

# Version 3.25.3 (2022-08-10)
## Fixed
* Label export will continue polling if the downloadUrl is None

# Version 3.25.2 (2022-07-26)
## Updated
* Mask downloads now have retries
* Failed `upload_data` now shows more details in the error message

## Fixed
* Fixed Metadata not importing with DataRows when bulk importing local files.
* Fixed COCOConverter failing for empty annotations

## Documentation
* Notebooks are up-to-date with examples of importing annotations without `schema_id`

# Version 3.25.1 (2022-07-20)
## Fixed
* Removed extra dependency causing import errors.

# Version 3.25.0 (2022-07-20)

## Added
* Importing annotations with model assisted labeling or label imports using ontology object names instead of schemaId now possible
    * In Python dictionaries, you can now use `schemaId` key or `name` key for all tools, classifications, options
* Labelbox's Annotation Types now support model assisted labeling or label imports using ontology object names
* Export metadata when using the following methods:
    * `Batch.export_data_rows(include_metadata=True)`
    * `Dataset.export_data_rows(include_metadata=True)`
    * `Project.export_queued_data_rows(include_metadata=True)`
* `VideoObjectAnnotation` has `segment_index` to group video annotations into video segments

## Removed
* `Project.video_label_generator`. Use `Project.label_generator` instead.

## Updated
* Model Runs now support unassigned splits
* `Dataset.create_data_rows` now has the following limits:
    * 150,000 rows per upload without metadata
    * 30,000 rows per upload with metadata


# Version 3.24.1 (2022-07-07)
## Updated
* Added `refresh_ontology()` as part of create/update/delete metadata schema functions

# Version 3.24.0 (2022-07-06)
## Added
* `DataRowMetadataOntology` class now has functions to create/update/delete metadata schema
    * `create_schema` - Create custom metadata schema
    * `update_schema` - Update name of custom metadata schema
    * `update_enum_options` - Update name of an Enum option for an Enum custom metadata schema
    * `delete_schema` - Delete custom metadata schema
* `ModelRun` class now has `assign_data_rows_to_split` function, which can assign a `DataSplit` to a list of `DataRow`s
* `Dataset.create_data_rows()` can bulk import `conversationalData`

# Version 3.23.3 (2022-06-23)

## Fix
* Import for `numpy` has been adjusted to work with numpy v.1.23.0

# Version 3.23.2 (2022-06-15)
## Added
* `Data Row` object now has a new field, `metadata`, which returns metadata associated with data row as a list of `DataRowMetadataField`
    * Note: When importing Data Rows with metadata, use the existing field, `metadata_fields`

# Version 3.23.1 (2022-06-08)
## Added
* `Task` objects now have the following properties:
    * `errors` - fetch information about why the task failed
    * `result` - fetch the result of the task
    * These are currently only compatible with data row import tasks.
* Officially added support for python 3.9

## Removed
* python 3.6 is no longer officially supported

# Version 3.22.1 (2022-05-23)
## Updated
* Renamed `custom_metadata` to `metadata_fields` in DataRow

# Version 3.22.0 (2022-05-20)
## Added
* `Dataset.create_data_row()` and `Dataset.create_data_rows()` now uploads metadata to data row
* Added `media_attributes` and `metadata` to `BaseData`

## Updated
* Removed `iou` from classification metrics

# Version 3.21.1 (2022-05-12)
## Updated
  * `Project.create_batch()` timeout increased to 180 seconds

# Version 3.21.0 (2022-05-11)
## Added
  * Projects can be created with a `media_type`
  * Added `media_type` attribute to `Project`
  * New `MediaType` enumeration

## Fix
  * Added back the mimetype to datarow bulk uploads for orgs that require delegated access

# Version 3.20.1 (2022-05-02)
## Updated
* Ontology Classification `scope` field is only set for top level classifications

# Version 3.20.0 (2022-04-27)
## Added
* Batches in a project can be retrieved with `project.batches()`
* Added `Batch.remove_queued_data_rows()` to cancel remaining data rows in batch
* Added `Batch.export_data_rows()` which returns `DataRow`s for a batch

## Updated
* NDJsonConverter now supports Video bounding box annotations.
    * Note: Currently does not support nested classifications.
    * Note: Converting an export into Labelbox annotation types, and back to export will result in only keyframe annotations. This is to support correct import format.


## Fix
* `batch.project()` now works

# Version 3.19.1 (2022-04-14)
## Fix
* `create_data_rows` and `create_data_rows_sync` now uploads the file with a mimetype
* Orgs that only allow DA uploads were getting errors when using these functions

# Version 3.19.0 (2022-04-12)
## Added
* Added Tool object type RASTER_SEGMENTATION for Video and DICOM ontologies

# Version 3.18.0 (2022-04-07)
## Added
* Added beta support for exporting labels from model_runs
* LBV1Converter now supports data_split key
* Classification objects now include `scope` key

## Fix
* Updated notebooks

# Version 3.17.2 (2022-03-28)
## Fix
* Project.upsert_instructions now works properly for new projects.

# Version 3.17.1 (2022-03-25)
## Updated
* Remove unused rasterio dependency

# Version 3.17.0 (2022-03-22)
## Added
* Create batches from the SDK (Beta). Learn more about [batches](https://docs.labelbox.com/docs/batches)
* Support for precision and recall metrics on Entity annotations

## Fix
* `client.create_project` type hint added for its return type

## Updated
* Removed batch MVP code

# Version 3.16.0 (2022-03-08)
## Added
* Ability to fetch a model run with `client.get_model_run()`
* Ability to fetch labels from a model run with `model_run.export_labels()`
    - Note: this is only Experimental. To use, client param `enable_experimental` should
    be set to true
* Ability to delete an attachment

## Fix
* Logger level is no longer set to INFO

## Updated
* Deprecation: Creating Dropdowns will no longer be supported after 2022-03-31
    - This includes creating/adding Dropdowns to an ontology
    - This includes creating/adding Dropdown Annotation Type
    - For the same functionality, use Radio
    - This will not affect existing Dropdowns

# Changelog
# Version 3.15.0 (2022-02-28)
## Added
* Extras folder which contains useful applications using the sdk
* Addition of ResourceTag at the Organization and Project level
* Updates to the example notebooks

## Fix
* EPSGTransformer now properly transforms Polygon to Polygon
* VideoData string representation now properly shows VideoData


# Version 3.14.0 (2022-02-10)
## Added
* Updated metrics for classifications to be per-answer


# Version 3.13.0 (2022-02-07)
## Added
* Added `from_shapely` method to create annotation types from Shapely objects
* Added `start` and `end` filter on the following methods
- `Project.export_labels()`
- `Project.label_generator()`
- `Project.video_label_generator()`
* Improved type hinting


# Version 3.12.0 (2022-01-19)
## Added
* Tiled Imagery annotation type
- A set of classes that support Tiled Image assets
- New demo notebook can be found here: examples/annotation_types/tiled_imagery_basics.ipynb
- Updated tiled image mal can be found here: examples/model_assisted_labeling/tiled_imagery_mal.ipynb
* Support transformations from one EPSG to another with `EPSGTransformer` class
- Supports EPSG to Pixel space transformations


# Version 3.11.1 (2022-01-10)
## Fix
* Make `TypedArray` class compatible with `numpy` versions `>= 1.22.0`
* `project.upsert_review_queue` quotas can now be in the inclusive range [0,1]
* Restore support for upserting html instructions to a project

# Version 3.11.0 (2021-12-15)

## Fix
* `Dataset.create_data_rows()` now accepts an iterable of data row information instead of a list
* `project.upsert_instructions()`
    * now only supports pdfs since that is what the editor requires
    * There was a bug that could cause this to modify the project ontology

## Removed
* `DataRowMetadataSchema.id` use `DataRowMetadataSchema.uid` instead
* `ModelRun.delete_annotation_groups()` use `ModelRun.delete_model_run_data_rows()` instead
* `ModelRun.annotation_groups()` use `ModelRun.model_run_data_rows()` instead

# Version 3.10.0 (2021-11-18)
## Added
* `AnnotationImport.wait_until_done()` accepts a `show_progress` param. This is set to `False` by default.
    * If enabled, a tqdm progress bar will indicate the import progress.
    * This works for all classes that inherit from AnnotationImport: `LabelImport`, `MALPredictionImport`, `MEAPredictionImport`
    * This is not support for `BulkImportRequest` (which will eventually be replaced by `MALPredictionImport`)
* `Option.label` and `Option.value` can now be set independently
* `ClassificationAnswer`s now support a new `keyframe` field for videos
* New `LBV1Label.media_type field. This is a placeholder for future backend changes.

## Fix
* Nested checklists can have extra brackets. This would cause the annotation type converter to break.


# Version 3.9.0 (2021-11-12)
## Added
* New ontology management features
    * Query for ontologies by name with `client.get_ontologies()` or by id using `client.get_ontology()`
    * Query for feature schemas by name with `client.get_feature_schemas()` or id using `client.get_feature_schema()`
    * Create feature schemas with `client.create_feature_schemas()`
    * Create ontologies from normalized ontology data with `client.create_ontology()`
    * Create ontologies from feature schemas with `client.create_ontology_from_feature_schemas()`
    * Set up a project from an existing ontology with `project.setup_edior()`
    * Added new `FeatureSchema` entity
* Add support for new queue modes
    * Send batches of data directly to a project queue with `project.queue()`
    * Remove items from a project queue with `project.dequeue()`
    * Query for and toggle the queue mode

# Version 3.8.0 (2021-10-22)
## Added
* `ModelRun.upsert_data_rows()`
    * Add data rows to a model run without also attaching labels
* `OperationNotAllowedException`
    * raised when users hit resource limits or are not allowed to use a particular operation

## Updated
* `ModelRun.upsert_labels()`
    * Blocks until the upsert job is complete. Error messages have been improved
* `Organization.invite_user()` and `Organization.invite_limit()` are no longer experimental
* `AnnotationGroup` was renamed to `ModelRunDataRow`
* `ModelRun.delete_annotation_groups()` was renamed to `ModelRun.delete_model_run_data_rows()`
* `ModelRun.annotation_groups()` was renamed to `ModelRun.model_run_data_rows()`

## Fix
* `DataRowMetadataField` no longer relies on pydantic for field validation and coercion
    * This prevents unintended type coercions from occurring

# Version 3.7.0 (2021-10-11)
## Added
* Search for data row ids from external ids without specifying a dataset
    * `client.get_data_row_ids_for_external_ids()`
* Support for numeric metadata type

## Updated
* The following `DataRowMetadataOntology` fields were renamed:
    * `all_fields` -> `fields`
    * `all_fields_id_index` -> `fields_by_id`
    * `reserved_id_index` -> `reserved_by_id`
    * `reserved_name_index` -> `reserved_by_name`
    * `custom_id_index` -> `custom_by_id`
    * `custom_name_index` -> `custom_by_name`


# Version 3.6.1 (2021-10-07)
* Fix import error that appears when exporting labels

# Version 3.6.0 (2021-10-04)
## Added
* Bulk export metadata with `DataRowMetadataOntology.bulk_export()`
* Add docstring examples of annotation types and a few helper methods

## Updated
* Update metadata notebook under examples/basics to include bulk_export.
* Allow color to be a single integer when constructing Mask objects
* Allow users to pass int arrays to RasterData and attempt coercion to uint8

## Removed
* data_row.metadata was removed in favor of bulk exports.


# Version 3.5.0 (2021-09-15)
## Added
* Diagnostics custom metrics
    * Metric annotation types
    * Update ndjson converter to be compatible with metric types
    * Metric library for computing confusion matrix metrics and iou
    * Demo notebooks under `examples/diagnostics`
* COCO Converter
* Detectron2 example integration notebooks

# Version 3.4.1 (2021-09-10)
## Fix
* Iam validation exception message

# Version 3.4.0 (2021-09-10)
## Added
* New `IAMIntegration` entity
* `Client.create_dataset()` compatibility with delegated access
* `Organization.get_iam_integrations()` to list all integrations available to an org
* `Organization.get_default_iam_integration()` to only get the defaault iam integration

# Version 3.3.0 (2021-09-02)
## Added
* `Dataset.create_data_rows_sync()` for synchronous bulk uploads of data rows
* `Model.delete()`, `ModelRun.delete()`, and `ModelRun.delete_annotation_groups()` to
    Clean up models, model runs, and annotation groups.

## Fix
* Increased timeout for label exports since projects with many segmentation masks weren't finishing quickly enough.

# Version 3.2.1 (2021-08-31)
## Fix
* Resolved issue with `create_data_rows()` was not working on amazon linux

# Version 3.2.0 (2021-08-26)
## Added
* List `BulkImportRequest`s for a project with `Project.bulk_import_requests()`
* Improvemens to `Dataset.create_data_rows()`
    * Add attachments when bulk importing data rows
    * Provide external ids when creating data rows from local files
    * Get more informative error messages when the api rejects an import

## Fix
* Bug causing `project.label_generator()` to fail when projects had benchmarks

# Version 3.1.0 (2021-08-18)
## Added
* Support for new HTML attachment type
* Delete Bulk Import Requests with `BulkImportRequest.delete()`

## Misc
* Updated MEAPredictionImport class to use latest grapqhql endpoints


# Version 3.0.1 (2021-08-12)
## Fix
* Issue with inferring text type from export

# Version 3.0.0 (2021-08-12)
## Added
* Annotation types
    - A set of python objects for working with labelbox data
    - Creates a standard interface for both exports and imports
    - See example notebooks on how to use under examples/annotation_types
    - Note that these types are not yet supported for tiled imagery
* MEA Support
    - Beta MEA users can now just use the latest SDK release
* Metadata support
    - New metadata features are now fully supported by the SDK
* Easier export
    - `project.export_labels()` accepts a boolean indicating whether or not to download the result
    - Create annotation objects directly from exports with `project.label_generator()` or `project.video_label_generator()`
    - `project.video_label_generator()` asynchronously fetches video annotations
* Retry logic on data uploads
    - Bulk creation of data rows will be more reliable
* Datasets
    - Determine the number of data rows just by calling `dataset.row_count`.
    - Updated threading logic in create_data_rows() to make it compatible with aws lambdas
* Ontology
    - `OntologyBuilder`, `Classification`, `Option`, and `Tool` can now be imported from `labelbox` instead of `labelbox.schema.ontology`

## Removed
* Deprecated:
    - `project.reviews()`
    - `project.create_prediction()`
    - `project.create_prediction_model()`
    - `project.create_label()`
    - `Project.predictions()`
    - `Project.active_prediction_model`
    - `data_row.predictions`
    - `PredictionModel`
    - `Prediction`
* Replaced:
    - `data_row.metadata()` use `data_row.attachments()` instead
    - `data_row.create_metadata()` use `data_row.create_attachments()` instead
    - `AssetMetadata` use `AssetAttachment` instead

## Fixes
* Support derived classes of ontology objects when using `from_dict`
* Notebooks:
    - Video export bug where the code would fail if the exported projects had tools other than bounding boxes
    - MAL demos were broken due to an image download failing.

## Misc
* Data processing dependencies are not installed by default to for users that only want client functionality.
* To install all dependencies required for the data modules (annotation types and mea metric calculation) use `pip install labelbox[data]`
* Decrease wait time between updates for `BulkImportRequest.wait_until_done()`.
* Organization is no longer used to create the LFO in `Project.setup()`


# Version 3.0.0-rc3 (2021-08-11)
## Updates
* Geometry.raster now has a consistent interface and improved functionality
* renamed schema_id to feature_schema_id in the `FeatureSchema` class
* `Mask` objects now use `MaskData` to represent segmentation masks instead of `ImageData`

# Version 3.0.0-rc2 (2021-08-09)
## Updates
* Rename `data` property of TextData, ImageData, and VideoData types to `value`.
* Decrease wait time between updates for `BulkImportRequest.wait_until_done()`
* Organization is no longer used to create the LFO in `Project.setup()`


# Version 3.0.0-rc1 (2021-08-05)
## Added
* Model diagnostics notebooks
* Minor annotation type improvements

# Version 3.0.0-rc0 (2021-08-04)
## Added
* Annotation types
    - A set of python objects for working with labelbox data
    - Creates a standard interface for both exports and imports
    - See example notebooks on how to use under examples/annotation_types
    - Note that these types are not yet supported for tiled imagery
* MEA Support
    - Beta MEA users can now just use the latest SDK release
* Metadata support
    - New metadata features are now fully supported by the SDK
* Easier export
    - `project.export_labels()` accepts a boolean indicating whether or not to download the result
    - Create annotation objects directly from exports with `project.label_generator()` or `project.video_label_generator()`
    - `project.video_label_generator()` asynchronously fetches video annotations
* Retry logic on data uploads
    - Bulk creation of data rows will be more reliable
* Datasets
    - Determine the number of data rows just by calling `dataset.row_count`.
    - Updated threading logic in create_data_rows() to make it compatible with aws lambdas
* Ontology
    - `OntologyBuilder`, `Classification`, `Option`, and `Tool` can now be imported from `labelbox` instead of `labelbox.schema.ontology`

## Removed
* Deprecated:
    - `project.reviews()`
    - `project.create_prediction()`
    - `project.create_prediction_model()`
    - `project.create_label()`
    - `Project.predictions()`
    - `Project.active_prediction_model`
    - `data_row.predictions`
    - `PredictionModel`
    - `Prediction`
* Replaced:
    - `data_row.metadata()` use `data_row.attachments()` instead
    - `data_row.create_metadata()` use `data_row.create_attachments()` instead
    - `AssetMetadata` use `AssetAttachment` instead

## Fixes
* Support derived classes of ontology objects when using `from_dict`
* Notebooks:
    - Video export bug where the code would fail if the exported projects had tools other than bounding boxes
    - MAL demos were broken due to an image download failing.

## Misc
* Data processing dependencies are not installed by default to for users that only want client functionality.
* To install all dependencies required for the data modules (annotation types and mea metric calculation) use `pip install labelbox[data]`

# Version 2.7b1+mea (2021-06-27)
## Fix
* No longer convert `ModelRun.created_by_id` to cuid on construction of a `ModelRun`.
    * This was causing queries for ModelRuns to fail.

# Version 2.7b0+mea (2021-06-27)
## Fix
* Update `AnnotationGroup` to expect labelId to be a cuid instead of uuid.
* Update `datarow_miou` to support masks with multiple classes in them.

# Version 2.7.0 (2021-06-27)
## Added
* Added `dataset.export_data_rows()` which returns all `DataRows` for a `Dataset`.

# Version 2.6b2+mea (2021-06-16)
## Added
* `ModelRun.annotation_groups()` to fetch data rows and label information for a model run

# Version 2.6.0 (2021-06-11)
## Fix
* Upated `create_mask_ndjson` helper function in `image_mal.ipynb` to use the color arg
    instead of a hardcoded color.

## Added
* asset_metadata is now deprecated and has been replaced with asset_attachments
    * `AssetAttachment` replaces `AssetMetadata` ( see definition for updated attribute names )
    * Use `DataRow.attachments()` instead of `DataRow.metadata()`
    * Use `DataRow.create_attachment()` instead of `DataRow.create_metadata()`
* Update pydantic version

# Version 2.5b0+mea (2021-06-11)
## Added
* Added new `Model` and 'ModelRun` entities
* Update client to support creating and querying for `Model`s
* Implement new prediction import pipeline to support both MAL and MEA
* Added notebook to demonstrate how to use MEA
* Added `datarow_miou` for calculating datarow level iou scores


# Version 2.5.6 (2021-05-19)
## Fix
* MAL validation no longer raises exception when NER tool has same start and end location

# Version 2.5.5 (2021-05-17)
## Added
* `DataRow` now has a `media_attributes` field
* `DataRow`s can now be looked up from `LabelingParameterOverride`s
* `Project.export_queued_data_rows` to export all data rows in a queue for a project at once

# Version 2.5.4 (2021-04-22)
## Added
* User management
    * Query for remaining invites and users available to an organization
    * Set and update organization roles
    * Set / update / revoke project role
    * Delete users from organization
    * Example notebook added under examples/basics
* Issues and comments export
    * Bulk export issues and comments. See `Project.export_issues`
* MAL on Tiled Imagery
    * Example notebook added under examples/model_assisted_labeling
    * `Dataset.create_data_rows` now allows users to upload tms imagery

# Version 2.5.3 (2021-04-01)
## Added
* Cleanup and add additional example notebooks
* Improved README for SDK and examples
* Easier to retrieve per annotation `BulkImportRequest` status, errors, and inputs
    * See `BulkImportRequest.errors`, `BulkImportRequest.statuses`, `BulkImportRequest.inputs` for more information

# Version 2.5.2 (2021-03-25)
## Fix
* Ontology builder defaults to None for missing fields instead of empty lists
* MAL validation added extra fields to subclasses

### Added
* Example notebooks

## Version 2.5.1 (2021-03-15)
### Fix
* `Dataset.data_row_for_external_id` No longer throws `ResourceNotFoundError` when there are duplicates
*  Improved doc strings

### Added
* OntologyBuilder for making project setup easier
* Now supports `IMAGE_OVERLAY` metadata
* Webhooks for review topics added
* Upload project instructions with `Project.upsert_instructions`
* User input validation
    * MAL validity is now checked client side for faster feedback
    * type and value checks added in a few places

## Version 2.4.11 (2021-03-07)
### Fix
* Increase query timeout
* Retry 502s

## Version 2.4.10 (2021-02-05)
### Added
* SDK version added to request headers

## Version 2.4.9 (2020-11-09)
### Fix
* 2.4.8 was broken for > Python 3.6
### Added
* include new `Project.enable_model_assisted_labeling` method for turning on [model-assisted labeling](https://labelbox.com/docs/automation/model-assisted-labeling)

## Version 2.4.8 (2020-11-06)
### Fix
* fix failing `next` call https://github.com/Labelbox/labelbox-python/issues/74

## Version 2.4.7 (2020-09-10)
### Added
* `Ontology` schema for interacting with ontologies and their schema nodes

## Version 2.4.6 (2020-09-03)
### Fix
* fix failing `create_metadata` calls

## Version 2.4.5 (2020-09-01)
### Added
* retry capabilities for common flaky API failures
* protection against improper types passed into `Project.upload_anntations`
* pass thru API error messages when possible

## Version 2.4.3 (2020-08-04)

### Added
* `BulkImportRequest` data type
* `Project.upload_annotation` supports uploading via a local ndjson file, url, or a iterable of annotations

## Version 2.4.2 (2020-08-01)
### Fixed
* `Client.upload_data` will now pass the correct `content-length` when uploading data.

## Version 2.4.1 (2020-07-22)
### Fixed
* `Dataset.create_data_row` and `Dataset.create_data_rows` will now upload with content type to ensure the Labelbox editor can show videos.

## Version 2.4 (2020-01-30)

### Added
* `Prediction` and `PredictionModel` data types.

## Version 2.3 (2019-11-12)

### Changed
* `Client.execute` now automatically extracts the 'data' value from the
returned `dict`. This *breaks* existing code that directly uses the
`Client.execute` method.
* Major code reorganization, naming and test improvements.
* `Label.seconds_to_label` field value is now optional when creating
a `Label`. Default value is 0.0.

### Added
* `Project.upsert_review_queue` method.
* `Project.extend_reservations` method.
* `Label.created_by` relationship (To-One User).
* Changelog.

### Fixed
* `Dataset.create_data_row` upload of local file data.

## Version 2.2 (2019-10-18)
Changelog not maintained before version 2.2.<|MERGE_RESOLUTION|>--- conflicted
+++ resolved
@@ -1,13 +1,16 @@
 # Changelog
 
-<<<<<<< HEAD
 # Version 0.0.0 (YYYY-MM-DD) - In Progress
-=======
+### Added
+* Support for document (pdf) de/serialization from exports
+    * Use the `LBV1Converter.serialize()` and `LBV1Converter.deserialize()` methods
+* Support for document (pdf) de/serialization for imports
+    * Use the `NDJsonConverter.serialize()` and `NDJsonConverter.deserialize()` methods
+
 # Version 3.26.1 (2022-08-23)
 ### Changed
 * `ModelRun.get_config()`
     * Modifies get_config to return un-nested Model Run config
->>>>>>> 8afcfb9c
 ### Added
 * `ModelRun.update_config()`
     * Updates model run training metadata
@@ -15,10 +18,6 @@
     * Resets model run training metadata
 * `ModelRun.get_config()`
     * Fetches model run training metadata
-* Support for document (pdf) de/serialization from exports
-    * Use the `LBV1Converter.serialize()` and `LBV1Converter.deserialize()` methods
-* Support for document (pdf) de/serialization for imports
-    * Use the `NDJsonConverter.serialize()` and `NDJsonConverter.deserialize()` methods
     
 ### Changed
 * `Model.create_model_run()`
