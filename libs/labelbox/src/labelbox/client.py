# type: ignore
import json
import logging
import mimetypes
import os
import random
import sys
import time
import urllib.parse
from collections import defaultdict
from datetime import datetime, timezone
from typing import Any, List, Dict, Union, Optional, overload, Callable
from types import MappingProxyType

from labelbox.schema.search_filters import SearchFilter
import requests
import requests.exceptions
from google.api_core import retry

import labelbox.exceptions
from labelbox import __version__ as SDK_VERSION
from labelbox import utils
from labelbox.adv_client import AdvClient
from labelbox.orm import query
from labelbox.orm.db_object import DbObject
from labelbox.orm.model import Entity, Field
from labelbox.pagination import PaginatedCollection
from labelbox.schema import role
from labelbox.schema.conflict_resolution_strategy import (
    ConflictResolutionStrategy,
)
from labelbox.schema.data_row import DataRow
from labelbox.schema.catalog import Catalog
from labelbox.schema.data_row_metadata import DataRowMetadataOntology
from labelbox.schema.dataset import Dataset
from labelbox.schema.embedding import Embedding
from labelbox.schema.enums import CollectionJobStatus
from labelbox.schema.foundry.foundry_client import FoundryClient
from labelbox.schema.iam_integration import IAMIntegration
from labelbox.schema.identifiables import DataRowIds
from labelbox.schema.identifiables import GlobalKeys
from labelbox.schema.labeling_frontend import LabelingFrontend
from labelbox.schema.media_type import (
    MediaType,
    get_media_type_validation_error,
)
from labelbox.schema.model import Model
from labelbox.schema.model_config import ModelConfig
from labelbox.schema.model_run import ModelRun
from labelbox.schema.ontology import Ontology, DeleteFeatureFromOntologyResult
from labelbox.schema.ontology import (
    Tool,
    Classification,
    FeatureSchema,
    PromptResponseClassification,
)
from labelbox.schema.organization import Organization
from labelbox.schema.project import Project
from labelbox.schema.quality_mode import (
    QualityMode,
    BENCHMARK_AUTO_AUDIT_NUMBER_OF_LABELS,
    BENCHMARK_AUTO_AUDIT_PERCENTAGE,
    CONSENSUS_AUTO_AUDIT_NUMBER_OF_LABELS,
    CONSENSUS_AUTO_AUDIT_PERCENTAGE,
)
from labelbox.schema.queue_mode import QueueMode
from labelbox.schema.role import Role
from labelbox.schema.send_to_annotate_params import (
    SendToAnnotateFromCatalogParams,
    build_destination_task_queue_input,
    build_predictions_input,
    build_annotations_input,
)
from labelbox.schema.slice import CatalogSlice, ModelSlice
from labelbox.schema.task import Task, DataUpsertTask
from labelbox.schema.user import User
from labelbox.schema.label_score import LabelScore
from labelbox.schema.ontology_kind import (
    OntologyKind,
    EditorTaskTypeMapper,
    EditorTaskType,
)
from labelbox.schema.labeling_service_dashboard import LabelingServiceDashboard

logger = logging.getLogger(__name__)

_LABELBOX_API_KEY = "LABELBOX_API_KEY"


def python_version_info():
    version_info = sys.version_info

    return f"{version_info.major}.{version_info.minor}.{version_info.micro}-{version_info.releaselevel}"


class Client:
    """A Labelbox client.

    Contains info necessary for connecting to a Labelbox server (URL,
    authentication key). Provides functions for querying and creating
    top-level data objects (Projects, Datasets).
    """

    def __init__(
        self,
        api_key=None,
        endpoint="https://api.labelbox.com/graphql",
        enable_experimental=False,
        app_url="https://app.labelbox.com",
        rest_endpoint="https://api.labelbox.com/api/v1",
    ):
        """Creates and initializes a Labelbox Client.

        Logging is defaulted to level WARNING. To receive more verbose
        output to console, update `logging.level` to the appropriate level.

        >>> logging.basicConfig(level = logging.INFO)
        >>> client = Client("<APIKEY>")

        Args:
            api_key (str): API key. If None, the key is obtained from the "LABELBOX_API_KEY" environment variable.
            endpoint (str): URL of the Labelbox server to connect to.
            enable_experimental (bool): Indicates whether or not to use experimental features
            app_url (str) : host url for all links to the web app
        Raises:
            labelbox.exceptions.AuthenticationError: If no `api_key`
                is provided as an argument or via the environment
                variable.
        """
        if api_key is None:
            if _LABELBOX_API_KEY not in os.environ:
                raise labelbox.exceptions.AuthenticationError(
                    "Labelbox API key not provided"
                )
            api_key = os.environ[_LABELBOX_API_KEY]
        self.api_key = api_key

        self.enable_experimental = enable_experimental
        if enable_experimental:
            logger.info("Experimental features have been enabled")

        logger.info("Initializing Labelbox client at '%s'", endpoint)
        self.app_url = app_url
        self.endpoint = endpoint
        self.rest_endpoint = rest_endpoint
        self._data_row_metadata_ontology = None
        self._adv_client = AdvClient.factory(rest_endpoint, api_key)
        self._connection: requests.Session = self._init_connection()

    def _init_connection(self) -> requests.Session:
<<<<<<< HEAD
        connection = requests.Session()  # using default connection pool size of 10
=======
        connection = (
            requests.Session()
        )  # using default connection pool size of 10
>>>>>>> 9bec17d8
        connection.headers.update(self._default_headers())

        return connection

    @property
    def headers(self) -> MappingProxyType:
        return self._connection.headers

    def _default_headers(self):
        return {
            "Authorization": "Bearer %s" % self.api_key,
            "Accept": "application/json",
            "Content-Type": "application/json",
            "X-User-Agent": f"python-sdk {SDK_VERSION}",
            "X-Python-Version": f"{python_version_info()}",
        }

    @retry.Retry(
        predicate=retry.if_exception_type(
<<<<<<< HEAD
            labelbox.exceptions.InternalServerError, labelbox.exceptions.TimeoutError
=======
            labelbox.exceptions.InternalServerError,
            labelbox.exceptions.TimeoutError,
>>>>>>> 9bec17d8
        )
    )
    def execute(
        self,
        query=None,
        params=None,
        data=None,
        files=None,
        timeout=60.0,
        experimental=False,
        error_log_key="message",
        raise_return_resource_not_found=False,
    ):
        """Sends a request to the server for the execution of the
        given query.

        Checks the response for errors and wraps errors
        in appropriate `labelbox.exceptions.LabelboxError` subtypes.

        Args:
            query (str): The query to execute.
            params (dict): Query parameters referenced within the query.
            data (str): json string containing the query to execute
            files (dict): file arguments for request
            timeout (float): Max allowed time for query execution,
                in seconds.
        Returns:
            dict, parsed JSON response.
        Raises:
            labelbox.exceptions.AuthenticationError: If authentication
                failed.
            labelbox.exceptions.InvalidQueryError: If `query` is not
                syntactically or semantically valid (checked server-side).
            labelbox.exceptions.ApiLimitError: If the server API limit was
                exceeded. See "How to import data" in the online documentation
                to see API limits.
            labelbox.exceptions.TimeoutError: If response was not received
                in `timeout` seconds.
            labelbox.exceptions.NetworkError: If an unknown error occurred
                most likely due to connection issues.
            labelbox.exceptions.LabelboxError: If an unknown error of any
                kind occurred.
            ValueError: If query and data are both None.
        """
        logger.debug("Query: %s, params: %r, data %r", query, params, data)

        # Convert datetimes to UTC strings.
        def convert_value(value):
            if isinstance(value, datetime):
                value = value.astimezone(timezone.utc)
                value = value.strftime("%Y-%m-%dT%H:%M:%SZ")
            return value

        if query is not None:
            if params is not None:
<<<<<<< HEAD
                params = {key: convert_value(value) for key, value in params.items()}
            data = json.dumps({"query": query, "variables": params}).encode("utf-8")
=======
                params = {
                    key: convert_value(value) for key, value in params.items()
                }
            data = json.dumps({"query": query, "variables": params}).encode(
                "utf-8"
            )
>>>>>>> 9bec17d8
        elif data is None:
            raise ValueError("query and data cannot both be none")

        endpoint = (
            self.endpoint
            if not experimental
            else self.endpoint.replace("/graphql", "/_gql")
        )

        try:
            headers = self._connection.headers.copy()
            if files:
                del headers["Content-Type"]
                del headers["Accept"]
<<<<<<< HEAD

=======
>>>>>>> 9bec17d8
            request = requests.Request(
                "POST",
                endpoint,
                headers=headers,
                data=data,
                files=files if files else None,
            )

            prepped: requests.PreparedRequest = request.prepare()

            settings = self._connection.merge_environment_settings(
                prepped.url, {}, None, None, None
            )

            response = self._connection.send(prepped, timeout=timeout, **settings)
            logger.debug("Response: %s", response.text)
        except requests.exceptions.Timeout as e:
            raise labelbox.exceptions.TimeoutError(str(e))
        except requests.exceptions.RequestException as e:
            logger.error("Unknown error: %s", str(e))
            raise labelbox.exceptions.NetworkError(e)
        except Exception as e:
            raise labelbox.exceptions.LabelboxError(
                "Unknown error during Client.query(): " + str(e), e
            )

        if (
            200 <= response.status_code < 300
            or response.status_code < 500
            or response.status_code >= 600
        ):
            try:
                r_json = response.json()
            except Exception:
                raise labelbox.exceptions.LabelboxError(
                    "Failed to parse response as JSON: %s" % response.text
                )
        else:
            if (
                "upstream connect error or disconnect/reset before headers"
                in response.text
            ):
<<<<<<< HEAD
                raise labelbox.exceptions.InternalServerError("Connection reset")
=======
                raise labelbox.exceptions.InternalServerError(
                    "Connection reset"
                )
>>>>>>> 9bec17d8
            elif response.status_code == 502:
                error_502 = "502 Bad Gateway"
                raise labelbox.exceptions.InternalServerError(error_502)
            elif 500 <= response.status_code < 600:
                error_500 = f"Internal server http error {response.status_code}"
                raise labelbox.exceptions.InternalServerError(error_500)

        errors = r_json.get("errors", [])

        def check_errors(keywords, *path):
            """Helper that looks for any of the given `keywords` in any of
            current errors on paths (like error[path][component][to][keyword]).
            """
            for error in errors:
                obj = error
                for path_elem in path:
                    obj = obj.get(path_elem, {})
                if obj in keywords:
                    return error
            return None

        def get_error_status_code(error: dict) -> int:
            try:
                return int(error["extensions"].get("exception").get("status"))
            except:
                return 500

<<<<<<< HEAD
        if check_errors(["AUTHENTICATION_ERROR"], "extensions", "code") is not None:
=======
        if (
            check_errors(["AUTHENTICATION_ERROR"], "extensions", "code")
            is not None
        ):
>>>>>>> 9bec17d8
            raise labelbox.exceptions.AuthenticationError("Invalid API key")

        authorization_error = check_errors(
            ["AUTHORIZATION_ERROR"], "extensions", "code"
        )
        if authorization_error is not None:
<<<<<<< HEAD
            raise labelbox.exceptions.AuthorizationError(authorization_error["message"])
=======
            raise labelbox.exceptions.AuthorizationError(
                authorization_error["message"]
            )
>>>>>>> 9bec17d8

        validation_error = check_errors(
            ["GRAPHQL_VALIDATION_FAILED"], "extensions", "code"
        )

        if validation_error is not None:
            message = validation_error["message"]
            if message == "Query complexity limit exceeded":
                raise labelbox.exceptions.ValidationFailedError(message)
            else:
                raise labelbox.exceptions.InvalidQueryError(message)

<<<<<<< HEAD
        graphql_error = check_errors(["GRAPHQL_PARSE_FAILED"], "extensions", "code")
        if graphql_error is not None:
            raise labelbox.exceptions.InvalidQueryError(graphql_error["message"])
=======
        graphql_error = check_errors(
            ["GRAPHQL_PARSE_FAILED"], "extensions", "code"
        )
        if graphql_error is not None:
            raise labelbox.exceptions.InvalidQueryError(
                graphql_error["message"]
            )
>>>>>>> 9bec17d8

        # Check if API limit was exceeded
        response_msg = r_json.get("message", "")

        if response_msg.startswith("You have exceeded"):
            raise labelbox.exceptions.ApiLimitError(response_msg)

        resource_not_found_error = check_errors(
            ["RESOURCE_NOT_FOUND"], "extensions", "code"
        )
        if resource_not_found_error is not None:
            if raise_return_resource_not_found:
                raise labelbox.exceptions.ResourceNotFoundError(
                    message=resource_not_found_error["message"]
                )
            else:
                # Return None and let the caller methods raise an exception
                # as they already know which resource type and ID was requested
                return None

        resource_conflict_error = check_errors(
            ["RESOURCE_CONFLICT"], "extensions", "code"
        )
        if resource_conflict_error is not None:
            raise labelbox.exceptions.ResourceConflict(
                resource_conflict_error["message"]
            )

        malformed_request_error = check_errors(
            ["MALFORMED_REQUEST"], "extensions", "code"
        )
        if malformed_request_error is not None:
            raise labelbox.exceptions.MalformedQueryException(
                malformed_request_error[error_log_key]
            )

        # A lot of different error situations are now labeled serverside
        # as INTERNAL_SERVER_ERROR, when they are actually client errors.
        # TODO: fix this in the server API
        internal_server_error = check_errors(
            ["INTERNAL_SERVER_ERROR"], "extensions", "code"
        )
        if internal_server_error is not None:
            message = internal_server_error.get("message")
            error_status_code = get_error_status_code(internal_server_error)
            if error_status_code == 400:
                raise labelbox.exceptions.InvalidQueryError(message)
            elif error_status_code == 422:
                raise labelbox.exceptions.UnprocessableEntityError(message)
            elif error_status_code == 426:
                raise labelbox.exceptions.OperationNotAllowedException(message)
            elif error_status_code == 500:
                raise labelbox.exceptions.LabelboxError(message)
            else:
                raise labelbox.exceptions.InternalServerError(message)

        not_allowed_error = check_errors(
            ["OPERATION_NOT_ALLOWED"], "extensions", "code"
        )
        if not_allowed_error is not None:
            message = not_allowed_error.get("message")
            raise labelbox.exceptions.OperationNotAllowedException(message)

        if len(errors) > 0:
            logger.warning("Unparsed errors on query execution: %r", errors)
            messages = list(
                map(
                    lambda x: {
                        "message": x["message"],
                        "code": x["extensions"]["code"],
                    },
                    errors,
                )
            )
<<<<<<< HEAD
            raise labelbox.exceptions.LabelboxError("Unknown error: %s" % str(messages))
=======
            raise labelbox.exceptions.LabelboxError(
                "Unknown error: %s" % str(messages)
            )
>>>>>>> 9bec17d8

        # if we do return a proper error code, and didn't catch this above
        # reraise
        # this mainly catches a 401 for API access disabled for free tier
        # TODO: need to unify API errors to handle things more uniformly
        # in the SDK
        if response.status_code != requests.codes.ok:
            message = f"{response.status_code} {response.reason}"
            cause = r_json.get("message")
            raise labelbox.exceptions.LabelboxError(message, cause)

        return r_json["data"]

    def upload_file(self, path: str) -> str:
        """Uploads given path to local file.

        Also includes best guess at the content type of the file.

        Args:
            path (str): path to local file to be uploaded.
        Returns:
            str, the URL of uploaded data.
        Raises:
            labelbox.exceptions.LabelboxError: If upload failed.
        """
        content_type, _ = mimetypes.guess_type(path)
        filename = os.path.basename(path)
        with open(path, "rb") as f:
            return self.upload_data(
                content=f.read(), filename=filename, content_type=content_type
            )

    @retry.Retry(
<<<<<<< HEAD
        predicate=retry.if_exception_type(labelbox.exceptions.InternalServerError)
=======
        predicate=retry.if_exception_type(
            labelbox.exceptions.InternalServerError
        )
>>>>>>> 9bec17d8
    )
    def upload_data(
        self,
        content: bytes,
        filename: str = None,
        content_type: str = None,
        sign: bool = False,
    ) -> str:
        """Uploads the given data (bytes) to Labelbox.

        Args:
            content: bytestring to upload
            filename: name of the upload
            content_type: content type of data uploaded
            sign: whether or not to sign the url

        Returns:
            str, the URL of uploaded data.

        Raises:
            labelbox.exceptions.LabelboxError: If upload failed.
        """

        request_data = {
            "operations": json.dumps(
                {
                    "variables": {
                        "file": None,
                        "contentLength": len(content),
                        "sign": sign,
                    },
                    "query": """mutation UploadFile($file: Upload!, $contentLength: Int!,
                                            $sign: Boolean) {
                            uploadFile(file: $file, contentLength: $contentLength,
                                       sign: $sign) {url filename} } """,
                }
            ),
            "map": (None, json.dumps({"1": ["variables.file"]})),
        }

        files = {
            "1": (filename, content, content_type)
            if (filename and content_type)
            else content
        }
        headers = self._connection.headers.copy()
        headers.pop("Content-Type", None)
        request = requests.Request(
<<<<<<< HEAD
            "POST", self.endpoint, headers=headers, data=request_data, files=files
=======
            "POST",
            self.endpoint,
            headers=headers,
            data=request_data,
            files=files,
>>>>>>> 9bec17d8
        )

        prepped: requests.PreparedRequest = request.prepare()

        response = self._connection.send(prepped)

        if response.status_code == 502:
            error_502 = "502 Bad Gateway"
            raise labelbox.exceptions.InternalServerError(error_502)
        elif response.status_code == 503:
            raise labelbox.exceptions.InternalServerError(response.text)
        elif response.status_code == 520:
            raise labelbox.exceptions.InternalServerError(response.text)

        try:
            file_data = response.json().get("data", None)
        except ValueError as e:  # response is not valid JSON
            raise labelbox.exceptions.LabelboxError(
                "Failed to upload, unknown cause", e
            )

        if not file_data or not file_data.get("uploadFile", None):
            try:
                errors = response.json().get("errors", [])
<<<<<<< HEAD
                error_msg = next(iter(errors), {}).get("message", "Unknown error")
=======
                error_msg = next(iter(errors), {}).get(
                    "message", "Unknown error"
                )
>>>>>>> 9bec17d8
            except Exception as e:
                error_msg = "Unknown error"
            raise labelbox.exceptions.LabelboxError(
                "Failed to upload, message: %s" % error_msg
            )

        return file_data["uploadFile"]["url"]

    def _get_single(self, db_object_type, uid):
        """Fetches a single object of the given type, for the given ID.

        Args:
            db_object_type (type): DbObject subclass.
            uid (str): Unique ID of the row.
        Returns:
            Object of `db_object_type`.
        Raises:
            labelbox.exceptions.ResourceNotFoundError: If there is no object
                of the given type for the given ID.
        """
        query_str, params = query.get_single(db_object_type, uid)

        res = self.execute(query_str, params)
        res = res and res.get(utils.camel_case(db_object_type.type_name()))
        if res is None:
<<<<<<< HEAD
            raise labelbox.exceptions.ResourceNotFoundError(db_object_type, params)
=======
            raise labelbox.exceptions.ResourceNotFoundError(
                db_object_type, params
            )
>>>>>>> 9bec17d8
        else:
            return db_object_type(self, res)

    def get_project(self, project_id) -> Project:
        """Gets a single Project with the given ID.

        >>> project = client.get_project("<project_id>")

        Args:
            project_id (str): Unique ID of the Project.
        Returns:
            The sought Project.
        Raises:
            labelbox.exceptions.ResourceNotFoundError: If there is no
                Project with the given ID.
        """
        return self._get_single(Entity.Project, project_id)

    def get_dataset(self, dataset_id) -> Dataset:
        """Gets a single Dataset with the given ID.

        >>> dataset = client.get_dataset("<dataset_id>")

        Args:
            dataset_id (str): Unique ID of the Dataset.
        Returns:
            The sought Dataset.
        Raises:
            labelbox.exceptions.ResourceNotFoundError: If there is no
                Dataset with the given ID.
        """
        return self._get_single(Entity.Dataset, dataset_id)

    def get_user(self) -> User:
        """Gets the current User database object.

        >>> user = client.get_user()
        """
        return self._get_single(Entity.User, None)

    def get_organization(self) -> Organization:
        """Gets the Organization DB object of the current user.

        >>> organization = client.get_organization()
        """
        return self._get_single(Entity.Organization, None)

    def _get_all(self, db_object_type, where, filter_deleted=True):
        """Fetches all the objects of the given type the user has access to.

        Args:
            db_object_type (type): DbObject subclass.
            where (Comparison, LogicalOperation or None): The `where` clause
                for filtering.
        Returns:
            An iterable of `db_object_type` instances.
        """
        if filter_deleted:
            not_deleted = db_object_type.deleted == False
            where = not_deleted if where is None else where & not_deleted
        query_str, params = query.get_all(db_object_type, where)

        return PaginatedCollection(
            self,
            query_str,
            params,
            [utils.camel_case(db_object_type.type_name()) + "s"],
            db_object_type,
        )

    def get_projects(self, where=None) -> PaginatedCollection:
        """Fetches all the projects the user has access to.

        >>> projects = client.get_projects(where=(Project.name == "<project_name>") & (Project.description == "<project_description>"))

        Args:
            where (Comparison, LogicalOperation or None): The `where` clause
                for filtering.
        Returns:
            PaginatedCollection of all projects the user has access to or projects matching the criteria specified.
        """
        return self._get_all(Entity.Project, where)

    def get_users(self, where=None) -> PaginatedCollection:
        """Fetches all the users.

        >>> users = client.get_users(where=User.email == "<user_email>")

        Args:
            where (Comparison, LogicalOperation or None): The `where` clause
                for filtering.
        Returns:
            An iterable of Users (typically a PaginatedCollection).
        """
        return self._get_all(Entity.User, where, filter_deleted=False)

    def get_datasets(self, where=None) -> PaginatedCollection:
        """Fetches one or more datasets.

        >>> datasets = client.get_datasets(where=(Dataset.name == "<dataset_name>") & (Dataset.description == "<dataset_description>"))

        Args:
            where (Comparison, LogicalOperation or None): The `where` clause
                for filtering.
        Returns:
            PaginatedCollection of all datasets the user has access to or datasets matching the criteria specified.
        """
        return self._get_all(Entity.Dataset, where)

    def get_labeling_frontends(self, where=None) -> List[LabelingFrontend]:
        """Fetches all the labeling frontends.

        >>> frontend = client.get_labeling_frontends(where=LabelingFrontend.name == "Editor")

        Args:
            where (Comparison, LogicalOperation or None): The `where` clause
                for filtering.
        Returns:
            An iterable of LabelingFrontends (typically a PaginatedCollection).
        """
        return self._get_all(Entity.LabelingFrontend, where)

    def _create(self, db_object_type, data, extra_params={}):
        """Creates an object on the server. Attribute values are
            passed as keyword arguments:

        Args:
            db_object_type (type): A DbObjectType subtype.
            data (dict): Keys are attributes or their names (in Python,
                snake-case convention) and values are desired attribute values.
            extra_params (dict): Additional parameters to pass to GraphQL.
                These have to be Field(...): value pairs.
        Returns:
            A new object of the given DB object type.
        Raises:
            InvalidAttributeError: If the DB object type does not contain
                any of the attribute names given in `data`.
        """
        # Convert string attribute names to Field or Relationship objects.
        # Also convert Labelbox object values to their UIDs.
        data = {
<<<<<<< HEAD
            db_object_type.attribute(attr) if isinstance(attr, str) else attr: value.uid
            if isinstance(value, DbObject)
            else value
=======
            db_object_type.attribute(attr)
            if isinstance(attr, str)
            else attr: value.uid if isinstance(value, DbObject) else value
>>>>>>> 9bec17d8
            for attr, value in data.items()
        }

        data = {**data, **extra_params}
        query_string, params = query.create(db_object_type, data)
        res = self.execute(
            query_string, params, raise_return_resource_not_found=True
        )

        if not res:
            raise labelbox.exceptions.LabelboxError(
                "Failed to create %s" % db_object_type.type_name()
            )
        res = res["create%s" % db_object_type.type_name()]

        return db_object_type(self, res)

    def create_model_config(
        self, name: str, model_id: str, inference_params: dict
    ) -> ModelConfig:
        """Creates a new model config with the given params.
            Model configs are scoped to organizations, and can be reused between projects.

        Args:
            name (str): Name of the model config
            model_id (str): ID of model to configure
            inference_params (dict): JSON of model configuration parameters.

        Returns:
            str, id of the created model config
        """
        if not name:
            raise ValueError("Model config name must not be an empty string.")

        query = """mutation CreateModelConfigPyApi($modelId: ID!, $inferenceParams: Json!, $name: String!)  {
                    createModelConfig(input: {modelId: $modelId, inferenceParams: $inferenceParams, name: $name}) {
                        modelId
                        inferenceParams
                        id
                        name
                    }
                }"""
        params = {
            "modelId": model_id,
            "inferenceParams": inference_params,
            "name": name,
        }
        result = self.execute(query, params)
        return ModelConfig(self, result["createModelConfig"])

    def delete_model_config(self, id: str) -> bool:
        """Deletes an existing model config with the given id

        Args:
            id (str): ID of existing model config

        Returns:
            bool, indicates if the operation was a success.
        """

        query = """mutation DeleteModelConfigPyApi($id: ID!)  {
                    deleteModelConfig(input: {id: $id}) {
                        success
                    }
                }"""
        params = {"id": id}
        result = self.execute(query, params)
        if not result:
<<<<<<< HEAD
            raise labelbox.exceptions.ResourceNotFoundError(Entity.ModelConfig, params)
=======
            raise labelbox.exceptions.ResourceNotFoundError(
                Entity.ModelConfig, params
            )
>>>>>>> 9bec17d8
        return result["deleteModelConfig"]["success"]

    def create_dataset(
        self, iam_integration=IAMIntegration._DEFAULT, **kwargs
    ) -> Dataset:
        """Creates a Dataset object on the server.

        Attribute values are passed as keyword arguments.

        Args:
            iam_integration (IAMIntegration) : Uses the default integration.
                Optionally specify another integration or set as None to not use delegated access
            **kwargs: Keyword arguments with Dataset attribute values.
        Returns:
            A new Dataset object.
        Raises:
            InvalidAttributeError: If the Dataset type does not contain
                any of the attribute names given in kwargs.
        Examples:
            Create a dataset
            >>> dataset = client.create_dataset(name="<dataset_name>")
            Create a dataset with description
            >>> dataset = client.create_dataset(name="<dataset_name>", description="<dataset_description>")
        """
        dataset = self._create(Entity.Dataset, kwargs)
        if iam_integration == IAMIntegration._DEFAULT:
<<<<<<< HEAD
            iam_integration = self.get_organization().get_default_iam_integration()
=======
            iam_integration = (
                self.get_organization().get_default_iam_integration()
            )
>>>>>>> 9bec17d8

        if iam_integration is None:
            return dataset

        try:
            if not isinstance(iam_integration, IAMIntegration):
                raise TypeError(
                    f"iam integration must be a reference an `IAMIntegration` object. Found {type(iam_integration)}"
                )

            if not iam_integration.valid:
<<<<<<< HEAD
                raise ValueError("Integration is not valid. Please select another.")
=======
                raise ValueError(
                    "Integration is not valid. Please select another."
                )
>>>>>>> 9bec17d8

            self.execute(
                """mutation setSignerForDatasetPyApi($signerId: ID!, $datasetId: ID!) {
                    setSignerForDataset(data: { signerId: $signerId}, where: {id: $datasetId}){id}}
                """,
                {"signerId": iam_integration.uid, "datasetId": dataset.uid},
            )
            validation_result = self.execute(
                """mutation validateDatasetPyApi($id: ID!){validateDataset(where: {id : $id}){
                    valid checks{name, success}}}
                """,
                {"id": dataset.uid},
            )

            if not validation_result["validateDataset"]["valid"]:
                raise labelbox.exceptions.LabelboxError(
                    f"IAMIntegration was not successfully added to the dataset."
                )
        except Exception as e:
            dataset.delete()
            raise e
        return dataset

    def create_project(self, **kwargs) -> Project:
        """Creates a Project object on the server.

        Attribute values are passed as keyword arguments.

        >>> project = client.create_project(
                name="<project_name>",
                description="<project_description>",
                media_type=MediaType.Image,
                queue_mode=QueueMode.Batch
            )

        Args:
            name (str): A name for the project
            description (str): A short summary for the project
            media_type (MediaType): The type of assets that this project will accept
            queue_mode (Optional[QueueMode]): The queue mode to use
            quality_mode (Optional[QualityMode]): The quality mode to use (e.g. Benchmark, Consensus). Defaults to
                Benchmark
            quality_modes (Optional[List[QualityMode]]): The quality modes to use (e.g. Benchmark, Consensus). Defaults to
                Benchmark.
        Returns:
            A new Project object.
        Raises:
            InvalidAttributeError: If the Project type does not contain
                any of the attribute names given in kwargs.

        NOTE: the following attributes are used only in chat model evaluation projects:
            dataset_name_or_id, append_to_existing_dataset, data_row_count, editor_task_type
            They are not used for general projects and not supported in this method
        """
        #  The following arguments are not supported for general projects, only for chat model evaluation projects
        kwargs.pop("dataset_name_or_id", None)
        kwargs.pop("append_to_existing_dataset", None)
        kwargs.pop("data_row_count", None)
        kwargs.pop("editor_task_type", None)
        return self._create_project(**kwargs)

    @overload
    def create_model_evaluation_project(
        self,
        dataset_name: str,
        dataset_id: str = None,
        data_row_count: int = 100,
        **kwargs,
    ) -> Project:
        pass

    @overload
    def create_model_evaluation_project(
        self,
        dataset_id: str,
        dataset_name: str = None,
        data_row_count: int = 100,
        **kwargs,
    ) -> Project:
        pass

    def create_model_evaluation_project(
        self,
        dataset_id: Optional[str] = None,
        dataset_name: Optional[str] = None,
        data_row_count: int = 100,
        **kwargs,
    ) -> Project:
        """
        Use this method exclusively to create a chat model evaluation project.
        Args:
            dataset_name: When creating a new dataset, pass the name
            dataset_id: When using an existing dataset, pass the id
            data_row_count: The number of data row assets to use for the project
            **kwargs: Additional parameters to pass to the the create_project method
        Returns:
            Project: The created project

        Examples:
            >>> client.create_model_evaluation_project(name=project_name, dataset_name="new data set")
            >>>     This creates a new dataset with a default number of rows (100), creates new project and assigns a batch of the newly created datarows to the project.

            >>> client.create_model_evaluation_project(name=project_name, dataset_name="new data set", data_row_count=10)
            >>>     This creates a new dataset with 10 data rows, creates new project and assigns a batch of the newly created datarows to the project.

            >>> client.create_model_evaluation_project(name=project_name, dataset_id="clr00u8j0j0j0")
            >>>     This creates a new project, and adds 100 datarows to the dataset with id "clr00u8j0j0j0" and assigns a batch of the newly created data rows to the project.

            >>> client.create_model_evaluation_project(name=project_name, dataset_id="clr00u8j0j0j0", data_row_count=10)
            >>>     This creates a new project, and adds 100 datarows to the dataset with id "clr00u8j0j0j0" and assigns a batch of the newly created 10 data rows to the project.


        """
        if not dataset_id and not dataset_name:
            raise ValueError(
                "dataset_name or data_set_id must be present and not be an empty string."
            )
        if data_row_count <= 0:
            raise ValueError("data_row_count must be a positive integer.")

        if dataset_id:
            append_to_existing_dataset = True
            dataset_name_or_id = dataset_id
        else:
            append_to_existing_dataset = False
            dataset_name_or_id = dataset_name

        kwargs["media_type"] = MediaType.Conversational
        kwargs["dataset_name_or_id"] = dataset_name_or_id
        kwargs["append_to_existing_dataset"] = append_to_existing_dataset
        kwargs["data_row_count"] = data_row_count
        kwargs["editor_task_type"] = EditorTaskType.ModelChatEvaluation.value

        return self._create_project(**kwargs)

    def create_offline_model_evaluation_project(self, **kwargs) -> Project:
        """
        Creates a project for offline model evaluation.
        Args:
            **kwargs: Additional parameters to pass see the create_project method
        Returns:
            Project: The created project
        """
        kwargs["media_type"] = (
            MediaType.Conversational
        )  # Only Conversational is supported
        kwargs["editor_task_type"] = (
            EditorTaskType.OfflineModelChatEvaluation.value
        )  # Special editor task type for offline model evaluation

        # The following arguments are not supported for offline model evaluation
        kwargs.pop("dataset_name_or_id", None)
        kwargs.pop("append_to_existing_dataset", None)
        kwargs.pop("data_row_count", None)

        return self._create_project(**kwargs)

    def create_prompt_response_generation_project(
        self,
        dataset_id: Optional[str] = None,
        dataset_name: Optional[str] = None,
        data_row_count: int = 100,
        **kwargs,
    ) -> Project:
        """
        Use this method exclusively to create a prompt and response generation project.

        Args:
            dataset_name: When creating a new dataset, pass the name
            dataset_id: When using an existing dataset, pass the id
            data_row_count: The number of data row assets to use for the project
            **kwargs: Additional parameters to pass see the create_project method
        Returns:
            Project: The created project

        NOTE: Only a dataset_name or dataset_id should be included

        Examples:
            >>> client.create_prompt_response_generation_project(name=project_name, dataset_name="new data set", media_type=MediaType.LLMPromptResponseCreation)
            >>>     This creates a new dataset with a default number of rows (100), creates new prompt and response creation project and assigns a batch of the newly created data rows to the project.

            >>> client.create_prompt_response_generation_project(name=project_name, dataset_name="new data set", data_row_count=10, media_type=MediaType.LLMPromptCreation)
            >>>     This creates a new dataset with 10 data rows, creates new prompt creation project and assigns a batch of the newly created datarows to the project.

            >>> client.create_prompt_response_generation_project(name=project_name, dataset_id="clr00u8j0j0j0", media_type=MediaType.LLMPromptCreation)
            >>>     This creates a new prompt creation project, and adds 100 datarows to the dataset with id "clr00u8j0j0j0" and assigns a batch of the newly created data rows to the project.

            >>> client.create_prompt_response_generation_project(name=project_name, dataset_id="clr00u8j0j0j0", data_row_count=10, media_type=MediaType.LLMPromptResponseCreation)
            >>>     This creates a new prompt and response creation project, and adds 100 datarows to the dataset with id "clr00u8j0j0j0" and assigns a batch of the newly created 10 data rows to the project.

        """
        if not dataset_id and not dataset_name:
            raise ValueError(
                "dataset_name or dataset_id must be present and not be an empty string."
            )

        if dataset_id and dataset_name:
<<<<<<< HEAD
            raise ValueError("Only provide a dataset_name or dataset_id, not both.")
=======
            raise ValueError(
                "Only provide a dataset_name or dataset_id, not both."
            )
>>>>>>> 9bec17d8

        if data_row_count <= 0:
            raise ValueError("data_row_count must be a positive integer.")

        if dataset_id:
            append_to_existing_dataset = True
            dataset_name_or_id = dataset_id
        else:
            append_to_existing_dataset = False
            dataset_name_or_id = dataset_name

        if "media_type" in kwargs and kwargs.get("media_type") not in [
            MediaType.LLMPromptCreation,
            MediaType.LLMPromptResponseCreation,
        ]:
            raise ValueError(
                "media_type must be either LLMPromptCreation or LLMPromptResponseCreation"
            )

        kwargs["dataset_name_or_id"] = dataset_name_or_id
        kwargs["append_to_existing_dataset"] = append_to_existing_dataset
        kwargs["data_row_count"] = data_row_count

        kwargs.pop("editor_task_type", None)

        return self._create_project(**kwargs)

    def create_response_creation_project(self, **kwargs) -> Project:
        """
        Creates a project for response creation.
        Args:
            **kwargs: Additional parameters to pass see the create_project method
        Returns:
            Project: The created project
        """
        kwargs["media_type"] = MediaType.Text  # Only Text is supported
        kwargs["editor_task_type"] = (
            EditorTaskType.ResponseCreation.value
        )  # Special editor task type for response creation projects

        # The following arguments are not supported for response creation projects
        kwargs.pop("dataset_name_or_id", None)
        kwargs.pop("append_to_existing_dataset", None)
        kwargs.pop("data_row_count", None)

        return self._create_project(**kwargs)

    def _create_project(self, **kwargs) -> Project:
        auto_audit_percentage = kwargs.get("auto_audit_percentage")
        auto_audit_number_of_labels = kwargs.get("auto_audit_number_of_labels")
        if (
            auto_audit_percentage is not None
            or auto_audit_number_of_labels is not None
        ):
            raise ValueError(
                "quality_modes must be set instead of auto_audit_percentage or auto_audit_number_of_labels."
            )

        name = kwargs.get("name")
        if name is None or not name.strip():
            raise ValueError("project name must be a valid string.")

        queue_mode = kwargs.get("queue_mode")
        if queue_mode is QueueMode.Dataset:
            raise ValueError(
                "Dataset queue mode is deprecated. Please prefer Batch queue mode."
            )
        elif queue_mode is QueueMode.Batch:
            logger.warning(
                "Passing a queue mode of batch is redundant and will soon no longer be supported."
            )

        media_type = kwargs.get("media_type")
        if media_type and MediaType.is_supported(media_type):
            media_type_value = media_type.value
        elif media_type:
            raise TypeError(
                f"{media_type} is not a valid media type. Use"
                f" any of {MediaType.get_supported_members()}"
                " from MediaType. Example: MediaType.Image."
            )
        else:
            logger.warning(
                "Creating a project without specifying media_type"
                " through this method will soon no longer be supported."
            )
            media_type_value = None

        quality_modes = kwargs.get("quality_modes")
        quality_mode = kwargs.get("quality_mode")
        if quality_mode:
            logger.warning(
                "Passing quality_mode is deprecated and will soon no longer be supported. Use quality_modes instead."
            )

        if quality_modes and quality_mode:
            raise ValueError(
                "Cannot use both quality_modes and quality_mode at the same time. Use one or the other."
            )

        if not quality_modes and not quality_mode:
            logger.info("Defaulting quality modes to Benchmark and Consensus.")

        data = kwargs
        data.pop("quality_modes", None)
        data.pop("quality_mode", None)

        # check if quality_modes is a set, if not, convert to set
        quality_modes_set = quality_modes
        if quality_modes and not isinstance(quality_modes, set):
            quality_modes_set = set(quality_modes)
        if quality_mode:
            quality_modes_set = {quality_mode}

        if (
            quality_modes_set is None
            or len(quality_modes_set) == 0
<<<<<<< HEAD
            or quality_modes_set == {QualityMode.Benchmark, QualityMode.Consensus}
        ):
            data["auto_audit_number_of_labels"] = CONSENSUS_AUTO_AUDIT_NUMBER_OF_LABELS
=======
            or quality_modes_set
            == {QualityMode.Benchmark, QualityMode.Consensus}
        ):
            data["auto_audit_number_of_labels"] = (
                CONSENSUS_AUTO_AUDIT_NUMBER_OF_LABELS
            )
>>>>>>> 9bec17d8
            data["auto_audit_percentage"] = CONSENSUS_AUTO_AUDIT_PERCENTAGE
            data["is_benchmark_enabled"] = True
            data["is_consensus_enabled"] = True
        elif quality_modes_set == {QualityMode.Benchmark}:
<<<<<<< HEAD
            data["auto_audit_number_of_labels"] = BENCHMARK_AUTO_AUDIT_NUMBER_OF_LABELS
            data["auto_audit_percentage"] = BENCHMARK_AUTO_AUDIT_PERCENTAGE
            data["is_benchmark_enabled"] = True
        elif quality_modes_set == {QualityMode.Consensus}:
            data["auto_audit_number_of_labels"] = CONSENSUS_AUTO_AUDIT_NUMBER_OF_LABELS
=======
            data["auto_audit_number_of_labels"] = (
                BENCHMARK_AUTO_AUDIT_NUMBER_OF_LABELS
            )
            data["auto_audit_percentage"] = BENCHMARK_AUTO_AUDIT_PERCENTAGE
            data["is_benchmark_enabled"] = True
        elif quality_modes_set == {QualityMode.Consensus}:
            data["auto_audit_number_of_labels"] = (
                CONSENSUS_AUTO_AUDIT_NUMBER_OF_LABELS
            )
>>>>>>> 9bec17d8
            data["auto_audit_percentage"] = CONSENSUS_AUTO_AUDIT_PERCENTAGE
            data["is_consensus_enabled"] = True
        else:
            raise ValueError(
                f"{quality_modes_set} is not a valid quality modes set. Allowed values are [Benchmark, Consensus]"
            )

        params = {**data}
        if media_type_value:
            params["media_type"] = media_type_value

        extra_params = {
<<<<<<< HEAD
            Field.String("dataset_name_or_id"): params.pop("dataset_name_or_id", None),
=======
            Field.String("dataset_name_or_id"): params.pop(
                "dataset_name_or_id", None
            ),
>>>>>>> 9bec17d8
            Field.Boolean("append_to_existing_dataset"): params.pop(
                "append_to_existing_dataset", None
            ),
        }
        extra_params = {k: v for k, v in extra_params.items() if v is not None}
        return self._create(Entity.Project, params, extra_params)

    def get_roles(self) -> List[Role]:
        """
        Returns:
            Roles: Provides information on available roles within an organization.
            Roles are used for user management.
        """
        return role.get_roles(self)

    def get_data_row(self, data_row_id):
        """

        Returns:
            DataRow: returns a single data row given the data row id
        """

        return self._get_single(Entity.DataRow, data_row_id)

    def get_data_row_by_global_key(self, global_key: str) -> DataRow:
        """
        Returns: DataRow: returns a single data row given the global key
        """
        res = self.get_data_row_ids_for_global_keys([global_key])
        if res["status"] != "SUCCESS":
            raise labelbox.exceptions.ResourceNotFoundError(
                Entity.DataRow, {global_key: global_key}
            )
        data_row_id = res["results"][0]

        return self.get_data_row(data_row_id)

    def get_data_row_metadata_ontology(self) -> DataRowMetadataOntology:
        """

        Returns:
            DataRowMetadataOntology: The ontology for Data Row Metadata for an organization

        """
        if self._data_row_metadata_ontology is None:
            self._data_row_metadata_ontology = DataRowMetadataOntology(self)
        return self._data_row_metadata_ontology

    def get_model(self, model_id) -> Model:
        """Gets a single Model with the given ID.

        >>> model = client.get_model("<model_id>")

        Args:
            model_id (str): Unique ID of the Model.
        Returns:
            The sought Model.
        Raises:
            labelbox.exceptions.ResourceNotFoundError: If there is no
                Model with the given ID.
        """
        return self._get_single(Entity.Model, model_id)

    def get_models(self, where=None) -> List[Model]:
        """Fetches all the models the user has access to.

        >>> models = client.get_models(where=(Model.name == "<model_name>"))

        Args:
            where (Comparison, LogicalOperation or None): The `where` clause
                for filtering.
        Returns:
            An iterable of Models (typically a PaginatedCollection).
        """
        return self._get_all(Entity.Model, where, filter_deleted=False)

    def create_model(self, name, ontology_id) -> Model:
        """Creates a Model object on the server.

        >>> model = client.create_model(<model_name>, <ontology_id>)

        Args:
            name (string): Name of the model
            ontology_id (string): ID of the related ontology
        Returns:
            A new Model object.
        Raises:
            InvalidAttributeError: If the Model type does not contain
                any of the attribute names given in kwargs.
        """
        query_str = """mutation createModelPyApi($name: String!, $ontologyId: ID!){
            createModel(data: {name : $name, ontologyId : $ontologyId}){
                    %s
                }
            }""" % query.results_query_part(Entity.Model)

<<<<<<< HEAD
        result = self.execute(query_str, {"name": name, "ontologyId": ontology_id})
=======
        result = self.execute(
            query_str, {"name": name, "ontologyId": ontology_id}
        )
>>>>>>> 9bec17d8
        return Entity.Model(self, result["createModel"])

    def get_data_row_ids_for_external_ids(
        self, external_ids: List[str]
    ) -> Dict[str, List[str]]:
        """
        Returns a list of data row ids for a list of external ids.
        There is a max of 1500 items returned at a time.

        Args:
            external_ids: List of external ids to fetch data row ids for
        Returns:
            A dict of external ids as keys and values as a list of data row ids that correspond to that external id.
        """
        query_str = """query externalIdsToDataRowIdsPyApi($externalId_in: [String!]!){
            externalIdsToDataRowIds(externalId_in: $externalId_in) { dataRowId externalId }
        }
        """
        max_ids_per_request = 100
        result = defaultdict(list)
        for i in range(0, len(external_ids), max_ids_per_request):
            for row in self.execute(
<<<<<<< HEAD
                query_str, {"externalId_in": external_ids[i : i + max_ids_per_request]}
=======
                query_str,
                {"externalId_in": external_ids[i : i + max_ids_per_request]},
>>>>>>> 9bec17d8
            )["externalIdsToDataRowIds"]:
                result[row["externalId"]].append(row["dataRowId"])
        return result

    def get_ontology(self, ontology_id) -> Ontology:
        """
        Fetches an Ontology by id.

        Args:
            ontology_id (str): The id of the ontology to query for
        Returns:
            Ontology
        """
        return self._get_single(Entity.Ontology, ontology_id)

    def get_ontologies(self, name_contains) -> PaginatedCollection:
        """
        Fetches all ontologies with names that match the name_contains string.

        Args:
            name_contains (str): the string to search ontology names by
        Returns:
            PaginatedCollection of Ontologies with names that match `name_contains`
        """
        query_str = """query getOntologiesPyApi($search: String, $filter: OntologyFilter, $from : String, $first: PageSize){
            ontologies(where: {filter: $filter, search: $search}, after: $from, first: $first){
                nodes {%s}
                nextCursor
            }
        }
        """ % query.results_query_part(Entity.Ontology)
        params = {"search": name_contains, "filter": {"status": "ALL"}}
        return PaginatedCollection(
            self,
            query_str,
            params,
            ["ontologies", "nodes"],
            Entity.Ontology,
            ["ontologies", "nextCursor"],
        )

    def get_feature_schema(self, feature_schema_id):
        """
        Fetches a feature schema. Only supports top level feature schemas.

        Args:
            feature_schema_id (str): The id of the feature schema to query for
        Returns:
            FeatureSchema
        """

        query_str = """query rootSchemaNodePyApi($rootSchemaNodeWhere: RootSchemaNodeWhere!){
              rootSchemaNode(where: $rootSchemaNodeWhere){%s}
        }""" % query.results_query_part(Entity.FeatureSchema)

        res = self.execute(
<<<<<<< HEAD
            query_str, {"rootSchemaNodeWhere": {"featureSchemaId": feature_schema_id}}
=======
            query_str,
            {"rootSchemaNodeWhere": {"featureSchemaId": feature_schema_id}},
>>>>>>> 9bec17d8
        )["rootSchemaNode"]
        res["id"] = res["normalized"]["featureSchemaId"]
        return Entity.FeatureSchema(self, res)

    def get_feature_schemas(self, name_contains) -> PaginatedCollection:
        """
        Fetches top level feature schemas with names that match the `name_contains` string

        Args:
            name_contains (str): search filter for a name of a root feature schema
                If present, results in a case insensitive 'like' search for feature schemas
                If None, returns all top level feature schemas
        Returns:
            PaginatedCollection of FeatureSchemas with names that match `name_contains`
        """
        query_str = """query rootSchemaNodesPyApi($search: String, $filter: RootSchemaNodeFilter, $from : String, $first: PageSize){
            rootSchemaNodes(where: {filter: $filter, search: $search}, after: $from, first: $first){
                nodes {%s}
                nextCursor
            }
        }
        """ % query.results_query_part(Entity.FeatureSchema)
        params = {"search": name_contains, "filter": {"status": "ALL"}}

        def rootSchemaPayloadToFeatureSchema(client, payload):
            # Technically we are querying for a Schema Node.
            # But the features are the same so we just grab the feature schema id
            payload["id"] = payload["normalized"]["featureSchemaId"]
            return Entity.FeatureSchema(client, payload)

        return PaginatedCollection(
            self,
            query_str,
            params,
            ["rootSchemaNodes", "nodes"],
            rootSchemaPayloadToFeatureSchema,
            ["rootSchemaNodes", "nextCursor"],
        )

    def create_ontology_from_feature_schemas(
        self,
        name,
        feature_schema_ids,
        media_type: MediaType = None,
        ontology_kind: OntologyKind = None,
    ) -> Ontology:
        """
        Creates an ontology from a list of feature schema ids

        Args:
            name (str): Name of the ontology
            feature_schema_ids (List[str]): List of feature schema ids corresponding to
                top level tools and classifications to include in the ontology
            media_type (MediaType or None): Media type of a new ontology.
            ontology_kind (OntologyKind or None): set to OntologyKind.ModelEvaluation if the ontology is for chat evaluation,
                leave as None otherwise.
        Returns:
            The created Ontology

        NOTE for chat evaluation, we currently force media_type to Conversational and for response creation, we force media_type to Text.
        """
        tools, classifications = [], []
        for feature_schema_id in feature_schema_ids:
            feature_schema = self.get_feature_schema(feature_schema_id)
            tool = ["tool"]
            if "tool" in feature_schema.normalized:
                tool = feature_schema.normalized["tool"]
                try:
                    Tool.Type(tool)
                    tools.append(feature_schema.normalized)
                except ValueError:
<<<<<<< HEAD
                    raise ValueError(f"Tool `{tool}` not in list of supported tools.")
            elif "type" in feature_schema.normalized:
                classification = feature_schema.normalized["type"]
                if classification in Classification.Type._value2member_map_.keys():
=======
                    raise ValueError(
                        f"Tool `{tool}` not in list of supported tools."
                    )
            elif "type" in feature_schema.normalized:
                classification = feature_schema.normalized["type"]
                if (
                    classification
                    in Classification.Type._value2member_map_.keys()
                ):
>>>>>>> 9bec17d8
                    Classification.Type(classification)
                    classifications.append(feature_schema.normalized)
                elif (
                    classification
                    in PromptResponseClassification.Type._value2member_map_.keys()
                ):
                    PromptResponseClassification.Type(classification)
                    classifications.append(feature_schema.normalized)
                else:
                    raise ValueError(
                        f"Classification `{classification}` not in list of supported classifications."
                    )
            else:
                raise ValueError(
                    "Neither `tool` or `classification` found in the normalized feature schema"
                )
        normalized = {"tools": tools, "classifications": classifications}

        # validation for ontology_kind and media_type is done within self.create_ontology
        return self.create_ontology(
            name=name,
            normalized=normalized,
            media_type=media_type,
            ontology_kind=ontology_kind,
        )

    def delete_unused_feature_schema(self, feature_schema_id: str) -> None:
        """
        Deletes a feature schema if it is not used by any ontologies or annotations
        Args:
            feature_schema_id (str): The id of the feature schema to delete
        Example:
            >>> client.delete_unused_feature_schema("cleabc1my012ioqvu5anyaabc")
        """

        endpoint = (
            self.rest_endpoint
            + "/feature-schemas/"
            + urllib.parse.quote(feature_schema_id)
        )
        response = self._connection.delete(endpoint)

        if response.status_code != requests.codes.no_content:
            raise labelbox.exceptions.LabelboxError(
                "Failed to delete the feature schema, message: "
                + str(response.json()["message"])
            )

    def delete_unused_ontology(self, ontology_id: str) -> None:
        """
        Deletes an ontology if it is not used by any annotations
        Args:
            ontology_id (str): The id of the ontology to delete
        Example:
            >>> client.delete_unused_ontology("cleabc1my012ioqvu5anyaabc")
        """
<<<<<<< HEAD
        endpoint = self.rest_endpoint + "/ontologies/" + urllib.parse.quote(ontology_id)
=======
        endpoint = (
            self.rest_endpoint
            + "/ontologies/"
            + urllib.parse.quote(ontology_id)
        )
>>>>>>> 9bec17d8
        response = self._connection.delete(endpoint)

        if response.status_code != requests.codes.no_content:
            raise labelbox.exceptions.LabelboxError(
                "Failed to delete the ontology, message: "
                + str(response.json()["message"])
            )

    def update_feature_schema_title(
        self, feature_schema_id: str, title: str
    ) -> FeatureSchema:
        """
        Updates a title of a feature schema
        Args:
            feature_schema_id (str): The id of the feature schema to update
            title (str): The new title of the feature schema
        Returns:
            The updated feature schema
        Example:
            >>> client.update_feature_schema_title("cleabc1my012ioqvu5anyaabc", "New Title")
        """

        endpoint = (
            self.rest_endpoint
            + "/feature-schemas/"
            + urllib.parse.quote(feature_schema_id)
            + "/definition"
        )
        response = self._connection.patch(endpoint, json={"title": title})

        if response.status_code == requests.codes.ok:
            return self.get_feature_schema(feature_schema_id)
        else:
            raise labelbox.exceptions.LabelboxError(
                "Failed to update the feature schema, message: "
                + str(response.json()["message"])
            )

    def upsert_feature_schema(self, feature_schema: Dict) -> FeatureSchema:
        """
        Upserts a feature schema
        Args:
            feature_schema: Dict representing the feature schema to upsert
        Returns:
            The upserted feature schema
        Example:
            Insert a new feature schema
            >>> tool = Tool(name="tool", tool=Tool.Type.BOUNDING_BOX, color="#FF0000")
            >>> client.upsert_feature_schema(tool.asdict())
            Update an existing feature schema
            >>> tool = Tool(feature_schema_id="cleabc1my012ioqvu5anyaabc", name="tool", tool=Tool.Type.BOUNDING_BOX, color="#FF0000")
            >>> client.upsert_feature_schema(tool.asdict())
        """

        feature_schema_id = (
            feature_schema.get("featureSchemaId") or "new_feature_schema_id"
        )
        endpoint = (
            self.rest_endpoint
            + "/feature-schemas/"
            + urllib.parse.quote(feature_schema_id)
        )
        response = self._connection.put(
            endpoint, json={"normalized": json.dumps(feature_schema)}
        )

        if response.status_code == requests.codes.ok:
            return self.get_feature_schema(response.json()["schemaId"])
        else:
            raise labelbox.exceptions.LabelboxError(
                "Failed to upsert the feature schema, message: "
                + str(response.json()["message"])
            )

    def insert_feature_schema_into_ontology(
        self, feature_schema_id: str, ontology_id: str, position: int
    ) -> None:
        """
        Inserts a feature schema into an ontology. If the feature schema is already in the ontology,
        it will be moved to the new position.
        Args:
            feature_schema_id (str): The feature schema id to upsert
            ontology_id (str): The id of the ontology to insert the feature schema into
            position (int): The position number of the feature schema in the ontology
        Example:
            >>> client.insert_feature_schema_into_ontology("cleabc1my012ioqvu5anyaabc", "clefdvwl7abcgefgu3lyvcde", 2)
        """

        endpoint = (
            self.rest_endpoint
            + "/ontologies/"
            + urllib.parse.quote(ontology_id)
            + "/feature-schemas/"
            + urllib.parse.quote(feature_schema_id)
        )
        response = self._connection.post(endpoint, json={"position": position})
        if response.status_code != requests.codes.created:
            raise labelbox.exceptions.LabelboxError(
                "Failed to insert the feature schema into the ontology, message: "
                + str(response.json()["message"])
            )

    def get_unused_ontologies(self, after: str = None) -> List[str]:
        """
        Returns a list of unused ontology ids
        Args:
            after (str): The cursor to use for pagination
        Returns:
            A list of unused ontology ids
        Example:
            To get the first page of unused ontology ids (100 at a time)
            >>> client.get_unused_ontologies()
            To get the next page of unused ontology ids
            >>> client.get_unused_ontologies("cleabc1my012ioqvu5anyaabc")
        """

        endpoint = self.rest_endpoint + "/ontologies/unused"
        response = self._connection.get(endpoint, json={"after": after})

        if response.status_code == requests.codes.ok:
            return response.json()
        else:
            raise labelbox.exceptions.LabelboxError(
                "Failed to get unused ontologies, message: "
                + str(response.json()["message"])
            )

    def get_unused_feature_schemas(self, after: str = None) -> List[str]:
        """
        Returns a list of unused feature schema ids
        Args:
            after (str): The cursor to use for pagination
        Returns:
            A list of unused feature schema ids
        Example:
            To get the first page of unused feature schema ids (100 at a time)
            >>> client.get_unused_feature_schemas()
            To get the next page of unused feature schema ids
            >>> client.get_unused_feature_schemas("cleabc1my012ioqvu5anyaabc")
        """

        endpoint = self.rest_endpoint + "/feature-schemas/unused"
        response = self._connection.get(endpoint, json={"after": after})

        if response.status_code == requests.codes.ok:
            return response.json()
        else:
            raise labelbox.exceptions.LabelboxError(
                "Failed to get unused feature schemas, message: "
                + str(response.json()["message"])
            )

    def create_ontology(
        self,
        name,
        normalized,
        media_type: MediaType = None,
        ontology_kind: OntologyKind = None,
    ) -> Ontology:
        """
        Creates an ontology from normalized data
            >>> normalized = {"tools" : [{'tool': 'polygon',  'name': 'cat', 'color': 'black'}], "classifications" : []}
            >>> ontology = client.create_ontology("ontology-name", normalized)

        Or use the ontology builder. It is especially useful for complex ontologies
            >>> normalized = OntologyBuilder(tools=[Tool(tool=Tool.Type.BBOX, name="cat", color = 'black')]).asdict()
            >>> ontology = client.create_ontology("ontology-name", normalized)

        To reuse existing feature schemas, use `create_ontology_from_feature_schemas()`
        More details can be found here:
        https://github.com/Labelbox/labelbox-python/blob/develop/examples/basics/ontologies.ipynb

        Args:
            name (str): Name of the ontology
            normalized (dict): A normalized ontology payload. See above for details.
            media_type (MediaType or None): Media type of a new ontology
            ontology_kind (OntologyKind or None): set to OntologyKind.ModelEvaluation if the ontology is for chat evaluation or
                OntologyKind.ResponseCreation if ontology is for response creation, leave as None otherwise.

        Returns:
            The created Ontology

        NOTE for chat evaluation, we currently force media_type to Conversational and for response creation, we force media_type to Text.
        """

        media_type_value = None
        if media_type:
            if MediaType.is_supported(media_type):
                media_type_value = media_type.value
            else:
                raise get_media_type_validation_error(media_type)

        if ontology_kind and OntologyKind.is_supported(ontology_kind):
            media_type = OntologyKind.evaluate_ontology_kind_with_media_type(
                ontology_kind, media_type
            )
            editor_task_type_value = EditorTaskTypeMapper.to_editor_task_type(
                ontology_kind, media_type
            ).value
        elif ontology_kind:
            raise OntologyKind.get_ontology_kind_validation_error(ontology_kind)
        else:
            editor_task_type_value = None

        query_str = """mutation upsertRootSchemaNodePyApi($data:  UpsertOntologyInput!){
                           upsertOntology(data: $data){ %s }
        } """ % query.results_query_part(Entity.Ontology)
        params = {
            "data": {
                "name": name,
                "normalized": json.dumps(normalized),
                "mediaType": media_type_value,
            }
        }
        if editor_task_type_value:
            params["data"]["editorTaskType"] = editor_task_type_value

        res = self.execute(query_str, params)
        return Entity.Ontology(self, res["upsertOntology"])

    def create_feature_schema(self, normalized):
        """
        Creates a feature schema from normalized data.
            >>> normalized = {'tool': 'polygon',  'name': 'cat', 'color': 'black'}
            >>> feature_schema = client.create_feature_schema(normalized)

        Or use the Tool or Classification objects. It is especially useful for complex tools.
            >>> normalized = Tool(tool=Tool.Type.BBOX, name="cat", color = 'black').asdict()
            >>> feature_schema = client.create_feature_schema(normalized)

        Subclasses are also supported
            >>> normalized =  Tool(
                    tool=Tool.Type.SEGMENTATION,
                    name="cat",
                    classifications=[
                        Classification(
                            class_type=Classification.Type.TEXT,
                            name="name"
                        )
                    ]
                )
            >>> feature_schema = client.create_feature_schema(normalized)

        More details can be found here:
            https://github.com/Labelbox/labelbox-python/blob/develop/examples/basics/ontologies.ipynb

        Args:
            normalized (dict): A normalized tool or classification payload. See above for details
        Returns:
            The created FeatureSchema.
        """
        query_str = """mutation upsertRootSchemaNodePyApi($data:  UpsertRootSchemaNodeInput!){
                        upsertRootSchemaNode(data: $data){ %s }
        } """ % query.results_query_part(Entity.FeatureSchema)
        normalized = {k: v for k, v in normalized.items() if v}
        params = {"data": {"normalized": json.dumps(normalized)}}
        res = self.execute(query_str, params)["upsertRootSchemaNode"]
        # Technically we are querying for a Schema Node.
        # But the features are the same so we just grab the feature schema id
        res["id"] = res["normalized"]["featureSchemaId"]
        return Entity.FeatureSchema(self, res)

    def get_model_run(self, model_run_id: str) -> ModelRun:
        """Gets a single ModelRun with the given ID.

        >>> model_run = client.get_model_run("<model_run_id>")

        Args:
            model_run_id (str): Unique ID of the ModelRun.
        Returns:
            A ModelRun object.
        """
        return self._get_single(Entity.ModelRun, model_run_id)

    def assign_global_keys_to_data_rows(
<<<<<<< HEAD
        self, global_key_to_data_row_inputs: List[Dict[str, str]], timeout_seconds=60
=======
        self,
        global_key_to_data_row_inputs: List[Dict[str, str]],
        timeout_seconds=60,
>>>>>>> 9bec17d8
    ) -> Dict[str, Union[str, List[Any]]]:
        """
        Assigns global keys to data rows.

        Args:
            A list of dicts containing data_row_id and global_key.
        Returns:
            Dictionary containing 'status', 'results' and 'errors'.

            'Status' contains the outcome of this job. It can be one of
            'Success', 'Partial Success', or 'Failure'.

            'Results' contains the successful global_key assignments, including
            global_keys that have been sanitized to Labelbox standards.

            'Errors' contains global_key assignments that failed, along with
            the reasons for failure.
        Examples:
            >>> global_key_data_row_inputs = [
                {"data_row_id": "cl7asgri20yvo075b4vtfedjb", "global_key": "key1"},
                {"data_row_id": "cl7asgri10yvg075b4pz176ht", "global_key": "key2"},
                ]
            >>> job_result = client.assign_global_keys_to_data_rows(global_key_data_row_inputs)
            >>> print(job_result['status'])
            Partial Success
            >>> print(job_result['results'])
            [{'data_row_id': 'cl7tv9wry00hlka6gai588ozv', 'global_key': 'gk', 'sanitized': False}]
            >>> print(job_result['errors'])
            [{'data_row_id': 'cl7tpjzw30031ka6g4evqdfoy', 'global_key': 'gk"', 'error': 'Invalid global key'}]
        """

        def _format_successful_rows(
            rows: Dict[str, str], sanitized: bool
        ) -> List[Dict[str, str]]:
            return [
                {
                    "data_row_id": r["dataRowId"],
                    "global_key": r["globalKey"],
                    "sanitized": sanitized,
                }
                for r in rows
            ]

        def _format_failed_rows(
            rows: Dict[str, str], error_msg: str
        ) -> List[Dict[str, str]]:
            return [
                {
                    "data_row_id": r["dataRowId"],
                    "global_key": r["globalKey"],
                    "error": error_msg,
                }
                for r in rows
            ]

        # Validate input dict
        validation_errors = []
        for input in global_key_to_data_row_inputs:
            if "data_row_id" not in input or "global_key" not in input:
                validation_errors.append(input)
        if len(validation_errors) > 0:
            raise ValueError(
                f"Must provide a list of dicts containing both `data_row_id` and `global_key`. The following dict(s) are invalid: {validation_errors}."
            )

        # Start assign global keys to data rows job
        query_str = """mutation assignGlobalKeysToDataRowsPyApi($globalKeyDataRowLinks: [AssignGlobalKeyToDataRowInput!]!) {
            assignGlobalKeysToDataRows(data: {assignInputs: $globalKeyDataRowLinks}) {
                jobId
            }
        }
        """
        params = {
            "globalKeyDataRowLinks": [
                {utils.camel_case(key): value for key, value in input.items()}
                for input in global_key_to_data_row_inputs
            ]
        }
        assign_global_keys_to_data_rows_job = self.execute(query_str, params)

        # Query string for retrieving job status and result, if job is done
        result_query_str = """query assignGlobalKeysToDataRowsResultPyApi($jobId: ID!) {
            assignGlobalKeysToDataRowsResult(jobId: {id: $jobId}) {
                jobStatus
                data {
                    sanitizedAssignments {
                        dataRowId
                        globalKey
                    }
                    invalidGlobalKeyAssignments {
                        dataRowId
                        globalKey
                    }
                    unmodifiedAssignments {
                        dataRowId
                        globalKey
                    }
                    accessDeniedAssignments {
                        dataRowId
                        globalKey
                    }
                }}}
        """
        result_params = {
<<<<<<< HEAD
            "jobId": assign_global_keys_to_data_rows_job["assignGlobalKeysToDataRows"][
                "jobId"
            ]
=======
            "jobId": assign_global_keys_to_data_rows_job[
                "assignGlobalKeysToDataRows"
            ]["jobId"]
>>>>>>> 9bec17d8
        }

        # Poll job status until finished, then retrieve results
        sleep_time = 2
        start_time = time.time()
        while True:
            res = self.execute(result_query_str, result_params)
<<<<<<< HEAD
            if res["assignGlobalKeysToDataRowsResult"]["jobStatus"] == "COMPLETE":
=======
            if (
                res["assignGlobalKeysToDataRowsResult"]["jobStatus"]
                == "COMPLETE"
            ):
>>>>>>> 9bec17d8
                results, errors = [], []
                res = res["assignGlobalKeysToDataRowsResult"]["data"]
                # Successful assignments
                results.extend(
                    _format_successful_rows(
                        rows=res["sanitizedAssignments"], sanitized=True
                    )
                )
                results.extend(
                    _format_successful_rows(
                        rows=res["unmodifiedAssignments"], sanitized=False
                    )
                )
                # Failed assignments
                errors.extend(
                    _format_failed_rows(
                        rows=res["invalidGlobalKeyAssignments"],
                        error_msg="Invalid assignment. Either DataRow does not exist, or globalKey is invalid",
                    )
                )
                errors.extend(
                    _format_failed_rows(
                        rows=res["accessDeniedAssignments"],
                        error_msg="Access denied to Data Row",
                    )
                )

                if not errors:
                    status = CollectionJobStatus.SUCCESS.value
                elif errors and results:
                    status = CollectionJobStatus.PARTIAL_SUCCESS.value
                else:
                    status = CollectionJobStatus.FAILURE.value

                if errors:
                    logger.warning(
                        "There are errors present. Please look at 'errors' in the returned dict for more details"
                    )

                return {
                    "status": status,
                    "results": results,
                    "errors": errors,
                }
<<<<<<< HEAD
            elif res["assignGlobalKeysToDataRowsResult"]["jobStatus"] == "FAILED":
=======
            elif (
                res["assignGlobalKeysToDataRowsResult"]["jobStatus"] == "FAILED"
            ):
>>>>>>> 9bec17d8
                raise labelbox.exceptions.LabelboxError(
                    "Job assign_global_keys_to_data_rows failed."
                )
            current_time = time.time()
            if current_time - start_time > timeout_seconds:
                raise labelbox.exceptions.TimeoutError(
                    "Timed out waiting for assign_global_keys_to_data_rows job to complete."
                )
            time.sleep(sleep_time)

    def get_data_row_ids_for_global_keys(
        self, global_keys: List[str], timeout_seconds=60
    ) -> Dict[str, Union[str, List[Any]]]:
        """
        Gets data row ids for a list of global keys.

        Deprecation Notice: This function will soon no longer return 'Deleted Data Rows'
        as part of the 'results'. Global keys for deleted data rows will soon be placed
        under 'Data Row not found' portion.

        Args:
            A list of global keys
        Returns:
            Dictionary containing 'status', 'results' and 'errors'.

            'Status' contains the outcome of this job. It can be one of
            'Success', 'Partial Success', or 'Failure'.

            'Results' contains a list of the fetched corresponding data row ids in the input order.
            For data rows that cannot be fetched due to an error, or data rows that do not exist,
            empty string is returned at the position of the respective global_key.
            More error information can be found in the 'Errors' section.

            'Errors' contains a list of global_keys that could not be fetched, along
            with the failure reason
        Examples:
            >>> job_result = client.get_data_row_ids_for_global_keys(["key1","key2"])
            >>> print(job_result['status'])
            Partial Success
            >>> print(job_result['results'])
            ['cl7tv9wry00hlka6gai588ozv', 'cl7tv9wxg00hpka6gf8sh81bj']
            >>> print(job_result['errors'])
            [{'global_key': 'asdf', 'error': 'Data Row not found'}]
        """

        def _format_failed_rows(
            rows: List[str], error_msg: str
        ) -> List[Dict[str, str]]:
            return [{"global_key": r, "error": error_msg} for r in rows]

        # Start get data rows for global keys job
        query_str = """query getDataRowsForGlobalKeysPyApi($globalKeys: [ID!]!) {
            dataRowsForGlobalKeys(where: {ids: $globalKeys}) { jobId}}
            """
        params = {"globalKeys": global_keys}
        data_rows_for_global_keys_job = self.execute(query_str, params)

        # Query string for retrieving job status and result, if job is done
        result_query_str = """query getDataRowsForGlobalKeysResultPyApi($jobId: ID!) {
            dataRowsForGlobalKeysResult(jobId: {id: $jobId}) { data {
                fetchedDataRows { id }
                notFoundGlobalKeys
                accessDeniedGlobalKeys
                } jobStatus}}
            """
        result_params = {
<<<<<<< HEAD
            "jobId": data_rows_for_global_keys_job["dataRowsForGlobalKeys"]["jobId"]
=======
            "jobId": data_rows_for_global_keys_job["dataRowsForGlobalKeys"][
                "jobId"
            ]
>>>>>>> 9bec17d8
        }

        # Poll job status until finished, then retrieve results
        sleep_time = 2
        start_time = time.time()
        while True:
            res = self.execute(result_query_str, result_params)
            if res["dataRowsForGlobalKeysResult"]["jobStatus"] == "COMPLETE":
                data = res["dataRowsForGlobalKeysResult"]["data"]
                results, errors = [], []
                results.extend([row["id"] for row in data["fetchedDataRows"]])
                errors.extend(
                    _format_failed_rows(
                        data["notFoundGlobalKeys"], "Data Row not found"
                    )
                )
                errors.extend(
                    _format_failed_rows(
<<<<<<< HEAD
                        data["accessDeniedGlobalKeys"], "Access denied to Data Row"
=======
                        data["accessDeniedGlobalKeys"],
                        "Access denied to Data Row",
>>>>>>> 9bec17d8
                    )
                )

                # Invalid results may contain empty string, so we must filter
                # them prior to checking for PARTIAL_SUCCESS
                filtered_results = list(filter(lambda r: r != "", results))
                if not errors:
                    status = CollectionJobStatus.SUCCESS.value
                elif errors and len(filtered_results) > 0:
                    status = CollectionJobStatus.PARTIAL_SUCCESS.value
                else:
                    status = CollectionJobStatus.FAILURE.value

                if errors:
                    logger.warning(
                        "There are errors present. Please look at 'errors' in the returned dict for more details"
                    )

                return {"status": status, "results": results, "errors": errors}
            elif res["dataRowsForGlobalKeysResult"]["jobStatus"] == "FAILED":
                raise labelbox.exceptions.LabelboxError(
                    "Job dataRowsForGlobalKeys failed."
                )
            current_time = time.time()
            if current_time - start_time > timeout_seconds:
                raise labelbox.exceptions.TimeoutError(
                    "Timed out waiting for get_data_rows_for_global_keys job to complete."
                )
            time.sleep(sleep_time)

    def clear_global_keys(
        self, global_keys: List[str], timeout_seconds=60
    ) -> Dict[str, Union[str, List[Any]]]:
        """
        Clears global keys for the data rows tha correspond to the global keys provided.

        Args:
            A list of global keys
        Returns:
            Dictionary containing 'status', 'results' and 'errors'.

            'Status' contains the outcome of this job. It can be one of
            'Success', 'Partial Success', or 'Failure'.

            'Results' contains a list global keys that were successfully cleared.

            'Errors' contains a list of global_keys correspond to the data rows that could not be
            modified, accessed by the user, or not found.
        Examples:
            >>> job_result = client.clear_global_keys(["key1","key2","notfoundkey"])
            >>> print(job_result['status'])
            Partial Success
            >>> print(job_result['results'])
            ['key1', 'key2']
            >>> print(job_result['errors'])
            [{'global_key': 'notfoundkey', 'error': 'Failed to find data row matching provided global key'}]
        """

        def _format_failed_rows(
            rows: List[str], error_msg: str
        ) -> List[Dict[str, str]]:
            return [{"global_key": r, "error": error_msg} for r in rows]

        # Start get data rows for global keys job
        query_str = """mutation clearGlobalKeysPyApi($globalKeys: [ID!]!) {
            clearGlobalKeys(where: {ids: $globalKeys}) { jobId}}
            """
        params = {"globalKeys": global_keys}
        clear_global_keys_job = self.execute(query_str, params)

        # Query string for retrieving job status and result, if job is done
        result_query_str = """query clearGlobalKeysResultPyApi($jobId: ID!) {
            clearGlobalKeysResult(jobId: {id: $jobId}) { data {
                clearedGlobalKeys
                failedToClearGlobalKeys
                notFoundGlobalKeys
                accessDeniedGlobalKeys
                } jobStatus}}
            """
        result_params = {"jobId": clear_global_keys_job["clearGlobalKeys"]["jobId"]}
        # Poll job status until finished, then retrieve results
        sleep_time = 2
        start_time = time.time()
        while True:
            res = self.execute(result_query_str, result_params)
            if res["clearGlobalKeysResult"]["jobStatus"] == "COMPLETE":
                data = res["clearGlobalKeysResult"]["data"]
                results, errors = [], []
                results.extend(data["clearedGlobalKeys"])
                errors.extend(
                    _format_failed_rows(
<<<<<<< HEAD
                        data["failedToClearGlobalKeys"], "Clearing global key failed"
=======
                        data["failedToClearGlobalKeys"],
                        "Clearing global key failed",
>>>>>>> 9bec17d8
                    )
                )
                errors.extend(
                    _format_failed_rows(
                        data["notFoundGlobalKeys"],
                        "Failed to find data row matching provided global key",
                    )
                )
                errors.extend(
                    _format_failed_rows(
                        data["accessDeniedGlobalKeys"],
                        "Denied access to modify data row matching provided global key",
                    )
                )

                if not errors:
                    status = CollectionJobStatus.SUCCESS.value
                elif errors and len(results) > 0:
                    status = CollectionJobStatus.PARTIAL_SUCCESS.value
                else:
                    status = CollectionJobStatus.FAILURE.value

                if errors:
                    logger.warning(
                        "There are errors present. Please look at 'errors' in the returned dict for more details"
                    )

                return {"status": status, "results": results, "errors": errors}
            elif res["clearGlobalKeysResult"]["jobStatus"] == "FAILED":
<<<<<<< HEAD
                raise labelbox.exceptions.LabelboxError("Job clearGlobalKeys failed.")
=======
                raise labelbox.exceptions.LabelboxError(
                    "Job clearGlobalKeys failed."
                )
>>>>>>> 9bec17d8
            current_time = time.time()
            if current_time - start_time > timeout_seconds:
                raise labelbox.exceptions.TimeoutError(
                    "Timed out waiting for clear_global_keys job to complete."
                )
            time.sleep(sleep_time)

    def get_catalog(self) -> Catalog:
        return Catalog(client=self)

    def get_catalog_slice(self, slice_id) -> CatalogSlice:
        """
        Fetches a Catalog Slice by ID.

        Args:
             slice_id (str): The ID of the Slice
        Returns:
            CatalogSlice
        """
        query_str = """query getSavedQueryPyApi($id: ID!) {
                getSavedQuery(id: $id) {
                    id
                    name
                    description
                    filter
                    createdAt
                    updatedAt
                }
            }
        """
        res = self.execute(query_str, {"id": slice_id})
        return Entity.CatalogSlice(self, res["getSavedQuery"])

    def is_feature_schema_archived(
        self, ontology_id: str, feature_schema_id: str
    ) -> bool:
        """
        Returns true if a feature schema is archived in the specified ontology, returns false otherwise.

        Args:
            feature_schema_id (str): The ID of the feature schema
            ontology_id (str): The ID of the ontology
        Returns:
            bool
        """

        ontology_endpoint = (
<<<<<<< HEAD
            self.rest_endpoint + "/ontologies/" + urllib.parse.quote(ontology_id)
=======
            self.rest_endpoint
            + "/ontologies/"
            + urllib.parse.quote(ontology_id)
>>>>>>> 9bec17d8
        )
        response = self._connection.get(ontology_endpoint)

        if response.status_code == requests.codes.ok:
            feature_schema_nodes = response.json()["featureSchemaNodes"]
            tools = feature_schema_nodes["tools"]
            classifications = feature_schema_nodes["classifications"]
            relationships = feature_schema_nodes["relationships"]
            feature_schema_node_list = tools + classifications + relationships
            filtered_feature_schema_nodes = [
                feature_schema_node
                for feature_schema_node in feature_schema_node_list
                if feature_schema_node["featureSchemaId"] == feature_schema_id
            ]
            if filtered_feature_schema_nodes:
                return bool(filtered_feature_schema_nodes[0]["archived"])
            else:
                raise labelbox.exceptions.LabelboxError(
                    "The specified feature schema was not in the ontology."
                )

        elif response.status_code == 404:
<<<<<<< HEAD
            raise labelbox.exceptions.ResourceNotFoundError(Ontology, ontology_id)
=======
            raise labelbox.exceptions.ResourceNotFoundError(
                Ontology, ontology_id
            )
>>>>>>> 9bec17d8
        else:
            raise labelbox.exceptions.LabelboxError(
                "Failed to get the feature schema archived status."
            )

    def get_model_slice(self, slice_id) -> ModelSlice:
        """
        Fetches a Model Slice by ID.

        Args:
             slice_id (str): The ID of the Slice
        Returns:
            ModelSlice
        """
        query_str = """
            query getSavedQueryPyApi($id: ID!) {
                getSavedQuery(id: $id) {
                    id
                    name
                    description
                    filter
                    createdAt
                    updatedAt
                }
            }
        """
        res = self.execute(query_str, {"id": slice_id})
        if res is None or res["getSavedQuery"] is None:
<<<<<<< HEAD
            raise labelbox.exceptions.ResourceNotFoundError(ModelSlice, slice_id)
=======
            raise labelbox.exceptions.ResourceNotFoundError(
                ModelSlice, slice_id
            )
>>>>>>> 9bec17d8

        return Entity.ModelSlice(self, res["getSavedQuery"])

    def delete_feature_schema_from_ontology(
        self, ontology_id: str, feature_schema_id: str
    ) -> DeleteFeatureFromOntologyResult:
        """
        Deletes or archives a feature schema from an ontology.
        If the feature schema is a root level node with associated labels, it will be archived.
        If the feature schema is a nested node in the ontology and does not have associated labels, it will be deleted.
        If the feature schema is a nested node in the ontology and has associated labels, it will not be deleted.

        Args:
            ontology_id (str): The ID of the ontology.
            feature_schema_id (str): The ID of the feature schema.

        Returns:
            DeleteFeatureFromOntologyResult: The result of the feature schema removal.

        Example:
            >>> client.delete_feature_schema_from_ontology(<ontology_id>, <feature_schema_id>)
        """
        ontology_endpoint = (
            self.rest_endpoint
            + "/ontologies/"
            + urllib.parse.quote(ontology_id)
            + "/feature-schemas/"
            + urllib.parse.quote(feature_schema_id)
        )
        response = self._connection.delete(ontology_endpoint)

        if response.status_code == requests.codes.ok:
            response_json = response.json()
            if response_json["archived"] == True:
                logger.info(
                    "Feature schema was archived from the ontology because it had associated labels."
                )
            elif response_json["deleted"] == True:
<<<<<<< HEAD
                logger.info("Feature schema was successfully removed from the ontology")
=======
                logger.info(
                    "Feature schema was successfully removed from the ontology"
                )
>>>>>>> 9bec17d8
            result = DeleteFeatureFromOntologyResult()
            result.archived = bool(response_json["archived"])
            result.deleted = bool(response_json["deleted"])
            return result
        else:
            raise labelbox.exceptions.LabelboxError(
                "Failed to remove feature schema from ontology, message: "
                + str(response.json()["message"])
            )

    def unarchive_feature_schema_node(
        self, ontology_id: str, root_feature_schema_id: str
    ) -> None:
        """
        Unarchives a feature schema node in an ontology.
        Only root level feature schema nodes can be unarchived.
        Args:
            ontology_id (str): The ID of the ontology
            root_feature_schema_id (str): The ID of the root level feature schema
        Returns:
            None
        """
        ontology_endpoint = (
            self.rest_endpoint
            + "/ontologies/"
            + urllib.parse.quote(ontology_id)
            + "/feature-schemas/"
            + urllib.parse.quote(root_feature_schema_id)
            + "/unarchive"
        )
        response = self._connection.patch(ontology_endpoint)
        if response.status_code == requests.codes.ok:
            if not bool(response.json()["unarchived"]):
                raise labelbox.exceptions.LabelboxError(
                    "Failed unarchive the feature schema."
                )
        else:
            raise labelbox.exceptions.LabelboxError(
<<<<<<< HEAD
                "Failed unarchive the feature schema node, message: ", response.text
=======
                "Failed unarchive the feature schema node, message: ",
                response.text,
>>>>>>> 9bec17d8
            )

    def get_batch(self, project_id: str, batch_id: str) -> Entity.Batch:
        # obtain batch entity to return
        get_batch_str = """query %s($projectId: ID!, $batchId: ID!) {
                          project(where: {id: $projectId}) {
                             batches(where: {id: $batchId}) {
                                nodes {
                                   %s
                                }
                             }
                        }
                    }
                    """ % (
            "getProjectBatchPyApi",
            query.results_query_part(Entity.Batch),
        )

        batch = self.execute(
            get_batch_str,
            {"projectId": project_id, "batchId": batch_id},
            timeout=180.0,
            experimental=True,
        )["project"]["batches"]["nodes"][0]

        return Entity.Batch(self, project_id, batch)

    def send_to_annotate_from_catalog(
        self,
        destination_project_id: str,
        task_queue_id: Optional[str],
        batch_name: str,
        data_rows: Union[DataRowIds, GlobalKeys],
        params: Dict[str, Any],
    ):
        """
        Sends data rows from catalog to a specified project for annotation.

        Example usage:
            >>> task = client.send_to_annotate_from_catalog(
            >>>     destination_project_id=DESTINATION_PROJECT_ID,
            >>>     task_queue_id=TASK_QUEUE_ID,
            >>>     batch_name="batch_name",
            >>>     data_rows=UniqueIds([DATA_ROW_ID]),
            >>>     params={
            >>>         "source_project_id":
            >>>             SOURCE_PROJECT_ID,
            >>>         "override_existing_annotations_rule":
            >>>             ConflictResolutionStrategy.OverrideWithAnnotations
            >>>     })
            >>> task.wait_till_done()

        Args:
            destination_project_id: The ID of the project to send the data rows to.
            task_queue_id: The ID of the task queue to send the data rows to. If not specified, the data rows will be
                sent to the Done workflow state.
            batch_name: The name of the batch to create. If more than one batch is created, additional batches will be
                named with a monotonically increasing numerical suffix, starting at "_1".
            data_rows: The data rows to send to the project.
            params: Additional parameters to configure the job. See SendToAnnotateFromCatalogParams for more details.

        Returns: The created task for this operation.

        """

        validated_params = SendToAnnotateFromCatalogParams(**params)

        mutation_str = """mutation SendToAnnotateFromCatalogPyApi($input: SendToAnnotateFromCatalogInput!) {
                            sendToAnnotateFromCatalog(input: $input) {
                              taskId
                            }
                          }
        """

<<<<<<< HEAD
        destination_task_queue = build_destination_task_queue_input(task_queue_id)
=======
        destination_task_queue = build_destination_task_queue_input(
            task_queue_id
        )
>>>>>>> 9bec17d8
        data_rows_query = self.build_catalog_query(data_rows)

        predictions_input = (
            build_predictions_input(
                validated_params.predictions_ontology_mapping,
                validated_params.source_model_run_id,
            )
            if validated_params.source_model_run_id
            else None
        )

        annotations_input = (
            build_annotations_input(
                validated_params.annotations_ontology_mapping,
                validated_params.source_project_id,
            )
            if validated_params.source_project_id
            else None
        )

        res = self.execute(
            mutation_str,
            {
                "input": {
                    "destinationProjectId": destination_project_id,
                    "batchInput": {
                        "batchName": batch_name,
                        "batchPriority": validated_params.batch_priority,
                    },
                    "destinationTaskQueue": destination_task_queue,
                    "excludeDataRowsInProject": validated_params.exclude_data_rows_in_project,
                    "annotationsInput": annotations_input,
                    "predictionsInput": predictions_input,
                    "conflictLabelsResolutionStrategy": validated_params.override_existing_annotations_rule,
                    "searchQuery": {"scope": None, "query": [data_rows_query]},
                    "ordering": {
                        "type": "RANDOM",
                        "random": {"seed": random.randint(0, 10000)},
                        "sorting": None,
                    },
                    "sorting": None,
                    "limit": None,
                }
            },
        )["sendToAnnotateFromCatalog"]

        return Entity.Task.get_task(self, res["taskId"])

    @staticmethod
    def build_catalog_query(data_rows: Union[DataRowIds, GlobalKeys]):
        """
        Given a list of data rows, builds a query that can be used to fetch the associated data rows from the catalog.

        Args:
            data_rows: A list of data rows. Can be either UniqueIds or GlobalKeys.

        Returns: A query that can be used to fetch the associated data rows from the catalog.

        """
        if isinstance(data_rows, DataRowIds):
            data_rows_query = {
                "type": "data_row_id",
                "operator": "is",
                "ids": list(data_rows),
            }
        elif isinstance(data_rows, GlobalKeys):
            data_rows_query = {
                "type": "global_key",
                "operator": "is",
                "ids": list(data_rows),
            }
        else:
            raise ValueError(
                f"Invalid data_rows type {type(data_rows)}. Type of data_rows must be DataRowIds or GlobalKey"
            )
        return data_rows_query

    def run_foundry_app(
<<<<<<< HEAD
        self, model_run_name: str, data_rows: Union[DataRowIds, GlobalKeys], app_id: str
=======
        self,
        model_run_name: str,
        data_rows: Union[DataRowIds, GlobalKeys],
        app_id: str,
>>>>>>> 9bec17d8
    ) -> Task:
        """
        Run a foundry app

        Args:
            model_run_name (str): Name of a new model run to store app predictions in
            data_rows (DataRowIds or GlobalKeys): Data row identifiers to run predictions on
            app_id (str): Foundry app to run predictions with
        """
        foundry_client = FoundryClient(self)
        return foundry_client.run_app(model_run_name, data_rows, app_id)

    def create_embedding(self, name: str, dims: int) -> Embedding:
        """
        Create a new embedding.  You must provide a name and the
        number of dimensions the embedding has.  Once an
        embedding has been created, you can upload the vector
        data associated with the embedding id.

        Args:
            name: The name of the embedding.
            dims: The number of dimensions.

        Returns:
            A new Embedding object.
        """
        data = self._adv_client.create_embedding(name, dims)
        return Embedding(self._adv_client, **data)

    def get_embeddings(self) -> List[Embedding]:
        """
        Return a list of all embeddings for the current organization.

        Returns:
            A list of embedding objects.
        """
        results = self._adv_client.get_embeddings()
        return [Embedding(self._adv_client, **data) for data in results]

    def get_embedding_by_id(self, id: str) -> Embedding:
        """
        Return the embedding for the provided embedding id.

        Args:
            id: The embedding ID.

        Returns:
            The embedding object.
        """
        data = self._adv_client.get_embedding(id)
        return Embedding(self._adv_client, **data)

    def get_embedding_by_name(self, name: str) -> Embedding:
        """
        Return the embedding for the provided embedding name.

        Args:
            name: The embedding name

        Returns:
            The embedding object.
        """
        # NB: It's safe to do the filtering client-side as we only allow 10 embeddings per org.
        embeddings = self.get_embeddings()
        for e in embeddings:
            if e.name == name:
                return e
<<<<<<< HEAD
        raise labelbox.exceptions.ResourceNotFoundError(Embedding, dict(name=name))
=======
        raise labelbox.exceptions.ResourceNotFoundError(
            Embedding, dict(name=name)
        )
>>>>>>> 9bec17d8

    def upsert_label_feedback(
        self, label_id: str, feedback: str, scores: Dict[str, float]
    ) -> List[LabelScore]:
        """
        Submits the label feedback which is a free-form text and numeric
        label scores.

        Args:
            label_id: Target label ID
            feedback: Free text comment regarding the label
            scores: A dict of scores, the key is a score name and the value is
            the score value

        Returns:
            A list of LabelScore instances
        """
        mutation_str = """
        mutation UpsertAutoQaLabelFeedbackPyApi(
            $labelId: ID!
            $feedback: String!
            $scores: Json!
            ) {
            upsertAutoQaLabelFeedback(
                input: {
                    labelId: $labelId,
                    feedback: $feedback,
                    scores: $scores
                    }
            ) {
                id
                scores {
                id
                name
                score
                }
            }
            }
        """
        res = self.execute(
<<<<<<< HEAD
            mutation_str, {"labelId": label_id, "feedback": feedback, "scores": scores}
=======
            mutation_str,
            {"labelId": label_id, "feedback": feedback, "scores": scores},
>>>>>>> 9bec17d8
        )
        scores_raw = res["upsertAutoQaLabelFeedback"]["scores"]

        return [
<<<<<<< HEAD
            labelbox.LabelScore(name=x["name"], score=x["score"]) for x in scores_raw
=======
            labelbox.LabelScore(name=x["name"], score=x["score"])
            for x in scores_raw
>>>>>>> 9bec17d8
        ]

    def get_labeling_service_dashboards(
        self,
        search_query: Optional[List[SearchFilter]] = None,
    ) -> PaginatedCollection:
        """
        Get all labeling service dashboards for a given org.

        Optional parameters:
        search_query: A list of search filters representing the search

        NOTE:
            - Retrieves all projects for the organization or as filtered by the search query
              - INCLUDING those not requesting labeling services
            - Sorted by project created date in ascending order.

        Examples:
            Retrieves all labeling service dashboards for a given workspace id:
            >>> workspace_filter = WorkspaceFilter(
            >>>     operation=OperationType.Workspace,
            >>>     operator=IdOperator.Is,
            >>>     values=[workspace_id])
            >>> labeling_service_dashboard = [
            >>>     ld for ld in project.client.get_labeling_service_dashboards(search_query=[workspace_filter])]

            Retrieves all labeling service dashboards requested less than 7 days ago:
            >>> seven_days_ago = (datetime.now() - timedelta(days=7)).strftime("%Y-%m-%d")
            >>> workforce_requested_filter_before = WorkforceRequestedDateFilter(
            >>>     operation=OperationType.WorforceRequestedDate,
            >>>     value=DateValue(operator=RangeDateTimeOperatorWithSingleValue.GreaterThanOrEqual,
            >>>                     value=seven_days_ago))
            >>> labeling_service_dashboard = [ld for ld in project.client.get_labeling_service_dashboards(search_query=[workforce_requested_filter_before])]

            See libs/labelbox/src/labelbox/schema/search_filters.py and libs/labelbox/tests/unit/test_unit_search_filters.py for more examples.
        """
        return LabelingServiceDashboard.get_all(self, search_query=search_query)

    def get_task_by_id(self, task_id: str) -> Union[Task, DataUpsertTask]:
        """
        Fetches a task by ID.

        Args:
            task_id (str): The ID of the task.

        Returns:
            Task or DataUpsertTask

        Throws:
            ResourceNotFoundError: If the task does not exist.

        NOTE: Export task is not supported yet
        """
        user = self.get_user()
        query = """
            query GetUserCreatedTasksPyApi($userId: ID!, $taskId: ID!) {
            user(where: {id: $userId}) {
                createdTasks(where: {id: $taskId} skip: 0 first: 1) {
                    completionPercentage
                    createdAt
                    errors
                    metadata
                    name
                    result
                    status
                    type
                    id
                    updatedAt
                }
            }
        }
        """
        result = self.execute(query, {"userId": user.uid, "taskId": task_id})
        data = result.get("user", {}).get("createdTasks", [])
        if not data:
            raise labelbox.exceptions.ResourceNotFoundError(
                message=f"The task {task_id} does not exist."
            )
        task_data = data[0]
        if task_data["type"].lower() == "adv-upsert-data-rows":
            task = DataUpsertTask(self, task_data)
        else:
            task = Task(self, task_data)

        task._user = user
        return task<|MERGE_RESOLUTION|>--- conflicted
+++ resolved
@@ -148,13 +148,9 @@
         self._connection: requests.Session = self._init_connection()
 
     def _init_connection(self) -> requests.Session:
-<<<<<<< HEAD
-        connection = requests.Session()  # using default connection pool size of 10
-=======
         connection = (
             requests.Session()
         )  # using default connection pool size of 10
->>>>>>> 9bec17d8
         connection.headers.update(self._default_headers())
 
         return connection
@@ -174,12 +170,8 @@
 
     @retry.Retry(
         predicate=retry.if_exception_type(
-<<<<<<< HEAD
-            labelbox.exceptions.InternalServerError, labelbox.exceptions.TimeoutError
-=======
             labelbox.exceptions.InternalServerError,
             labelbox.exceptions.TimeoutError,
->>>>>>> 9bec17d8
         )
     )
     def execute(
@@ -235,17 +227,12 @@
 
         if query is not None:
             if params is not None:
-<<<<<<< HEAD
-                params = {key: convert_value(value) for key, value in params.items()}
-            data = json.dumps({"query": query, "variables": params}).encode("utf-8")
-=======
                 params = {
                     key: convert_value(value) for key, value in params.items()
                 }
             data = json.dumps({"query": query, "variables": params}).encode(
                 "utf-8"
             )
->>>>>>> 9bec17d8
         elif data is None:
             raise ValueError("query and data cannot both be none")
 
@@ -260,10 +247,6 @@
             if files:
                 del headers["Content-Type"]
                 del headers["Accept"]
-<<<<<<< HEAD
-
-=======
->>>>>>> 9bec17d8
             request = requests.Request(
                 "POST",
                 endpoint,
@@ -278,7 +261,9 @@
                 prepped.url, {}, None, None, None
             )
 
-            response = self._connection.send(prepped, timeout=timeout, **settings)
+            response = self._connection.send(
+                prepped, timeout=timeout, **settings
+            )
             logger.debug("Response: %s", response.text)
         except requests.exceptions.Timeout as e:
             raise labelbox.exceptions.TimeoutError(str(e))
@@ -306,13 +291,9 @@
                 "upstream connect error or disconnect/reset before headers"
                 in response.text
             ):
-<<<<<<< HEAD
-                raise labelbox.exceptions.InternalServerError("Connection reset")
-=======
                 raise labelbox.exceptions.InternalServerError(
                     "Connection reset"
                 )
->>>>>>> 9bec17d8
             elif response.status_code == 502:
                 error_502 = "502 Bad Gateway"
                 raise labelbox.exceptions.InternalServerError(error_502)
@@ -340,27 +321,19 @@
             except:
                 return 500
 
-<<<<<<< HEAD
-        if check_errors(["AUTHENTICATION_ERROR"], "extensions", "code") is not None:
-=======
         if (
             check_errors(["AUTHENTICATION_ERROR"], "extensions", "code")
             is not None
         ):
->>>>>>> 9bec17d8
             raise labelbox.exceptions.AuthenticationError("Invalid API key")
 
         authorization_error = check_errors(
             ["AUTHORIZATION_ERROR"], "extensions", "code"
         )
         if authorization_error is not None:
-<<<<<<< HEAD
-            raise labelbox.exceptions.AuthorizationError(authorization_error["message"])
-=======
             raise labelbox.exceptions.AuthorizationError(
                 authorization_error["message"]
             )
->>>>>>> 9bec17d8
 
         validation_error = check_errors(
             ["GRAPHQL_VALIDATION_FAILED"], "extensions", "code"
@@ -373,11 +346,6 @@
             else:
                 raise labelbox.exceptions.InvalidQueryError(message)
 
-<<<<<<< HEAD
-        graphql_error = check_errors(["GRAPHQL_PARSE_FAILED"], "extensions", "code")
-        if graphql_error is not None:
-            raise labelbox.exceptions.InvalidQueryError(graphql_error["message"])
-=======
         graphql_error = check_errors(
             ["GRAPHQL_PARSE_FAILED"], "extensions", "code"
         )
@@ -385,7 +353,6 @@
             raise labelbox.exceptions.InvalidQueryError(
                 graphql_error["message"]
             )
->>>>>>> 9bec17d8
 
         # Check if API limit was exceeded
         response_msg = r_json.get("message", "")
@@ -460,13 +427,9 @@
                     errors,
                 )
             )
-<<<<<<< HEAD
-            raise labelbox.exceptions.LabelboxError("Unknown error: %s" % str(messages))
-=======
             raise labelbox.exceptions.LabelboxError(
                 "Unknown error: %s" % str(messages)
             )
->>>>>>> 9bec17d8
 
         # if we do return a proper error code, and didn't catch this above
         # reraise
@@ -500,13 +463,9 @@
             )
 
     @retry.Retry(
-<<<<<<< HEAD
-        predicate=retry.if_exception_type(labelbox.exceptions.InternalServerError)
-=======
         predicate=retry.if_exception_type(
             labelbox.exceptions.InternalServerError
         )
->>>>>>> 9bec17d8
     )
     def upload_data(
         self,
@@ -555,15 +514,11 @@
         headers = self._connection.headers.copy()
         headers.pop("Content-Type", None)
         request = requests.Request(
-<<<<<<< HEAD
-            "POST", self.endpoint, headers=headers, data=request_data, files=files
-=======
             "POST",
             self.endpoint,
             headers=headers,
             data=request_data,
             files=files,
->>>>>>> 9bec17d8
         )
 
         prepped: requests.PreparedRequest = request.prepare()
@@ -588,13 +543,9 @@
         if not file_data or not file_data.get("uploadFile", None):
             try:
                 errors = response.json().get("errors", [])
-<<<<<<< HEAD
-                error_msg = next(iter(errors), {}).get("message", "Unknown error")
-=======
                 error_msg = next(iter(errors), {}).get(
                     "message", "Unknown error"
                 )
->>>>>>> 9bec17d8
             except Exception as e:
                 error_msg = "Unknown error"
             raise labelbox.exceptions.LabelboxError(
@@ -620,13 +571,9 @@
         res = self.execute(query_str, params)
         res = res and res.get(utils.camel_case(db_object_type.type_name()))
         if res is None:
-<<<<<<< HEAD
-            raise labelbox.exceptions.ResourceNotFoundError(db_object_type, params)
-=======
             raise labelbox.exceptions.ResourceNotFoundError(
                 db_object_type, params
             )
->>>>>>> 9bec17d8
         else:
             return db_object_type(self, res)
 
@@ -768,15 +715,9 @@
         # Convert string attribute names to Field or Relationship objects.
         # Also convert Labelbox object values to their UIDs.
         data = {
-<<<<<<< HEAD
-            db_object_type.attribute(attr) if isinstance(attr, str) else attr: value.uid
-            if isinstance(value, DbObject)
-            else value
-=======
             db_object_type.attribute(attr)
             if isinstance(attr, str)
             else attr: value.uid if isinstance(value, DbObject) else value
->>>>>>> 9bec17d8
             for attr, value in data.items()
         }
 
@@ -845,13 +786,9 @@
         params = {"id": id}
         result = self.execute(query, params)
         if not result:
-<<<<<<< HEAD
-            raise labelbox.exceptions.ResourceNotFoundError(Entity.ModelConfig, params)
-=======
             raise labelbox.exceptions.ResourceNotFoundError(
                 Entity.ModelConfig, params
             )
->>>>>>> 9bec17d8
         return result["deleteModelConfig"]["success"]
 
     def create_dataset(
@@ -878,13 +815,9 @@
         """
         dataset = self._create(Entity.Dataset, kwargs)
         if iam_integration == IAMIntegration._DEFAULT:
-<<<<<<< HEAD
-            iam_integration = self.get_organization().get_default_iam_integration()
-=======
             iam_integration = (
                 self.get_organization().get_default_iam_integration()
             )
->>>>>>> 9bec17d8
 
         if iam_integration is None:
             return dataset
@@ -896,13 +829,9 @@
                 )
 
             if not iam_integration.valid:
-<<<<<<< HEAD
-                raise ValueError("Integration is not valid. Please select another.")
-=======
                 raise ValueError(
                     "Integration is not valid. Please select another."
                 )
->>>>>>> 9bec17d8
 
             self.execute(
                 """mutation setSignerForDatasetPyApi($signerId: ID!, $datasetId: ID!) {
@@ -1100,13 +1029,9 @@
             )
 
         if dataset_id and dataset_name:
-<<<<<<< HEAD
-            raise ValueError("Only provide a dataset_name or dataset_id, not both.")
-=======
             raise ValueError(
                 "Only provide a dataset_name or dataset_id, not both."
             )
->>>>>>> 9bec17d8
 
         if data_row_count <= 0:
             raise ValueError("data_row_count must be a positive integer.")
@@ -1224,29 +1149,16 @@
         if (
             quality_modes_set is None
             or len(quality_modes_set) == 0
-<<<<<<< HEAD
-            or quality_modes_set == {QualityMode.Benchmark, QualityMode.Consensus}
-        ):
-            data["auto_audit_number_of_labels"] = CONSENSUS_AUTO_AUDIT_NUMBER_OF_LABELS
-=======
             or quality_modes_set
             == {QualityMode.Benchmark, QualityMode.Consensus}
         ):
             data["auto_audit_number_of_labels"] = (
                 CONSENSUS_AUTO_AUDIT_NUMBER_OF_LABELS
             )
->>>>>>> 9bec17d8
             data["auto_audit_percentage"] = CONSENSUS_AUTO_AUDIT_PERCENTAGE
             data["is_benchmark_enabled"] = True
             data["is_consensus_enabled"] = True
         elif quality_modes_set == {QualityMode.Benchmark}:
-<<<<<<< HEAD
-            data["auto_audit_number_of_labels"] = BENCHMARK_AUTO_AUDIT_NUMBER_OF_LABELS
-            data["auto_audit_percentage"] = BENCHMARK_AUTO_AUDIT_PERCENTAGE
-            data["is_benchmark_enabled"] = True
-        elif quality_modes_set == {QualityMode.Consensus}:
-            data["auto_audit_number_of_labels"] = CONSENSUS_AUTO_AUDIT_NUMBER_OF_LABELS
-=======
             data["auto_audit_number_of_labels"] = (
                 BENCHMARK_AUTO_AUDIT_NUMBER_OF_LABELS
             )
@@ -1256,7 +1168,6 @@
             data["auto_audit_number_of_labels"] = (
                 CONSENSUS_AUTO_AUDIT_NUMBER_OF_LABELS
             )
->>>>>>> 9bec17d8
             data["auto_audit_percentage"] = CONSENSUS_AUTO_AUDIT_PERCENTAGE
             data["is_consensus_enabled"] = True
         else:
@@ -1269,13 +1180,9 @@
             params["media_type"] = media_type_value
 
         extra_params = {
-<<<<<<< HEAD
-            Field.String("dataset_name_or_id"): params.pop("dataset_name_or_id", None),
-=======
             Field.String("dataset_name_or_id"): params.pop(
                 "dataset_name_or_id", None
             ),
->>>>>>> 9bec17d8
             Field.Boolean("append_to_existing_dataset"): params.pop(
                 "append_to_existing_dataset", None
             ),
@@ -1372,13 +1279,9 @@
                 }
             }""" % query.results_query_part(Entity.Model)
 
-<<<<<<< HEAD
-        result = self.execute(query_str, {"name": name, "ontologyId": ontology_id})
-=======
         result = self.execute(
             query_str, {"name": name, "ontologyId": ontology_id}
         )
->>>>>>> 9bec17d8
         return Entity.Model(self, result["createModel"])
 
     def get_data_row_ids_for_external_ids(
@@ -1401,12 +1304,8 @@
         result = defaultdict(list)
         for i in range(0, len(external_ids), max_ids_per_request):
             for row in self.execute(
-<<<<<<< HEAD
-                query_str, {"externalId_in": external_ids[i : i + max_ids_per_request]}
-=======
                 query_str,
                 {"externalId_in": external_ids[i : i + max_ids_per_request]},
->>>>>>> 9bec17d8
             )["externalIdsToDataRowIds"]:
                 result[row["externalId"]].append(row["dataRowId"])
         return result
@@ -1463,12 +1362,8 @@
         }""" % query.results_query_part(Entity.FeatureSchema)
 
         res = self.execute(
-<<<<<<< HEAD
-            query_str, {"rootSchemaNodeWhere": {"featureSchemaId": feature_schema_id}}
-=======
             query_str,
             {"rootSchemaNodeWhere": {"featureSchemaId": feature_schema_id}},
->>>>>>> 9bec17d8
         )["rootSchemaNode"]
         res["id"] = res["normalized"]["featureSchemaId"]
         return Entity.FeatureSchema(self, res)
@@ -1540,12 +1435,6 @@
                     Tool.Type(tool)
                     tools.append(feature_schema.normalized)
                 except ValueError:
-<<<<<<< HEAD
-                    raise ValueError(f"Tool `{tool}` not in list of supported tools.")
-            elif "type" in feature_schema.normalized:
-                classification = feature_schema.normalized["type"]
-                if classification in Classification.Type._value2member_map_.keys():
-=======
                     raise ValueError(
                         f"Tool `{tool}` not in list of supported tools."
                     )
@@ -1555,7 +1444,6 @@
                     classification
                     in Classification.Type._value2member_map_.keys()
                 ):
->>>>>>> 9bec17d8
                     Classification.Type(classification)
                     classifications.append(feature_schema.normalized)
                 elif (
@@ -1612,15 +1500,11 @@
         Example:
             >>> client.delete_unused_ontology("cleabc1my012ioqvu5anyaabc")
         """
-<<<<<<< HEAD
-        endpoint = self.rest_endpoint + "/ontologies/" + urllib.parse.quote(ontology_id)
-=======
         endpoint = (
             self.rest_endpoint
             + "/ontologies/"
             + urllib.parse.quote(ontology_id)
         )
->>>>>>> 9bec17d8
         response = self._connection.delete(endpoint)
 
         if response.status_code != requests.codes.no_content:
@@ -1896,13 +1780,9 @@
         return self._get_single(Entity.ModelRun, model_run_id)
 
     def assign_global_keys_to_data_rows(
-<<<<<<< HEAD
-        self, global_key_to_data_row_inputs: List[Dict[str, str]], timeout_seconds=60
-=======
         self,
         global_key_to_data_row_inputs: List[Dict[str, str]],
         timeout_seconds=60,
->>>>>>> 9bec17d8
     ) -> Dict[str, Union[str, List[Any]]]:
         """
         Assigns global keys to data rows.
@@ -2007,15 +1887,9 @@
                 }}}
         """
         result_params = {
-<<<<<<< HEAD
-            "jobId": assign_global_keys_to_data_rows_job["assignGlobalKeysToDataRows"][
-                "jobId"
-            ]
-=======
             "jobId": assign_global_keys_to_data_rows_job[
                 "assignGlobalKeysToDataRows"
             ]["jobId"]
->>>>>>> 9bec17d8
         }
 
         # Poll job status until finished, then retrieve results
@@ -2023,14 +1897,10 @@
         start_time = time.time()
         while True:
             res = self.execute(result_query_str, result_params)
-<<<<<<< HEAD
-            if res["assignGlobalKeysToDataRowsResult"]["jobStatus"] == "COMPLETE":
-=======
             if (
                 res["assignGlobalKeysToDataRowsResult"]["jobStatus"]
                 == "COMPLETE"
             ):
->>>>>>> 9bec17d8
                 results, errors = [], []
                 res = res["assignGlobalKeysToDataRowsResult"]["data"]
                 # Successful assignments
@@ -2075,13 +1945,9 @@
                     "results": results,
                     "errors": errors,
                 }
-<<<<<<< HEAD
-            elif res["assignGlobalKeysToDataRowsResult"]["jobStatus"] == "FAILED":
-=======
             elif (
                 res["assignGlobalKeysToDataRowsResult"]["jobStatus"] == "FAILED"
             ):
->>>>>>> 9bec17d8
                 raise labelbox.exceptions.LabelboxError(
                     "Job assign_global_keys_to_data_rows failed."
                 )
@@ -2148,13 +2014,9 @@
                 } jobStatus}}
             """
         result_params = {
-<<<<<<< HEAD
-            "jobId": data_rows_for_global_keys_job["dataRowsForGlobalKeys"]["jobId"]
-=======
             "jobId": data_rows_for_global_keys_job["dataRowsForGlobalKeys"][
                 "jobId"
             ]
->>>>>>> 9bec17d8
         }
 
         # Poll job status until finished, then retrieve results
@@ -2173,12 +2035,8 @@
                 )
                 errors.extend(
                     _format_failed_rows(
-<<<<<<< HEAD
-                        data["accessDeniedGlobalKeys"], "Access denied to Data Row"
-=======
                         data["accessDeniedGlobalKeys"],
                         "Access denied to Data Row",
->>>>>>> 9bec17d8
                     )
                 )
 
@@ -2258,7 +2116,9 @@
                 accessDeniedGlobalKeys
                 } jobStatus}}
             """
-        result_params = {"jobId": clear_global_keys_job["clearGlobalKeys"]["jobId"]}
+        result_params = {
+            "jobId": clear_global_keys_job["clearGlobalKeys"]["jobId"]
+        }
         # Poll job status until finished, then retrieve results
         sleep_time = 2
         start_time = time.time()
@@ -2270,12 +2130,8 @@
                 results.extend(data["clearedGlobalKeys"])
                 errors.extend(
                     _format_failed_rows(
-<<<<<<< HEAD
-                        data["failedToClearGlobalKeys"], "Clearing global key failed"
-=======
                         data["failedToClearGlobalKeys"],
                         "Clearing global key failed",
->>>>>>> 9bec17d8
                     )
                 )
                 errors.extend(
@@ -2305,13 +2161,9 @@
 
                 return {"status": status, "results": results, "errors": errors}
             elif res["clearGlobalKeysResult"]["jobStatus"] == "FAILED":
-<<<<<<< HEAD
-                raise labelbox.exceptions.LabelboxError("Job clearGlobalKeys failed.")
-=======
                 raise labelbox.exceptions.LabelboxError(
                     "Job clearGlobalKeys failed."
                 )
->>>>>>> 9bec17d8
             current_time = time.time()
             if current_time - start_time > timeout_seconds:
                 raise labelbox.exceptions.TimeoutError(
@@ -2359,13 +2211,9 @@
         """
 
         ontology_endpoint = (
-<<<<<<< HEAD
-            self.rest_endpoint + "/ontologies/" + urllib.parse.quote(ontology_id)
-=======
             self.rest_endpoint
             + "/ontologies/"
             + urllib.parse.quote(ontology_id)
->>>>>>> 9bec17d8
         )
         response = self._connection.get(ontology_endpoint)
 
@@ -2388,13 +2236,9 @@
                 )
 
         elif response.status_code == 404:
-<<<<<<< HEAD
-            raise labelbox.exceptions.ResourceNotFoundError(Ontology, ontology_id)
-=======
             raise labelbox.exceptions.ResourceNotFoundError(
                 Ontology, ontology_id
             )
->>>>>>> 9bec17d8
         else:
             raise labelbox.exceptions.LabelboxError(
                 "Failed to get the feature schema archived status."
@@ -2423,13 +2267,9 @@
         """
         res = self.execute(query_str, {"id": slice_id})
         if res is None or res["getSavedQuery"] is None:
-<<<<<<< HEAD
-            raise labelbox.exceptions.ResourceNotFoundError(ModelSlice, slice_id)
-=======
             raise labelbox.exceptions.ResourceNotFoundError(
                 ModelSlice, slice_id
             )
->>>>>>> 9bec17d8
 
         return Entity.ModelSlice(self, res["getSavedQuery"])
 
@@ -2468,13 +2308,9 @@
                     "Feature schema was archived from the ontology because it had associated labels."
                 )
             elif response_json["deleted"] == True:
-<<<<<<< HEAD
-                logger.info("Feature schema was successfully removed from the ontology")
-=======
                 logger.info(
                     "Feature schema was successfully removed from the ontology"
                 )
->>>>>>> 9bec17d8
             result = DeleteFeatureFromOntologyResult()
             result.archived = bool(response_json["archived"])
             result.deleted = bool(response_json["deleted"])
@@ -2513,12 +2349,8 @@
                 )
         else:
             raise labelbox.exceptions.LabelboxError(
-<<<<<<< HEAD
-                "Failed unarchive the feature schema node, message: ", response.text
-=======
                 "Failed unarchive the feature schema node, message: ",
                 response.text,
->>>>>>> 9bec17d8
             )
 
     def get_batch(self, project_id: str, batch_id: str) -> Entity.Batch:
@@ -2593,13 +2425,9 @@
                           }
         """
 
-<<<<<<< HEAD
-        destination_task_queue = build_destination_task_queue_input(task_queue_id)
-=======
         destination_task_queue = build_destination_task_queue_input(
             task_queue_id
         )
->>>>>>> 9bec17d8
         data_rows_query = self.build_catalog_query(data_rows)
 
         predictions_input = (
@@ -2678,14 +2506,10 @@
         return data_rows_query
 
     def run_foundry_app(
-<<<<<<< HEAD
-        self, model_run_name: str, data_rows: Union[DataRowIds, GlobalKeys], app_id: str
-=======
         self,
         model_run_name: str,
         data_rows: Union[DataRowIds, GlobalKeys],
         app_id: str,
->>>>>>> 9bec17d8
     ) -> Task:
         """
         Run a foundry app
@@ -2753,13 +2577,9 @@
         for e in embeddings:
             if e.name == name:
                 return e
-<<<<<<< HEAD
-        raise labelbox.exceptions.ResourceNotFoundError(Embedding, dict(name=name))
-=======
         raise labelbox.exceptions.ResourceNotFoundError(
             Embedding, dict(name=name)
         )
->>>>>>> 9bec17d8
 
     def upsert_label_feedback(
         self, label_id: str, feedback: str, scores: Dict[str, float]
@@ -2800,22 +2620,14 @@
             }
         """
         res = self.execute(
-<<<<<<< HEAD
-            mutation_str, {"labelId": label_id, "feedback": feedback, "scores": scores}
-=======
             mutation_str,
             {"labelId": label_id, "feedback": feedback, "scores": scores},
->>>>>>> 9bec17d8
         )
         scores_raw = res["upsertAutoQaLabelFeedback"]["scores"]
 
         return [
-<<<<<<< HEAD
-            labelbox.LabelScore(name=x["name"], score=x["score"]) for x in scores_raw
-=======
             labelbox.LabelScore(name=x["name"], score=x["score"])
             for x in scores_raw
->>>>>>> 9bec17d8
         ]
 
     def get_labeling_service_dashboards(
