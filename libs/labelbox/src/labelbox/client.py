--- conflicted
+++ resolved
@@ -874,7 +874,7 @@
         kwargs.pop("data_row_count", None)
 
         return self._create_project(**kwargs)
-    
+
 
     def create_prompt_response_generation_project(self,
                                                   dataset_id: Optional[str] = None,
@@ -882,8 +882,8 @@
                                                   data_row_count: int = 100,
                                                   **kwargs) -> Project:
         """
-        Use this method exclusively to create a prompt and response generation project. 
-        
+        Use this method exclusively to create a prompt and response generation project.
+
         Args:
             dataset_name: When creating a new dataset, pass the name
             dataset_id: When using an existing dataset, pass the id
@@ -891,9 +891,9 @@
             **kwargs: Additional parameters to pass see the create_project method
         Returns:
             Project: The created project
-            
-        NOTE: Only a dataset_name or dataset_id should be included 
-        
+
+        NOTE: Only a dataset_name or dataset_id should be included
+
         Examples:
             >>> client.create_prompt_response_generation_project(name=project_name, dataset_name="new data set", project_kind=MediaType.LLMPromptResponseCreation)
             >>>     This creates a new dataset with a default number of rows (100), creates new project and assigns a batch of the newly created datarows to the project.
@@ -912,12 +912,12 @@
             raise ValueError(
                 "dataset_name or dataset_id must be present and not be an empty string."
             )
-        
+
         if dataset_id and dataset_name:
             raise ValueError(
                 "Only provide a dataset_name or dataset_id, not both."
-            )    
-            
+            )
+
         if data_row_count <= 0:
             raise ValueError("data_row_count must be a positive integer.")
 
@@ -927,7 +927,7 @@
         else:
             append_to_existing_dataset = False
             dataset_name_or_id = dataset_name
-            
+
         if "media_type" in kwargs and kwargs.get("media_type") not in [MediaType.LLMPromptCreation, MediaType.LLMPromptResponseCreation]:
             raise ValueError(
                 "media_type must be either LLMPromptCreation or LLMPromptResponseCreation"
@@ -936,11 +936,11 @@
         kwargs["dataset_name_or_id"] = dataset_name_or_id
         kwargs["append_to_existing_dataset"] = append_to_existing_dataset
         kwargs["data_row_count"] = data_row_count
-        
+
         kwargs.pop("editor_task_type", None)
-        
+
         return self._create_project(**kwargs)
-    
+
     def create_response_creation_project(self, **kwargs) -> Project:
         """
         Creates a project for response creation.
@@ -1008,18 +1008,11 @@
                 "Cannot use both quality_modes and quality_mode at the same time. Use one or the other.")
 
         if not quality_modes and not quality_mode:
-<<<<<<< HEAD
-            logger.info("Defaulting quality modes to Benchmark.")
-=======
             logger.info("Defaulting quality modes to Benchmark and Consensus.")
->>>>>>> b9a2c5e6
 
         data = kwargs
         data.pop("quality_modes", None)
         data.pop("quality_mode", None)
-<<<<<<< HEAD
-        if quality_modes is None or len(quality_modes) == 0 or quality_modes == [QualityMode.Benchmark] or quality_mode is QualityMode.Benchmark:
-=======
 
         # check if quality_modes is a set, if not, convert to set
         quality_modes_set = quality_modes
@@ -1038,28 +1031,19 @@
             data["is_benchmark_enabled"] = True
             data["is_consensus_enabled"] = True
         elif quality_modes_set == {QualityMode.Benchmark}:
->>>>>>> b9a2c5e6
             data[
                 "auto_audit_number_of_labels"] = BENCHMARK_AUTO_AUDIT_NUMBER_OF_LABELS
             data["auto_audit_percentage"] = BENCHMARK_AUTO_AUDIT_PERCENTAGE
             data["is_benchmark_enabled"] = True
-<<<<<<< HEAD
-        elif QualityMode.Consensus in (quality_modes if quality_modes else []) or quality_mode is QualityMode.Consensus:
-=======
         elif quality_modes_set == {QualityMode.Consensus}:
->>>>>>> b9a2c5e6
             data[
                 "auto_audit_number_of_labels"] = CONSENSUS_AUTO_AUDIT_NUMBER_OF_LABELS
             data["auto_audit_percentage"] = CONSENSUS_AUTO_AUDIT_PERCENTAGE
             data["is_consensus_enabled"] = True
         else:
-<<<<<<< HEAD
-            raise ValueError(f"{quality_modes} is not a valid quality modes array. Allowed values are [Benchmark, Consensus]")
-=======
             raise ValueError(
                 f"{quality_modes_set} is not a valid quality modes set. Allowed values are [Benchmark, Consensus]"
             )
->>>>>>> b9a2c5e6
 
         params = {**data}
         if media_type_value:
@@ -1296,7 +1280,7 @@
                 leave as None otherwise.
         Returns:
             The created Ontology
-        
+
         NOTE for chat evaluation, we currently force media_type to Conversational and for response creation, we force media_type to Text.
         """
         tools, classifications = [], []
