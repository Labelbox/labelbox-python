--- conflicted
+++ resolved
@@ -7,17 +7,10 @@
 import time
 import urllib.parse
 from collections import defaultdict
-<<<<<<< HEAD
-from types import MappingProxyType
-from typing import Any, Callable, Dict, List, Optional, Union, overload
-
-import lbox.exceptions
-=======
 from datetime import datetime, timezone
 from types import MappingProxyType
 from typing import Any, Dict, List, Optional, Union, overload
 
->>>>>>> 1c508420
 import requests
 import requests.exceptions
 from google.api_core import retry
@@ -595,11 +588,7 @@
             )
 
             if not validation_result["validateDataset"]["valid"]:
-<<<<<<< HEAD
-                raise lbox.exceptions.LabelboxError(
-=======
                 raise labelbox.exceptions.LabelboxError(
->>>>>>> 1c508420
                     "IAMIntegration was not successfully added to the dataset."
                 )
         except Exception as e:
