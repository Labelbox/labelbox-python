from typing import Any, Dict, List, Union, Optional

from labelbox.data.annotation_types import GenericDataRowData
from labelbox.data.mixins import (
    ConfidenceMixin,
    CustomMetric,
    CustomMetricsMixin,
)
from labelbox.data.serialization.ndjson.base import DataRow, NDAnnotation

from ....annotated_types import Cuid

from ...annotation_types.annotation import ClassificationAnnotation
from ...annotation_types.video import VideoClassificationAnnotation
from ...annotation_types.llm_prompt_response.prompt import (
    PromptClassificationAnnotation,
    PromptText,
)
from ...annotation_types.classification.classification import (
    ClassificationAnswer,
    Text,
    Checklist,
    Radio,
)
from pydantic import (
    model_validator,
    Field,
    BaseModel,
    ConfigDict,
    model_serializer,
)
from pydantic.alias_generators import to_camel


class NDAnswer(ConfidenceMixin, CustomMetricsMixin):
    name: Optional[str] = None
    schema_id: Optional[Cuid] = None
    classifications: Optional[List["NDSubclassificationType"]] = None
    model_config = ConfigDict(populate_by_name=True, alias_generator=to_camel)

    @model_validator(mode="after")
    def must_set_one(self):
        if (not hasattr(self, "schema_id") or self.schema_id is None) and (
            not hasattr(self, "name") or self.name is None
        ):
            raise ValueError("Schema id or name are not set. Set either one.")
        return self

    @model_serializer(mode="wrap")
    def serialize_model(self, handler):
        res = handler(self)
        if "name" in res and res["name"] is None:
            res.pop("name")
        if "schemaId" in res and res["schemaId"] is None:
            res.pop("schemaId")
        if self.classifications:
            res["classifications"] = [
                c.model_dump(exclude_none=True) for c in self.classifications
            ]
        return res


class FrameLocation(BaseModel):
    end: int
    start: int


class VideoSupported(BaseModel):
    # Note that frames are only allowed as top level inferences for video
    frames: Optional[List[FrameLocation]] = None

    @model_serializer(mode="wrap")
    def serialize_model(self, handler):
        res = handler(self)
        # This means these are no video frames ..
        if self.frames is None:
            res.pop("frames")
        return res


class NDTextSubclass(NDAnswer):
    answer: str

    def to_common(self) -> Text:
        return Text(
            answer=self.answer,
            confidence=self.confidence,
            custom_metrics=self.custom_metrics,
        )

    @classmethod
    def from_common(
        cls, text: Text, name: str, feature_schema_id: Cuid
    ) -> "NDTextSubclass":
        return cls(
            answer=text.answer,
            name=name,
            schema_id=feature_schema_id,
            confidence=text.confidence,
            custom_metrics=text.custom_metrics,
        )


class NDChecklistSubclass(NDAnswer):
    answer: List[NDAnswer] = Field(..., validation_alias="answers")

    def to_common(self) -> Checklist:
        return Checklist(
            answer=[
                ClassificationAnswer(
                    name=answer.name,
                    feature_schema_id=answer.schema_id,
                    confidence=answer.confidence,
                    classifications=[
                        NDSubclassification.to_common(annot)
                        for annot in answer.classifications
                    ]
                    if answer.classifications
                    else None,
                    custom_metrics=answer.custom_metrics,
                )
                for answer in self.answer
            ]
        )

    @classmethod
    def from_common(
        cls, checklist: Checklist, name: str, feature_schema_id: Cuid
    ) -> "NDChecklistSubclass":
        return cls(
            answer=[
                NDAnswer(
                    name=answer.name,
                    schema_id=answer.feature_schema_id,
                    confidence=answer.confidence,
                    classifications=[
                        NDSubclassification.from_common(annot)
                        for annot in answer.classifications
                    ]
                    if answer.classifications
                    else None,
                    custom_metrics=answer.custom_metrics,
                )
                for answer in checklist.answer
            ],
            name=name,
            schema_id=feature_schema_id,
        )

    @model_serializer(mode="wrap")
    def serialize_model(self, handler):
        res = handler(self)
        if "answers" in res:
            res["answer"] = res["answers"]
            del res["answers"]
        return res


class NDRadioSubclass(NDAnswer):
    answer: NDAnswer

    def to_common(self) -> Radio:
        return Radio(
            answer=ClassificationAnswer(
                name=self.answer.name,
                feature_schema_id=self.answer.schema_id,
                confidence=self.answer.confidence,
                classifications=[
                    NDSubclassification.to_common(annot)
                    for annot in self.answer.classifications
                ]
                if self.answer.classifications
                else None,
                custom_metrics=self.answer.custom_metrics,
            )
        )

    @classmethod
    def from_common(
        cls, radio: Radio, name: str, feature_schema_id: Cuid
    ) -> "NDRadioSubclass":
        return cls(
            answer=NDAnswer(
                name=radio.answer.name,
                schema_id=radio.answer.feature_schema_id,
                confidence=radio.answer.confidence,
                classifications=[
                    NDSubclassification.from_common(annot)
                    for annot in radio.answer.classifications
                ]
                if radio.answer.classifications
                else None,
                custom_metrics=radio.answer.custom_metrics,
            ),
            name=name,
            schema_id=feature_schema_id,
        )


class NDPromptTextSubclass(NDAnswer):
    answer: str

    def to_common(self) -> PromptText:
        return PromptText(
            answer=self.answer,
            confidence=self.confidence,
            custom_metrics=self.custom_metrics,
        )

    @classmethod
    def from_common(
        cls, prompt_text: PromptText, name: str, feature_schema_id: Cuid
    ) -> "NDPromptTextSubclass":
        return cls(
            answer=prompt_text.answer,
            name=name,
            schema_id=feature_schema_id,
            confidence=prompt_text.confidence,
            custom_metrics=prompt_text.custom_metrics,
        )


# ====== End of subclasses


class NDText(NDAnnotation, NDTextSubclass):
    @classmethod
    def from_common(
        cls,
        uuid: str,
        text: Text,
        name: str,
        feature_schema_id: Cuid,
        extra: Dict[str, Any],
<<<<<<< HEAD
        data: Union[GenericDataRowData],
=======
        data: GenericDataRowData,
>>>>>>> 075f6c00
        message_id: str,
        confidence: Optional[float] = None,
    ) -> "NDText":
        return cls(
            answer=text.answer,
            data_row=DataRow(id=data.uid, global_key=data.global_key),
            name=name,
            schema_id=feature_schema_id,
            uuid=uuid,
            message_id=message_id,
            confidence=text.confidence,
            custom_metrics=text.custom_metrics,
        )


class NDChecklist(NDAnnotation, NDChecklistSubclass, VideoSupported):
    @model_serializer(mode="wrap")
    def serialize_model(self, handler):
        res = handler(self)
        if "classifications" in res and res["classifications"] == []:
            del res["classifications"]
        return res

    @classmethod
    def from_common(
        cls,
        uuid: str,
        checklist: Checklist,
        name: str,
        feature_schema_id: Cuid,
        extra: Dict[str, Any],
<<<<<<< HEAD
        data: Union[GenericDataRowData],
=======
        data: GenericDataRowData,
>>>>>>> 075f6c00
        message_id: str,
        confidence: Optional[float] = None,
        custom_metrics: Optional[List[CustomMetric]] = None,
    ) -> "NDChecklist":
        return cls(
            answer=[
                NDAnswer(
                    name=answer.name,
                    schema_id=answer.feature_schema_id,
                    confidence=answer.confidence,
                    classifications=[
                        NDSubclassification.from_common(annot)
                        for annot in answer.classifications
                    ]
                    if answer.classifications
                    else None,
                    custom_metrics=answer.custom_metrics,
                )
                for answer in checklist.answer
            ],
            data_row=DataRow(id=data.uid, global_key=data.global_key),
            name=name,
            schema_id=feature_schema_id,
            uuid=uuid,
            frames=extra.get("frames"),
            message_id=message_id,
            confidence=confidence,
        )


class NDRadio(NDAnnotation, NDRadioSubclass, VideoSupported):
    @classmethod
    def from_common(
        cls,
        uuid: str,
        radio: Radio,
        name: str,
        feature_schema_id: Cuid,
        extra: Dict[str, Any],
        data: GenericDataRowData,
        message_id: str,
        confidence: Optional[float] = None,
    ) -> "NDRadio":
        return cls(
            answer=NDAnswer(
                name=radio.answer.name,
                schema_id=radio.answer.feature_schema_id,
                confidence=radio.answer.confidence,
                classifications=[
                    NDSubclassification.from_common(annot)
                    for annot in radio.answer.classifications
                ]
                if radio.answer.classifications
                else None,
                custom_metrics=radio.answer.custom_metrics,
            ),
            data_row=DataRow(id=data.uid, global_key=data.global_key),
            name=name,
            schema_id=feature_schema_id,
            uuid=uuid,
            frames=extra.get("frames"),
            message_id=message_id,
            confidence=confidence,
        )

    @model_serializer(mode="wrap")
    def serialize_model(self, handler):
        res = handler(self)
        if "classifications" in res and res["classifications"] == []:
            del res["classifications"]
        return res


class NDPromptText(NDAnnotation, NDPromptTextSubclass):
    @classmethod
    def from_common(
        cls,
        uuid: str,
        text: PromptText,
        name,
        data: Dict,
        feature_schema_id: Cuid,
        confidence: Optional[float] = None,
    ) -> "NDPromptText":
        return cls(
            answer=text.answer,
            data_row=DataRow(id=data.uid, global_key=data.global_key),
            name=name,
            schema_id=feature_schema_id,
            uuid=uuid,
            confidence=text.confidence,
            custom_metrics=text.custom_metrics,
        )


class NDSubclassification:
    @classmethod
    def from_common(
        cls, annotation: ClassificationAnnotation
    ) -> Union[NDTextSubclass, NDChecklistSubclass, NDRadioSubclass]:
        classify_obj = cls.lookup_subclassification(annotation)
        if classify_obj is None:
            raise TypeError(
                f"Unable to convert object to MAL format. `{type(annotation.value)}`"
            )
        return classify_obj.from_common(
            annotation.value, annotation.name, annotation.feature_schema_id
        )

    @staticmethod
    def to_common(
        annotation: "NDClassificationType",
    ) -> ClassificationAnnotation:
        return ClassificationAnnotation(
            value=annotation.to_common(),
            name=annotation.name,
            feature_schema_id=annotation.schema_id,
        )

    @staticmethod
    def lookup_subclassification(
        annotation: ClassificationAnnotation,
    ) -> Union[NDTextSubclass, NDChecklistSubclass, NDRadioSubclass]:
        return {
            Text: NDTextSubclass,
            Checklist: NDChecklistSubclass,
            Radio: NDRadioSubclass,
        }.get(type(annotation.value))


class NDClassification:
    @staticmethod
    def to_common(
        annotation: "NDClassificationType",
    ) -> Union[ClassificationAnnotation, VideoClassificationAnnotation]:
        common = ClassificationAnnotation(
            value=annotation.to_common(),
            name=annotation.name,
            feature_schema_id=annotation.schema_id,
            extra={"uuid": annotation.uuid},
            message_id=annotation.message_id,
            confidence=annotation.confidence,
        )

        if getattr(annotation, "frames", None) is None:
            return [common]
        results = []
        for frame in annotation.frames:
            for idx in range(frame.start, frame.end + 1, 1):
                results.append(
                    VideoClassificationAnnotation(
                        frame=idx, **common.model_dump(exclude_none=True)
                    )
                )
        return results

    @classmethod
    def from_common(
        cls,
        annotation: Union[
            ClassificationAnnotation, VideoClassificationAnnotation
        ],
        data: GenericDataRowData,
    ) -> Union[NDTextSubclass, NDChecklistSubclass, NDRadioSubclass]:
        classify_obj = cls.lookup_classification(annotation)
        if classify_obj is None:
            raise TypeError(
                f"Unable to convert object to MAL format. `{type(annotation.value)}`"
            )
        return classify_obj.from_common(
            str(annotation._uuid),
            annotation.value,
            annotation.name,
            annotation.feature_schema_id,
            annotation.extra,
            data,
            annotation.message_id,
            annotation.confidence,
        )

    @staticmethod
    def lookup_classification(
        annotation: Union[
            ClassificationAnnotation, VideoClassificationAnnotation
        ],
    ) -> Union[NDText, NDChecklist, NDRadio]:
        return {Text: NDText, Checklist: NDChecklist, Radio: NDRadio}.get(
            type(annotation.value)
        )


class NDPromptClassification:
    @staticmethod
    def to_common(
        annotation: "NDPromptClassificationType",
    ) -> Union[PromptClassificationAnnotation]:
        common = PromptClassificationAnnotation(
            value=annotation,
            name=annotation.name,
            feature_schema_id=annotation.schema_id,
            extra={"uuid": annotation.uuid},
            confidence=annotation.confidence,
        )

        return common

    @classmethod
    def from_common(
        cls,
        annotation: Union[PromptClassificationAnnotation],
        data: GenericDataRowData,
    ) -> Union[NDTextSubclass, NDChecklistSubclass, NDRadioSubclass]:
        return NDPromptText.from_common(
            str(annotation._uuid),
            annotation.value,
            annotation.name,
            data,
            annotation.feature_schema_id,
            annotation.confidence,
        )


# Make sure to keep NDChecklistSubclass prior to NDRadioSubclass in the list,
# otherwise list of answers gets parsed by NDRadio whereas NDChecklist must be used
NDSubclassificationType = Union[
    NDChecklistSubclass, NDRadioSubclass, NDTextSubclass
]

NDAnswer.model_rebuild()
NDChecklistSubclass.model_rebuild()
NDChecklist.model_rebuild()
NDRadioSubclass.model_rebuild()
NDRadio.model_rebuild()
NDText.model_rebuild()
NDPromptText.model_rebuild()
NDTextSubclass.model_rebuild()

# Make sure to keep NDChecklist prior to NDRadio in the list,
# otherwise list of answers gets parsed by NDRadio whereas NDChecklist must be used
NDClassificationType = Union[NDChecklist, NDRadio, NDText]
NDPromptClassificationType = Union[NDPromptText]<|MERGE_RESOLUTION|>--- conflicted
+++ resolved
@@ -232,11 +232,7 @@
         name: str,
         feature_schema_id: Cuid,
         extra: Dict[str, Any],
-<<<<<<< HEAD
-        data: Union[GenericDataRowData],
-=======
         data: GenericDataRowData,
->>>>>>> 075f6c00
         message_id: str,
         confidence: Optional[float] = None,
     ) -> "NDText":
@@ -268,11 +264,7 @@
         name: str,
         feature_schema_id: Cuid,
         extra: Dict[str, Any],
-<<<<<<< HEAD
-        data: Union[GenericDataRowData],
-=======
         data: GenericDataRowData,
->>>>>>> 075f6c00
         message_id: str,
         confidence: Optional[float] = None,
         custom_metrics: Optional[List[CustomMetric]] = None,
