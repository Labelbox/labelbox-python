--- conflicted
+++ resolved
@@ -1,22 +1,17 @@
 from typing import Any, Dict, List, Union, Optional
 
-<<<<<<< HEAD
+from labelbox.data.annotation_types import ImageData, TextData, VideoData
 from labelbox.data.mixins import (
     ConfidenceMixin,
     CustomMetric,
     CustomMetricsMixin,
 )
-=======
-from labelbox.data.annotation_types import ImageData, TextData, VideoData
-from labelbox.data.mixins import ConfidenceMixin, CustomMetric, CustomMetricsMixin
->>>>>>> 0e9f43f7
 from labelbox.data.serialization.ndjson.base import DataRow, NDAnnotation
 
 from ....annotated_types import Cuid
 
 from ...annotation_types.annotation import ClassificationAnnotation
 from ...annotation_types.video import VideoClassificationAnnotation
-<<<<<<< HEAD
 from ...annotation_types.llm_prompt_response.prompt import (
     PromptClassificationAnnotation,
     PromptText,
@@ -27,8 +22,6 @@
     Checklist,
     Radio,
 )
-from ...annotation_types.types import Cuid
-from ...annotation_types.data import TextData, VideoData, ImageData
 from pydantic import (
     model_validator,
     Field,
@@ -36,11 +29,6 @@
     ConfigDict,
     model_serializer,
 )
-=======
-from ...annotation_types.llm_prompt_response.prompt import PromptClassificationAnnotation, PromptText
-from ...annotation_types.classification.classification import ClassificationAnswer, Text, Checklist, Radio
-from pydantic import model_validator, Field, BaseModel, ConfigDict, model_serializer
->>>>>>> 0e9f43f7
 from pydantic.alias_generators import to_camel
 from .base import _SubclassRegistryBase
 
@@ -48,23 +36,14 @@
 class NDAnswer(ConfidenceMixin, CustomMetricsMixin):
     name: Optional[str] = None
     schema_id: Optional[Cuid] = None
-<<<<<<< HEAD
     classifications: Optional[List["NDSubclassificationType"]] = None
-=======
-    classifications: Optional[List['NDSubclassificationType']] = None
->>>>>>> 0e9f43f7
     model_config = ConfigDict(populate_by_name=True, alias_generator=to_camel)
 
     @model_validator(mode="after")
     def must_set_one(self):
-<<<<<<< HEAD
         if (not hasattr(self, "schema_id") or self.schema_id is None) and (
             not hasattr(self, "name") or self.name is None
         ):
-=======
-        if (not hasattr(self, "schema_id") or self.schema_id
-                is None) and (not hasattr(self, "name") or self.name is None):
->>>>>>> 0e9f43f7
             raise ValueError("Schema id or name are not set. Set either one.")
         return self
 
@@ -146,7 +125,6 @@
         )
 
     @classmethod
-<<<<<<< HEAD
     def from_common(
         cls, checklist: Checklist, name: str, feature_schema_id: Cuid
     ) -> "NDChecklistSubclass":
@@ -169,23 +147,6 @@
             name=name,
             schema_id=feature_schema_id,
         )
-=======
-    def from_common(cls, checklist: Checklist, name: str,
-                    feature_schema_id: Cuid) -> "NDChecklistSubclass":
-        return cls(answer=[
-            NDAnswer(name=answer.name,
-                     schema_id=answer.feature_schema_id,
-                     confidence=answer.confidence,
-                     classifications=[
-                         NDSubclassification.from_common(annot)
-                         for annot in answer.classifications
-                     ] if answer.classifications else None,
-                     custom_metrics=answer.custom_metrics)
-            for answer in checklist.answer
-        ],
-                   name=name,
-                   schema_id=feature_schema_id)
->>>>>>> 0e9f43f7
 
     @model_serializer(mode="wrap")
     def serialize_model(self, handler):
@@ -241,17 +202,11 @@
     answer: str
 
     def to_common(self) -> PromptText:
-<<<<<<< HEAD
         return PromptText(
             answer=self.answer,
             confidence=self.confidence,
             custom_metrics=self.custom_metrics,
         )
-=======
-        return PromptText(answer=self.answer,
-                          confidence=self.confidence,
-                          custom_metrics=self.custom_metrics)
->>>>>>> 0e9f43f7
 
     @classmethod
     def from_common(
@@ -294,15 +249,9 @@
         )
 
 
-<<<<<<< HEAD
 class NDChecklist(
     NDAnnotation, NDChecklistSubclass, VideoSupported, _SubclassRegistryBase
 ):
-=======
-class NDChecklist(NDAnnotation, NDChecklistSubclass, VideoSupported,
-                  _SubclassRegistryBase):
-
->>>>>>> 0e9f43f7
     @model_serializer(mode="wrap")
     def serialize_model(self, handler):
         res = handler(self)
@@ -348,31 +297,6 @@
             confidence=confidence,
         )
 
-<<<<<<< HEAD
-=======
-        return cls(answer=[
-            NDAnswer(name=answer.name,
-                     schema_id=answer.feature_schema_id,
-                     confidence=answer.confidence,
-                     classifications=[
-                         NDSubclassification.from_common(annot)
-                         for annot in answer.classifications
-                     ] if answer.classifications else None,
-                     custom_metrics=answer.custom_metrics)
-            for answer in checklist.answer
-        ],
-                   data_row=DataRow(id=data.uid, global_key=data.global_key),
-                   name=name,
-                   schema_id=feature_schema_id,
-                   uuid=uuid,
-                   frames=extra.get('frames'),
-                   message_id=message_id,
-                   confidence=confidence)
-
-
-class NDRadio(NDAnnotation, NDRadioSubclass, VideoSupported,
-              _SubclassRegistryBase):
->>>>>>> 0e9f43f7
 
 class NDRadio(
     NDAnnotation, NDRadioSubclass, VideoSupported, _SubclassRegistryBase
@@ -389,7 +313,6 @@
         message_id: str,
         confidence: Optional[float] = None,
     ) -> "NDRadio":
-<<<<<<< HEAD
         return cls(
             answer=NDAnswer(
                 name=radio.answer.name,
@@ -411,23 +334,6 @@
             message_id=message_id,
             confidence=confidence,
         )
-=======
-        return cls(answer=NDAnswer(name=radio.answer.name,
-                                   schema_id=radio.answer.feature_schema_id,
-                                   confidence=radio.answer.confidence,
-                                   classifications=[
-                                       NDSubclassification.from_common(annot)
-                                       for annot in radio.answer.classifications
-                                   ] if radio.answer.classifications else None,
-                                   custom_metrics=radio.answer.custom_metrics),
-                   data_row=DataRow(id=data.uid, global_key=data.global_key),
-                   name=name,
-                   schema_id=feature_schema_id,
-                   uuid=uuid,
-                   frames=extra.get('frames'),
-                   message_id=message_id,
-                   confidence=confidence)
->>>>>>> 0e9f43f7
 
     @model_serializer(mode="wrap")
     def serialize_model(self, handler):
@@ -438,7 +344,6 @@
 
 
 class NDPromptText(NDAnnotation, NDPromptTextSubclass, _SubclassRegistryBase):
-<<<<<<< HEAD
     @classmethod
     def from_common(
         cls,
@@ -458,24 +363,6 @@
             confidence=text.confidence,
             custom_metrics=text.custom_metrics,
         )
-=======
-
-    @classmethod
-    def from_common(cls,
-                    uuid: str,
-                    text: PromptText,
-                    name,
-                    data: Dict,
-                    feature_schema_id: Cuid,
-                    confidence: Optional[float] = None) -> "NDPromptText":
-        return cls(answer=text.answer,
-                   data_row=DataRow(id=data.uid, global_key=data.global_key),
-                   name=name,
-                   schema_id=feature_schema_id,
-                   uuid=uuid,
-                   confidence=text.confidence,
-                   custom_metrics=text.custom_metrics)
->>>>>>> 0e9f43f7
 
 
 class NDSubclassification:
@@ -534,13 +421,9 @@
             for idx in range(frame.start, frame.end + 1, 1):
                 results.append(
                     VideoClassificationAnnotation(
-<<<<<<< HEAD
                         frame=idx, **common.model_dump(exclude_none=True)
                     )
                 )
-=======
-                        frame=idx, **common.model_dump(exclude_none=True)))
->>>>>>> 0e9f43f7
         return results
 
     @classmethod
@@ -577,11 +460,6 @@
             type(annotation.value)
         )
 
-<<<<<<< HEAD
-=======
-
-class NDPromptClassification:
->>>>>>> 0e9f43f7
 
 class NDPromptClassification:
     @staticmethod
@@ -604,7 +482,6 @@
         annotation: Union[PromptClassificationAnnotation],
         data: Union[VideoData, TextData, ImageData],
     ) -> Union[NDTextSubclass, NDChecklistSubclass, NDRadioSubclass]:
-<<<<<<< HEAD
         return NDPromptText.from_common(
             str(annotation._uuid),
             annotation.value,
@@ -613,12 +490,6 @@
             annotation.feature_schema_id,
             annotation.confidence,
         )
-=======
-        return NDPromptText.from_common(str(annotation._uuid), annotation.value,
-                                        annotation.name, data,
-                                        annotation.feature_schema_id,
-                                        annotation.confidence)
->>>>>>> 0e9f43f7
 
 
 # Make sure to keep NDChecklistSubclass prior to NDRadioSubclass in the list,
