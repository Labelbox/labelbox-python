import sys
from typing import Generic, TypeVar, Any

from typing_extensions import Annotated
from packaging import version
import numpy as np

from pydantic import StringConstraints, Field

<<<<<<< HEAD
Cuid = Annotated[str, StringConstraints(min_length=25, max_length=25)]

DType = TypeVar("DType")
DShape = TypeVar("DShape")
=======
DType = TypeVar('DType')
DShape = TypeVar('DShape')
>>>>>>> 0e9f43f7


class _TypedArray(np.ndarray, Generic[DType, DShape]):
    @classmethod
    def __get_validators__(cls):
        yield cls.validate

    @classmethod
    def validate(cls, val, field: Field):
        if not isinstance(val, np.ndarray):
            raise TypeError(f"Expected numpy array. Found {type(val)}")
        return val


if version.parse(np.__version__) >= version.parse("1.25.0"):
    from typing import GenericAlias

    TypedArray = GenericAlias(_TypedArray, (Any, DType))
elif version.parse(np.__version__) >= version.parse("1.23.0"):
    from numpy._typing import _GenericAlias

    TypedArray = _GenericAlias(_TypedArray, (Any, DType))
elif (
    version.parse("1.22.0")
    <= version.parse(np.__version__)
    < version.parse("1.23.0")
):
    from numpy.typing import _GenericAlias

    TypedArray = _GenericAlias(_TypedArray, (Any, DType))
else:
    TypedArray = _TypedArray[Any, DType]<|MERGE_RESOLUTION|>--- conflicted
+++ resolved
@@ -7,15 +7,8 @@
 
 from pydantic import StringConstraints, Field
 
-<<<<<<< HEAD
-Cuid = Annotated[str, StringConstraints(min_length=25, max_length=25)]
-
 DType = TypeVar("DType")
 DShape = TypeVar("DShape")
-=======
-DType = TypeVar('DType')
-DShape = TypeVar('DShape')
->>>>>>> 0e9f43f7
 
 
 class _TypedArray(np.ndarray, Generic[DType, DShape]):
