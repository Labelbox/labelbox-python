import json
import logging
import os
import warnings
from concurrent.futures import ThreadPoolExecutor, as_completed
from itertools import islice
from string import Template
from typing import Any, Dict, List, Optional, Tuple, Union

from lbox.exceptions import (
    InvalidQueryError,
    LabelboxError,
    ResourceCreationError,
    ResourceNotFoundError,
)  # type: ignore

import labelbox.schema.internal.data_row_uploader as data_row_uploader
from labelbox.orm import query
from labelbox.orm.comparison import Comparison
from labelbox.orm.db_object import DbObject, Deletable, Updateable
from labelbox.orm.model import Entity, Field, Relationship
from labelbox.pagination import PaginatedCollection
from labelbox.schema.data_row import DataRow
from labelbox.schema.export_filters import DatasetExportFilters, build_filters
from labelbox.schema.export_params import (
    CatalogExportParams,
    validate_catalog_export_params,
)
from labelbox.schema.export_task import ExportTask
from labelbox.schema.iam_integration import IAMIntegration
from labelbox.schema.identifiable import GlobalKey, UniqueId
from labelbox.schema.internal.data_row_upsert_item import (
    DataRowCreateItem,
    DataRowItemBase,
    DataRowUpsertItem,
)
from labelbox.schema.internal.datarow_upload_constants import (
    FILE_UPLOAD_THREAD_COUNT,
    UPSERT_CHUNK_SIZE_BYTES,
)
from labelbox.schema.task import DataUpsertTask, Task

logger = logging.getLogger(__name__)


class Dataset(DbObject, Updateable, Deletable):
    """A Dataset is a collection of DataRows.

    Attributes:
        name (str)
        description (str)
        updated_at (datetime)
        created_at (datetime)
        row_count (int): The number of rows in the dataset. Fetch the dataset again to update since this is cached.

        created_by (Relationship): `ToOne` relationship to User
        organization (Relationship): `ToOne` relationship to Organization
    """

    name = Field.String("name")
    description = Field.String("description")
    updated_at = Field.DateTime("updated_at")
    created_at = Field.DateTime("created_at")
    row_count = Field.Int("row_count")

    # Relationships
    created_by = Relationship.ToOne("User", False, "created_by")
    organization = Relationship.ToOne("Organization", False)
    iam_integration = Relationship.ToOne(
        "IAMIntegration", False, "iam_integration", "signer"
    )

    def data_rows(
        self,
        from_cursor: Optional[str] = None,
        where: Optional[Comparison] = None,
    ) -> PaginatedCollection:
        """
        Custom method to paginate data_rows via cursor.

        Args:
            from_cursor (str): Cursor (data row id) to start from, if none, will start from the beginning
            where (dict(str,str)): Filter to apply to data rows. Where value is a data row column name and key is the value to filter on.
            example: {'external_id': 'my_external_id'} to get a data row with external_id = 'my_external_id'


        NOTE:
            Order of retrieval is newest data row first.
            Deleted data rows are not retrieved.
            Failed data rows are not retrieved.
            Data rows in progress *maybe* retrieved.
        """

        page_size = 500  # hardcode to avoid overloading the server
        where_param = (
            query.where_as_dict(Entity.DataRow, where)
            if where is not None
            else None
        )

        template = Template(
            """query DatasetDataRowsPyApi($$id: ID!, $$from: ID, $$first: Int, $$where: DatasetDataRowWhereInput)  {
                        datasetDataRows(id: $$id, from: $$from, first: $$first, where: $$where)
                            {
                                nodes { $datarow_selections }
                                pageInfo { hasNextPage startCursor }
                            }
                        }
                    """
        )
        query_str = template.substitute(
            datarow_selections=query.results_query_part(Entity.DataRow)
        )

        params = {
            "id": self.uid,
            "from": from_cursor,
            "first": page_size,
            "where": where_param,
        }

        return PaginatedCollection(
            client=self.client,
            query=query_str,
            params=params,
            dereferencing=["datasetDataRows", "nodes"],
            obj_class=Entity.DataRow,
            cursor_path=["datasetDataRows", "pageInfo", "startCursor"],
        )

    def create_data_row(self, items=None, **kwargs) -> "DataRow":
        """Creates a single DataRow belonging to this dataset.
        >>> dataset.create_data_row(row_data="http://my_site.com/photos/img_01.jpg")

        Args:
            items: Dictionary containing new `DataRow` data. At a minimum,
                must contain `row_data` or `DataRow.row_data`.
            **kwargs: Key-value arguments containing new `DataRow` data. At a minimum,
                must contain `row_data`.

        Raises:
            InvalidQueryError: If both dictionary and `kwargs` are provided as inputs
            InvalidQueryError: If `DataRow.row_data` field value is not provided
                in `kwargs`.
            InvalidAttributeError: in case the DB object type does not contain
                any of the field names given in `kwargs`.
            ResourceCreationError: If data row creation failed on the server side.
        """
        invalid_argument_error = "Argument to create_data_row() must be either a dictionary, or kwargs containing `row_data` at minimum"

        if items is not None and len(kwargs) > 0:
            raise InvalidQueryError(invalid_argument_error)

        args = items if items is not None else kwargs

        file_upload_thread_count = 1
        completed_task = self._create_data_rows_sync(
            [args], file_upload_thread_count=file_upload_thread_count
        )

        res = completed_task.result
        if res is None or len(res) == 0:
            raise ResourceCreationError(
                f"Data row upload did not complete, task status {completed_task.status} task id {completed_task.uid}"
            )

        return self.client.get_data_row(res[0]["id"])

    def _create_data_rows_sync(
        self, items, file_upload_thread_count=FILE_UPLOAD_THREAD_COUNT
    ) -> "DataUpsertTask":
<<<<<<< HEAD
        max_data_rows_supported = 1000
        if len(items) > max_data_rows_supported:
            raise ValueError(
                f"Dataset._create_data_rows_sync() supports a max of {max_data_rows_supported} data rows."
                " For larger imports use the async function Dataset.create_data_rows()"
            )
=======
        
>>>>>>> 104ea69e
        if file_upload_thread_count < 1:
            raise ValueError(
                "file_upload_thread_count must be a positive integer"
            )

        task: DataUpsertTask = self.create_data_rows(
            items, file_upload_thread_count
        )
        task.wait_till_done()

        if task.has_errors():
            raise ResourceCreationError(
                f"Data row upload errors: {task.errors}", cause=task.uid
            )
        if task.status != "COMPLETE":
            raise ResourceCreationError(
                f"Data row upload did not complete, task status {task.status} task id {task.uid}"
            )

        return task

    def create_data_rows(
        self, items, file_upload_thread_count=FILE_UPLOAD_THREAD_COUNT
    ) -> "DataUpsertTask":
        """Asynchronously bulk upload data rows

        Args:
            items (iterable of (dict or str))

        Returns:
            Task representing the data import on the server side. The Task
            can be used for inspecting task progress and waiting until it's done.

        Raises:
            InvalidQueryError: If the `items` parameter does not conform to
                the specification above or if the server did not accept the
                DataRow creation request (unknown reason).
            ResourceNotFoundError: If unable to retrieve the Task for the
                import process. This could imply that the import failed.
            InvalidAttributeError: If there are fields in `items` not valid for
                a DataRow.
            ValueError: When the upload parameters are invalid

        NOTE  dicts and strings items can not be mixed in the same call. It is a responsibility of the caller to ensure that all items are of the same type.
        """

        if file_upload_thread_count < 1:
            raise ValueError(
                "file_upload_thread_count must be a positive integer"
            )

        # Usage example
        upload_items = self._separate_and_process_items(items)
        specs = DataRowCreateItem.build(self.uid, upload_items)
        return self._exec_upsert_data_rows(specs, file_upload_thread_count)

    def _separate_and_process_items(self, items):
        string_items = [item for item in items if isinstance(item, str)]
        dict_items = [item for item in items if isinstance(item, dict)]
        dict_string_items = []
        if len(string_items) > 0:
            dict_string_items = self._build_from_local_paths(string_items)
        return dict_items + dict_string_items

    def _build_from_local_paths(
        self,
        items: List[str],
        file_upload_thread_count=FILE_UPLOAD_THREAD_COUNT,
    ) -> List[dict]:
        uploaded_items = []

        def upload_file(item):
            item_url = self.client.upload_file(item)
            return {"row_data": item_url, "external_id": item}

        with ThreadPoolExecutor(file_upload_thread_count) as executor:
            futures = [
                executor.submit(upload_file, item)
                for item in items
                if isinstance(item, str) and os.path.exists(item)
            ]
            more_items = [future.result() for future in as_completed(futures)]
            uploaded_items.extend(more_items)

        return uploaded_items

    def data_rows_for_external_id(
        self, external_id, limit=10
    ) -> List["DataRow"]:
        """Convenience method for getting a multiple `DataRow` belonging to this
        `Dataset` that has the given `external_id`.

        Args:
            external_id (str): External ID of the sought `DataRow`.
            limit (int): The maximum number of data rows to return for the given external_id

        Returns:
            A list of `DataRow` with the given ID.

        Raises:
         lbox.exceptions.ResourceNotFoundError: If there is no `DataRow`
                in this `DataSet` with the given external ID, or if there are
                multiple `DataRows` for it.
        """
        DataRow = Entity.DataRow
        where = DataRow.external_id == external_id

        data_rows = self.data_rows(where=where)
        # Get at most `limit` data_rows.
        at_most_data_rows = list(islice(data_rows, limit))

        if not len(at_most_data_rows):
            raise ResourceNotFoundError(DataRow, where)
        return at_most_data_rows

    def data_row_for_external_id(self, external_id) -> "DataRow":
        """Convenience method for getting a single `DataRow` belonging to this
        `Dataset` that has the given `external_id`.

        Args:
            external_id (str): External ID of the sought `DataRow`.

        Returns:
            A single `DataRow` with the given ID.

        Raises:
            lbox.exceptions.ResourceNotFoundError: If there is no `DataRow`
                in this `DataSet` with the given external ID, or if there are
                multiple `DataRows` for it.
        """
        data_rows = self.data_rows_for_external_id(
            external_id=external_id, limit=2
        )
        if len(data_rows) > 1:
            logger.warning(
                "More than one data_row has the provided external_id : `%s`. Use function data_rows_for_external_id to fetch all",
                external_id,
            )
        return data_rows[0]

    def export(
        self,
        task_name: Optional[str] = None,
        filters: Optional[DatasetExportFilters] = None,
        params: Optional[CatalogExportParams] = None,
    ) -> ExportTask:
        """
        Creates a dataset export task with the given params and returns the task.

        >>>     dataset = client.get_dataset(DATASET_ID)
        >>>     task = dataset.export(
        >>>         filters={
        >>>             "last_activity_at": ["2000-01-01 00:00:00", "2050-01-01 00:00:00"],
        >>>             "label_created_at": ["2000-01-01 00:00:00", "2050-01-01 00:00:00"],
        >>>             "data_row_ids": [DATA_ROW_ID_1, DATA_ROW_ID_2, ...] # or global_keys: [DATA_ROW_GLOBAL_KEY_1, DATA_ROW_GLOBAL_KEY_2, ...]
        >>>         },
        >>>         params={
        >>>             "performance_details": False,
        >>>             "label_details": True
        >>>         })
        >>>     task.wait_till_done()
        >>>     task.result
        """
        task, _ = self._export(task_name, filters, params, streamable=True)
        return ExportTask(task)

    def export_v2(
        self,
        task_name: Optional[str] = None,
        filters: Optional[DatasetExportFilters] = None,
        params: Optional[CatalogExportParams] = None,
    ) -> Union[Task, ExportTask]:
        """
        Creates a dataset export task with the given params and returns the task.

        >>>     dataset = client.get_dataset(DATASET_ID)
        >>>     task = dataset.export_v2(
        >>>         filters={
        >>>             "last_activity_at": ["2000-01-01 00:00:00", "2050-01-01 00:00:00"],
        >>>             "label_created_at": ["2000-01-01 00:00:00", "2050-01-01 00:00:00"],
        >>>             "data_row_ids": [DATA_ROW_ID_1, DATA_ROW_ID_2, ...] # or global_keys: [DATA_ROW_GLOBAL_KEY_1, DATA_ROW_GLOBAL_KEY_2, ...]
        >>>         },
        >>>         params={
        >>>             "performance_details": False,
        >>>             "label_details": True
        >>>         })
        >>>     task.wait_till_done()
        >>>     task.result
        """
        task, is_streamable = self._export(task_name, filters, params)
        if is_streamable:
            return ExportTask(task, True)
        return task

    def _export(
        self,
        task_name: Optional[str] = None,
        filters: Optional[DatasetExportFilters] = None,
        params: Optional[CatalogExportParams] = None,
        streamable: bool = False,
    ) -> Tuple[Task, bool]:
        _params = params or CatalogExportParams(
            {
                "attachments": False,
                "embeddings": False,
                "metadata_fields": False,
                "data_row_details": False,
                "project_details": False,
                "performance_details": False,
                "label_details": False,
                "media_type_override": None,
                "model_run_ids": None,
                "project_ids": None,
                "interpolated_frames": False,
                "all_projects": False,
                "all_model_runs": False,
            }
        )
        validate_catalog_export_params(_params)

        _filters = filters or DatasetExportFilters(
            {
                "last_activity_at": None,
                "label_created_at": None,
                "data_row_ids": None,
                "global_keys": None,
            }
        )

        mutation_name = "exportDataRowsInCatalog"
        create_task_query_str = (
            f"mutation {mutation_name}PyApi"
            f"($input: ExportDataRowsInCatalogInput!)"
            f"{{{mutation_name}(input: $input){{taskId isStreamable}}}}"
        )
        media_type_override = _params.get("media_type_override", None)

        if task_name is None:
            task_name = f"Export v2: dataset - {self.name}"
        query_params: Dict[str, Any] = {
            "input": {
                "taskName": task_name,
                "filters": {
                    "searchQuery": {
                        "scope": None,
                        "query": None,
                    }
                },
                "isStreamableReady": True,
                "params": {
                    "mediaTypeOverride": media_type_override.value
                    if media_type_override is not None
                    else None,
                    "includeAttachments": _params.get("attachments", False),
                    "includeEmbeddings": _params.get("embeddings", False),
                    "includeMetadata": _params.get("metadata_fields", False),
                    "includeDataRowDetails": _params.get(
                        "data_row_details", False
                    ),
                    "includeProjectDetails": _params.get(
                        "project_details", False
                    ),
                    "includePerformanceDetails": _params.get(
                        "performance_details", False
                    ),
                    "includeLabelDetails": _params.get("label_details", False),
                    "includeInterpolatedFrames": _params.get(
                        "interpolated_frames", False
                    ),
                    "includePredictions": _params.get("predictions", False),
                    "projectIds": _params.get("project_ids", None),
                    "modelRunIds": _params.get("model_run_ids", None),
                    "allProjects": _params.get("all_projects", False),
                    "allModelRuns": _params.get("all_model_runs", False),
                },
                "streamable": streamable,
            }
        }

        search_query = build_filters(self.client, _filters)
        search_query.append(
            {"ids": [self.uid], "operator": "is", "type": "dataset"}
        )

        query_params["input"]["filters"]["searchQuery"]["query"] = search_query

        res = self.client.execute(
            create_task_query_str, query_params, error_log_key="errors"
        )
        res = res[mutation_name]
        task_id = res["taskId"]
        is_streamable = res["isStreamable"]
        return Task.get_task(self.client, task_id), is_streamable

    def upsert_data_rows(
        self, items, file_upload_thread_count=FILE_UPLOAD_THREAD_COUNT
    ) -> "DataUpsertTask":
        """
        Upserts data rows in this dataset. When "key" is provided, and it references an existing data row,
        an update will be performed. When "key" is not provided a new data row will be created.

        >>>     task = dataset.upsert_data_rows([
        >>>         # create new data row
        >>>         {
        >>>             "row_data": "http://my_site.com/photos/img_01.jpg",
        >>>             "global_key": "global_key1",
        >>>             "external_id": "ex_id1",
        >>>             "attachments": [
        >>>                 {"type": AttachmentType.RAW_TEXT, "name": "att1", "value": "test1"}
        >>>             ],
        >>>             "metadata": [
        >>>                 {"name": "tag", "value": "tag value"},
        >>>             ]
        >>>         },
        >>>         # update global key of data row by existing global key
        >>>         {
        >>>             "key": GlobalKey("global_key1"),
        >>>             "global_key": "global_key1_updated"
        >>>         },
        >>>         # update data row by ID
        >>>         {
        >>>             "key": UniqueId(dr.uid),
        >>>             "external_id": "ex_id1_updated"
        >>>         },
        >>>     ])
        >>>     task.wait_till_done()
        """
        specs = DataRowUpsertItem.build(self.uid, items, (UniqueId, GlobalKey))
        return self._exec_upsert_data_rows(specs, file_upload_thread_count)

    def _exec_upsert_data_rows(
        self,
        specs: List[DataRowItemBase],
        file_upload_thread_count: int = FILE_UPLOAD_THREAD_COUNT,
    ) -> "DataUpsertTask":
        manifest = data_row_uploader.upload_in_chunks(
            client=self.client,
            specs=specs,
            file_upload_thread_count=file_upload_thread_count,
            max_chunk_size_bytes=UPSERT_CHUNK_SIZE_BYTES,
        )

        data = json.dumps(manifest.model_dump()).encode("utf-8")
        manifest_uri = self.client.upload_data(
            data, content_type="application/json", filename="manifest.json"
        )

        query_str = """
            mutation UpsertDataRowsPyApi($manifestUri: String!) {
                upsertDataRows(data: { manifestUri: $manifestUri }) { 
                    id createdAt updatedAt name status completionPercentage result errors type metadata 
                }
            }
            """

        res = self.client.execute(query_str, {"manifestUri": manifest_uri})
        res = res["upsertDataRows"]
        task = DataUpsertTask(self.client, res)
        task._user = self.client.get_user()
        return task

    def add_iam_integration(
        self, iam_integration: Union[str, IAMIntegration]
    ) -> IAMIntegration:
        """
            Sets the IAM integration for the dataset. IAM integration is used to sign URLs for data row assets.

        Args:
                iam_integration (Union[str, IAMIntegration]): IAM integration object or IAM integration id.

            Returns:
                IAMIntegration: IAM integration object.

            Raises:
                LabelboxError: If the IAM integration can't be set.

            Examples:

                >>>    # Get all IAM integrations
                >>>    iam_integrations = client.get_organization().get_iam_integrations()
                >>>
                >>>    # Get IAM integration id
                >>>    iam_integration_id = [integration.uid for integration
                >>>      in iam_integrations
                >>>      if integration.name == "My S3 integration"][0]
                >>>
                >>>   # Set IAM integration for integration id
                >>>   dataset.set_iam_integration(iam_integration_id)
                >>>
                >>>    # Get IAM integration object
                >>>    iam_integration = [integration.uid for integration
                >>>      in iam_integrations
                >>>      if integration.name == "My S3 integration"][0]
                >>>
                >>>   # Set IAM integration for IAMIntegrtion object
                >>>   dataset.set_iam_integration(iam_integration)
        """

        iam_integration_id = (
            iam_integration.uid
            if isinstance(iam_integration, IAMIntegration)
            else iam_integration
        )

        query = """
            mutation SetSignerForDatasetPyApi($signerId: ID!, $datasetId: ID!) {
                setSignerForDataset(
                    data: { signerId: $signerId }
                    where: { id: $datasetId }
                ) {
                    id
                    signer {
                        id
                    }
                }
            }
        """

        response = self.client.execute(
            query, {"signerId": iam_integration_id, "datasetId": self.uid}
        )

        if not response:
            raise ResourceNotFoundError(
                IAMIntegration,
                {"signerId": iam_integration_id, "datasetId": self.uid},
            )

        try:
            iam_integration_id = response.get("setSignerForDataset", {}).get(
                "signer", {}
            )["id"]

            return [
                integration
                for integration in self.client.get_organization().get_iam_integrations()
                if integration.uid == iam_integration_id
            ][0]
        except:
            raise LabelboxError(
                f"Can't retrieve IAM integration {iam_integration_id}"
            )

    def remove_iam_integration(self) -> None:
        """
        Unsets the IAM integration for the dataset.

        Args:
            None

        Returns:
            None

        Raises:
            LabelboxError: If the IAM integration can't be unset.

        Examples:
            >>> dataset.remove_iam_integration()
        """

        query = """
        mutation DetachSignerPyApi($id: ID!) {
            clearSignerForDataset(where: { id: $id }) {
                id
            }
        }
        """

        response = self.client.execute(query, {"id": self.uid})

        if not response:
            raise ResourceNotFoundError(Dataset, {"id": self.uid})<|MERGE_RESOLUTION|>--- conflicted
+++ resolved
@@ -169,16 +169,6 @@
     def _create_data_rows_sync(
         self, items, file_upload_thread_count=FILE_UPLOAD_THREAD_COUNT
     ) -> "DataUpsertTask":
-<<<<<<< HEAD
-        max_data_rows_supported = 1000
-        if len(items) > max_data_rows_supported:
-            raise ValueError(
-                f"Dataset._create_data_rows_sync() supports a max of {max_data_rows_supported} data rows."
-                " For larger imports use the async function Dataset.create_data_rows()"
-            )
-=======
-        
->>>>>>> 104ea69e
         if file_upload_thread_count < 1:
             raise ValueError(
                 "file_upload_thread_count must be a positive integer"
