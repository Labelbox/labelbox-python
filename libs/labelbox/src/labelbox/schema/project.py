import json
import logging
from string import Template
import time
import warnings
from collections import namedtuple
from datetime import datetime, timezone
from pathlib import Path
from typing import (
    TYPE_CHECKING,
    Any,
    Dict,
    Iterable,
    List,
    Optional,
    Tuple,
    TypeVar,
    Union,
    overload,
)
from urllib.parse import urlparse

from labelbox.schema.labeling_service import (
    LabelingService,
    LabelingServiceStatus,
)
from labelbox.schema.labeling_service_dashboard import LabelingServiceDashboard
import requests

from labelbox import parser
from labelbox import utils
from labelbox.exceptions import error_message_for_unparsed_graphql_error
from labelbox.exceptions import (
    InvalidQueryError,
    LabelboxError,
    ProcessingWaitTimeout,
    ResourceConflict,
    ResourceNotFoundError,
)
from labelbox.orm import query
from labelbox.orm.db_object import DbObject, Deletable, Updateable, experimental
from labelbox.orm.model import Entity, Field, Relationship
from labelbox.pagination import PaginatedCollection
from labelbox.schema.consensus_settings import ConsensusSettings
from labelbox.schema.create_batches_task import CreateBatchesTask
from labelbox.schema.data_row import DataRow
from labelbox.schema.export_filters import (
    ProjectExportFilters,
    validate_datetime,
    build_filters,
)
from labelbox.schema.export_params import ProjectExportParams
from labelbox.schema.export_task import ExportTask
from labelbox.schema.id_type import IdType
from labelbox.schema.identifiable import DataRowIdentifier, GlobalKey, UniqueId
from labelbox.schema.identifiables import DataRowIdentifiers, UniqueIds
from labelbox.schema.media_type import MediaType
from labelbox.schema.model_config import ModelConfig
from labelbox.schema.project_model_config import ProjectModelConfig
from labelbox.schema.queue_mode import QueueMode
from labelbox.schema.resource_tag import ResourceTag
from labelbox.schema.task import Task
from labelbox.schema.task_queue import TaskQueue
from labelbox.schema.ontology_kind import (
    EditorTaskType,
    OntologyKind,
    UploadType,
)
from labelbox.schema.project_overview import (
    ProjectOverview,
    ProjectOverviewDetailed,
)

if TYPE_CHECKING:
    from labelbox import BulkImportRequest


DataRowPriority = int
LabelingParameterOverrideInput = Tuple[
    Union[DataRow, DataRowIdentifier], DataRowPriority
]

logger = logging.getLogger(__name__)
MAX_SYNC_BATCH_ROW_COUNT = 1_000


def validate_labeling_parameter_overrides(
    data: List[LabelingParameterOverrideInput],
) -> None:
    for idx, row in enumerate(data):
        if len(row) < 2:
            raise TypeError(
                f"Data must be a list of tuples each containing two elements: a DataRow or a DataRowIdentifier and priority (int). Found {len(row)} items. Index: {idx}"
            )
        data_row_identifier = row[0]
        priority = row[1]
        valid_types = (Entity.DataRow, UniqueId, GlobalKey)
        if not isinstance(data_row_identifier, valid_types):
            raise TypeError(
                f"Data row identifier should be be of type DataRow, UniqueId or GlobalKey. Found {type(data_row_identifier)} for data_row_identifier {data_row_identifier}"
            )

        if not isinstance(priority, int):
            if isinstance(data_row_identifier, Entity.DataRow):
                id = data_row_identifier.uid
            else:
                id = data_row_identifier
            raise TypeError(
                f"Priority must be an int. Found {type(priority)} for data_row_identifier {id}"
            )


class Project(DbObject, Updateable, Deletable):
    """A Project is a container that includes a labeling frontend, an ontology,
    datasets and labels.

    Attributes:
        name (str)
        description (str)
        updated_at (datetime)
        created_at (datetime)
        setup_complete (datetime)
        last_activity_time (datetime)
        queue_mode (string)
        auto_audit_number_of_labels (int)
        auto_audit_percentage (float)
        is_benchmark_enabled (bool)
        is_consensus_enabled (bool)

        created_by (Relationship): `ToOne` relationship to User
        organization (Relationship): `ToOne` relationship to Organization
        labeling_frontend (Relationship): `ToOne` relationship to LabelingFrontend
        labeling_frontend_options (Relationship): `ToMany` relationship to LabelingFrontendOptions
        labeling_parameter_overrides (Relationship): `ToMany` relationship to LabelingParameterOverride
        webhooks (Relationship): `ToMany` relationship to Webhook
        benchmarks (Relationship): `ToMany` relationship to Benchmark
        ontology (Relationship): `ToOne` relationship to Ontology
        task_queues (Relationship): `ToMany` relationship to TaskQueue
    """

    name = Field.String("name")
    description = Field.String("description")
    updated_at = Field.DateTime("updated_at")
    created_at = Field.DateTime("created_at")
    setup_complete = Field.DateTime("setup_complete")
    last_activity_time = Field.DateTime("last_activity_time")
    queue_mode = Field.Enum(QueueMode, "queue_mode")
    auto_audit_number_of_labels = Field.Int("auto_audit_number_of_labels")
    auto_audit_percentage = Field.Float("auto_audit_percentage")
    # Bind data_type and allowedMediaTYpe using the GraphQL type MediaType
    media_type = Field.Enum(MediaType, "media_type", "allowedMediaType")
    editor_task_type = Field.Enum(EditorTaskType, "editor_task_type")
    data_row_count = Field.Int("data_row_count")
    model_setup_complete: Field = Field.Boolean("model_setup_complete")
    upload_type: Field = Field.Enum(UploadType, "upload_type")
    is_benchmark_enabled = Field.Boolean("is_benchmark_enabled")
    is_consensus_enabled = Field.Boolean("is_consensus_enabled")

    # Relationships
    created_by = Relationship.ToOne("User", False, "created_by")
    organization = Relationship.ToOne("Organization", False)
    labeling_frontend = Relationship.ToOne(
        "LabelingFrontend",
        config=Relationship.Config(disconnect_supported=False),
    )
    labeling_frontend_options = Relationship.ToMany(
        "LabelingFrontendOptions", False, "labeling_frontend_options"
    )
    labeling_parameter_overrides = Relationship.ToMany(
        "LabelingParameterOverride", False, "labeling_parameter_overrides"
    )
    webhooks = Relationship.ToMany("Webhook", False)
    benchmarks = Relationship.ToMany("Benchmark", False)
    ontology = Relationship.ToOne("Ontology", True)

    #
    _wait_processing_max_seconds = 3600

    def is_chat_evaluation(self) -> bool:
        """
        Returns:
            True if this project is a live chat evaluation project, False otherwise
        """
        return (
            self.media_type == MediaType.Conversational
            and self.editor_task_type == EditorTaskType.ModelChatEvaluation
        )

    def is_prompt_response(self) -> bool:
        """
        Returns:
            True if this project is a prompt response project, False otherwise
        """
        return (
            self.media_type == MediaType.LLMPromptResponseCreation
            or self.media_type == MediaType.LLMPromptCreation
            or self.editor_task_type == EditorTaskType.ResponseCreation
        )

    def is_auto_data_generation(self) -> bool:
        return self.upload_type == UploadType.Auto  # type: ignore

    # we test not only the project ontology is None, but also a default empty ontology that we create when we attach a labeling front end in createLabelingFrontendOptions
    def is_empty_ontology(self) -> bool:
        ontology = self.ontology()  # type: ignore
        return ontology is None or (
            len(ontology.tools()) == 0 and len(ontology.classifications()) == 0
        )

    def project_model_configs(self):
        query_str = """query ProjectModelConfigsPyApi($id: ID!) {
            project(where: {id : $id}) {
                projectModelConfigs {
                    id
                    modelConfigId
                    modelConfig {
                        id
                        modelId
                        inferenceParams
                    }
                    projectId
                }
            }
        }"""
        data = {"id": self.uid}
        res = self.client.execute(query_str, data)
        return [
            ProjectModelConfig(self.client, projectModelConfig)
            for projectModelConfig in res["project"]["projectModelConfigs"]
        ]

    def update(self, **kwargs):
        """Updates this project with the specified attributes

        Args:
            kwargs: a dictionary containing attributes to be upserted

        Note that the queue_mode cannot be changed after a project has been created.

        Additionally, the quality setting cannot be changed after a project has been created. The quality mode
        for a project is inferred through the following attributes:

        Benchmark:
            auto_audit_number_of_labels = 1 and auto_audit_percentage = 1.0

        Consensus:
            auto_audit_number_of_labels > 1 or auto_audit_percentage <= 1.0

        Attempting to switch between benchmark and consensus modes is an invalid operation and will result
        in an error.
        """

        media_type = kwargs.get("media_type")
        if media_type:
            if MediaType.is_supported(media_type):
                kwargs["media_type"] = media_type.value
            else:
                raise TypeError(
                    f"{media_type} is not a valid media type. Use"
                    f" any of {MediaType.get_supported_members()}"
                    " from MediaType. Example: MediaType.Image."
                )

        return super().update(**kwargs)

    def members(self) -> PaginatedCollection:
        """Fetch all current members for this project

        Returns:
            A `PaginatedCollection` of `ProjectMember`s

        """
        id_param = "projectId"
        query_str = """query ProjectMemberOverviewPyApi($%s: ID!) {
             project(where: {id : $%s}) { id members(skip: %%d first: %%d){ id user { %s } role { id name } accessFrom }
           }
        }""" % (id_param, id_param, query.results_query_part(Entity.User))
        return PaginatedCollection(
            self.client,
            query_str,
            {id_param: str(self.uid)},
            ["project", "members"],
            ProjectMember,
        )

    def update_project_resource_tags(
        self, resource_tag_ids: List[str]
    ) -> List[ResourceTag]:
        """Creates project resource tags

        Args:
            resource_tag_ids
        Returns:
            a list of ResourceTag ids that was created.
        """
        project_id_param = "projectId"
        tag_ids_param = "resourceTagIds"

        query_str = """mutation UpdateProjectResourceTagsPyApi($%s:ID!,$%s:[String!]) {
            project(where:{id:$%s}){updateProjectResourceTags(input:{%s:$%s}){%s}}}""" % (
            project_id_param,
            tag_ids_param,
            project_id_param,
            tag_ids_param,
            tag_ids_param,
            query.results_query_part(ResourceTag),
        )

        res = self.client.execute(
            query_str,
            {project_id_param: self.uid, tag_ids_param: resource_tag_ids},
        )

        return [
            ResourceTag(self.client, tag)
            for tag in res["project"]["updateProjectResourceTags"]
        ]

    def get_resource_tags(self) -> List[ResourceTag]:
        """
        Returns tags for a project
        """
        query_str = """query GetProjectResourceTagsPyApi($projectId: ID!) {
            project(where: {id: $projectId}) {
                name
                resourceTags {%s}
            }
            }""" % (query.results_query_part(ResourceTag))

        results = self.client.execute(query_str, {"projectId": self.uid})[
            "project"
        ]["resourceTags"]

        return [ResourceTag(self.client, tag) for tag in results]

    def labels(self, datasets=None, order_by=None) -> PaginatedCollection:
        """Custom relationship expansion method to support limited filtering.

        Args:
            datasets (iterable of Dataset): Optional collection of Datasets
                whose Labels are sought. If not provided, all Labels in
                this Project are returned.
            order_by (None or (Field, Field.Order)): Ordering clause.
        """
        Label = Entity.Label

        if datasets is not None:
            where = " where:{dataRow: {dataset: {id_in: [%s]}}}" % ", ".join(
                '"%s"' % dataset.uid for dataset in datasets
            )
        else:
            where = ""

        if order_by is not None:
            query.check_order_by_clause(Label, order_by)
            order_by_str = "orderBy: %s_%s" % (
                order_by[0].graphql_name,
                order_by[1].name.upper(),
            )
        else:
            order_by_str = ""

        id_param = "projectId"
        query_str = """query GetProjectLabelsPyApi($%s: ID!)
            {project (where: {id: $%s})
                {labels (skip: %%d first: %%d %s %s) {%s}}}""" % (
            id_param,
            id_param,
            where,
            order_by_str,
            query.results_query_part(Label),
        )

        return PaginatedCollection(
            self.client,
            query_str,
            {id_param: self.uid},
            ["project", "labels"],
            Label,
        )

<<<<<<< HEAD
    def export_queued_data_rows(
        self, timeout_seconds=120, include_metadata: bool = False
    ) -> List[Dict[str, str]]:
        """Returns all data rows that are currently enqueued for this project.

        Args:
            timeout_seconds (float): Max waiting time, in seconds.
            include_metadata (bool): True to return related DataRow metadata
        Returns:
            Data row fields for all data rows in the queue as json
        Raises:
            LabelboxError: if the export fails or is unable to download within the specified time.
        """
        warnings.warn(
            "You are currently utilizing exports v1 for this action, which will be deprecated after April 30th, 2024. We recommend transitioning to exports v2. To view export v2 details, visit our docs: https://docs.labelbox.com/reference/label-export",
            DeprecationWarning,
        )
        id_param = "projectId"
        metadata_param = "includeMetadataInput"
        query_str = """mutation GetQueuedDataRowsExportUrlPyApi($%s: ID!, $%s: Boolean!)
            {exportQueuedDataRows(data:{projectId: $%s , includeMetadataInput: $%s}) {downloadUrl createdAt status} }
        """ % (id_param, metadata_param, id_param, metadata_param)
        sleep_time = 2
        start_time = time.time()
        while True:
            res = self.client.execute(
                query_str,
                {id_param: self.uid, metadata_param: include_metadata},
            )
            res = res["exportQueuedDataRows"]
            if res["status"] == "COMPLETE":
                download_url = res["downloadUrl"]
                response = requests.get(download_url)
                response.raise_for_status()
                return parser.loads(response.text)
            elif res["status"] == "FAILED":
                raise LabelboxError("Data row export failed.")

            current_time = time.time()
            if current_time - start_time > timeout_seconds:
                raise LabelboxError(
                    f"Unable to export data rows within {timeout_seconds} seconds."
                )

            logger.debug(
                "Project '%s' queued data row export, waiting for server...",
                self.uid,
            )
            time.sleep(sleep_time)

    def export_labels(
        self, download=False, timeout_seconds=1800, **kwargs
    ) -> Optional[Union[str, List[Dict[Any, Any]]]]:
        """Calls the server-side Label exporting that generates a JSON
        payload, and returns the URL to that payload.

        Will only generate a new URL at a max frequency of 30 min.

        Args:
            download (bool): Returns the url if False
            timeout_seconds (float): Max waiting time, in seconds.
            start (str): Earliest date for labels, formatted "YYYY-MM-DD" or "YYYY-MM-DD hh:mm:ss"
            end (str): Latest date for labels, formatted "YYYY-MM-DD" or "YYYY-MM-DD hh:mm:ss"
            last_activity_start (str): Will include all labels that have had any updates to
              data rows, issues, comments, metadata, or reviews since this timestamp.
              formatted "YYYY-MM-DD" or "YYYY-MM-DD hh:mm:ss"
            last_activity_end (str): Will include all labels that do not have any updates to
              data rows, issues, comments, metadata, or reviews after this timestamp.
              formatted "YYYY-MM-DD" or "YYYY-MM-DD hh:mm:ss"

        Returns:
            URL of the data file with this Project's labels. If the server didn't
            generate during the `timeout_seconds` period, None is returned.
        """
        warnings.warn(
            "You are currently utilizing exports v1 for this action, which will be deprecated after April 30th, 2024. We recommend transitioning to exports v2. To view export v2 details, visit our docs: https://docs.labelbox.com/reference/label-export",
            DeprecationWarning,
        )

        def _string_from_dict(dictionary: dict, value_with_quotes=False) -> str:
            """Returns a concatenated string of the dictionary's keys and values

            The string will be formatted as {key}: 'value' for each key. Value will be inclusive of
            quotations while key will not. This can be toggled with `value_with_quotes`"""

            quote = '"' if value_with_quotes else ""
            return ",".join(
                [
                    f"""{c}: {quote}{dictionary.get(c)}{quote}"""
                    for c in dictionary
                    if dictionary.get(c)
                ]
            )

        sleep_time = 2
        id_param = "projectId"
        filter_param = ""
        filter_param_dict = {}

        if "start" in kwargs or "end" in kwargs:
            created_at_dict = {
                "start": kwargs.get("start", ""),
                "end": kwargs.get("end", ""),
            }
            [validate_datetime(date) for date in created_at_dict.values()]
            filter_param_dict["labelCreatedAt"] = "{%s}" % _string_from_dict(
                created_at_dict, value_with_quotes=True
            )

        if "last_activity_start" in kwargs or "last_activity_end" in kwargs:
            last_activity_start = kwargs.get("last_activity_start")
            last_activity_end = kwargs.get("last_activity_end")

            if last_activity_start:
                validate_datetime(str(last_activity_start))
            if last_activity_end:
                validate_datetime(str(last_activity_end))

            filter_param_dict["lastActivityAt"] = "{%s}" % _string_from_dict(
                {"start": last_activity_start, "end": last_activity_end},
                value_with_quotes=True,
            )

        if filter_param_dict:
            filter_param = """, filters: {%s }""" % (
                _string_from_dict(filter_param_dict, value_with_quotes=False)
            )

        query_str = """mutation GetLabelExportUrlPyApi($%s: ID!)
            {exportLabels(data:{projectId: $%s%s}) {downloadUrl createdAt shouldPoll} }
        """ % (id_param, id_param, filter_param)

        start_time = time.time()

        while True:
            res = self.client.execute(query_str, {id_param: self.uid})
            res = res["exportLabels"]
            if not res["shouldPoll"] and res["downloadUrl"] is not None:
                url = res["downloadUrl"]
                if not download:
                    return url
                else:
                    response = requests.get(url)
                    response.raise_for_status()
                    return response.json()

            current_time = time.time()
            if current_time - start_time > timeout_seconds:
                return None

            logger.debug(
                "Project '%s' label export, waiting for server...", self.uid
            )
            time.sleep(sleep_time)

=======
>>>>>>> 0e9f43f7
    def export(
        self,
        task_name: Optional[str] = None,
        filters: Optional[ProjectExportFilters] = None,
        params: Optional[ProjectExportParams] = None,
    ) -> ExportTask:
        """
        Creates a project export task with the given params and returns the task.

        >>>     task = project.export(
        >>>         filters={
        >>>             "last_activity_at": ["2000-01-01 00:00:00", "2050-01-01 00:00:00"],
        >>>             "label_created_at": ["2000-01-01 00:00:00", "2050-01-01 00:00:00"],
        >>>             "data_row_ids": [DATA_ROW_ID_1, DATA_ROW_ID_2, ...] # or global_keys: [DATA_ROW_GLOBAL_KEY_1, DATA_ROW_GLOBAL_KEY_2, ...]
        >>>             "batch_ids": [BATCH_ID_1, BATCH_ID_2, ...]
        >>>         },
        >>>         params={
        >>>             "performance_details": False,
        >>>             "label_details": True
        >>>         })
        >>>     task.wait_till_done()
        >>>     task.result
        """
        task, _ = self._export(task_name, filters, params, streamable=True)
        return ExportTask(task)

    def export_v2(
        self,
        task_name: Optional[str] = None,
        filters: Optional[ProjectExportFilters] = None,
        params: Optional[ProjectExportParams] = None,
    ) -> Union[Task, ExportTask]:
        """
        Creates a project export task with the given params and returns the task.

        For more information visit: https://docs.labelbox.com/docs/exports-v2#export-from-a-project-python-sdk

        >>>     task = project.export_v2(
        >>>         filters={
        >>>             "last_activity_at": ["2000-01-01 00:00:00", "2050-01-01 00:00:00"],
        >>>             "label_created_at": ["2000-01-01 00:00:00", "2050-01-01 00:00:00"],
        >>>             "data_row_ids": [DATA_ROW_ID_1, DATA_ROW_ID_2, ...] # or global_keys: [DATA_ROW_GLOBAL_KEY_1, DATA_ROW_GLOBAL_KEY_2, ...]
        >>>             "batch_ids": [BATCH_ID_1, BATCH_ID_2, ...]
        >>>         },
        >>>         params={
        >>>             "performance_details": False,
        >>>             "label_details": True
        >>>         })
        >>>     task.wait_till_done()
        >>>     task.result
        """
        task, is_streamable = self._export(task_name, filters, params)
        if is_streamable:
            return ExportTask(task, True)
        return task

    def _export(
        self,
        task_name: Optional[str] = None,
        filters: Optional[ProjectExportFilters] = None,
        params: Optional[ProjectExportParams] = None,
        streamable: bool = False,
    ) -> Tuple[Task, bool]:
        _params = params or ProjectExportParams(
            {
                "attachments": False,
                "embeddings": False,
                "metadata_fields": False,
                "data_row_details": False,
                "project_details": False,
                "performance_details": False,
                "label_details": False,
                "media_type_override": None,
                "interpolated_frames": False,
            }
        )

        _filters = filters or ProjectExportFilters(
            {
                "last_activity_at": None,
                "label_created_at": None,
                "data_row_ids": None,
                "global_keys": None,
                "batch_ids": None,
                "workflow_status": None,
            }
        )

        mutation_name = "exportDataRowsInProject"
        create_task_query_str = (
            f"mutation {mutation_name}PyApi"
            f"($input: ExportDataRowsInProjectInput!)"
            f"{{{mutation_name}(input: $input){{taskId isStreamable}}}}"
        )

        media_type_override = _params.get("media_type_override", None)
        query_params: Dict[str, Any] = {
            "input": {
                "taskName": task_name,
                "isStreamableReady": True,
                "filters": {
                    "projectId": self.uid,
                    "searchQuery": {
                        "scope": None,
                        "query": [],
                    },
                },
                "params": {
                    "mediaTypeOverride": media_type_override.value
                    if media_type_override is not None
                    else None,
                    "includeAttachments": _params.get("attachments", False),
                    "includeEmbeddings": _params.get("embeddings", False),
                    "includeMetadata": _params.get("metadata_fields", False),
                    "includeDataRowDetails": _params.get(
                        "data_row_details", False
                    ),
                    "includeProjectDetails": _params.get(
                        "project_details", False
                    ),
                    "includePerformanceDetails": _params.get(
                        "performance_details", False
                    ),
                    "includeLabelDetails": _params.get("label_details", False),
                    "includeInterpolatedFrames": _params.get(
                        "interpolated_frames", False
                    ),
                },
                "streamable": streamable,
            }
        }

        search_query = build_filters(self.client, _filters)
        query_params["input"]["filters"]["searchQuery"]["query"] = search_query

        res = self.client.execute(
            create_task_query_str, query_params, error_log_key="errors"
        )
        res = res[mutation_name]
        task_id = res["taskId"]
        is_streamable = res["isStreamable"]
        return Task.get_task(self.client, task_id), is_streamable

    def export_issues(self, status=None) -> str:
        """Calls the server-side Issues exporting that
        returns the URL to that payload.

        Args:
            status (string): valid values: Open, Resolved
        Returns:
            URL of the data file with this Project's issues.
        """
        id_param = "projectId"
        status_param = "status"
        query_str = """query GetProjectIssuesExportPyApi($%s: ID!, $%s: IssueStatus) {
            project(where: { id: $%s }) {
                issueExportUrl(where: { status: $%s })
            }
        }""" % (id_param, status_param, id_param, status_param)

        valid_statuses = {None, "Open", "Resolved"}

        if status not in valid_statuses:
            raise ValueError(
                "status must be in {}. Found {}".format(valid_statuses, status)
            )

        res = self.client.execute(
            query_str, {id_param: self.uid, status_param: status}
        )

        res = res["project"]

        logger.debug("Project '%s' issues export, link generated", self.uid)

        return res.get("issueExportUrl")

    def upsert_instructions(self, instructions_file: str) -> None:
        """
        * Uploads instructions to the UI. Running more than once will replace the instructions

        Args:
            instructions_file (str): Path to a local file.
                * Must be a pdf or html file

        Raises:
            ValueError:
                * project must be setup
                * instructions file must have a ".pdf" or ".html" extension
        """

        if self.setup_complete is None:
            raise ValueError(
                "Cannot attach instructions to a project that has not been set up."
            )

        frontend = self.labeling_frontend()

        if frontend.name != "Editor":
            logger.warning(
                f"This function has only been tested to work with the Editor front end. Found %s",
                frontend.name,
            )

        supported_instruction_formats = (".pdf", ".html")
        if not instructions_file.endswith(supported_instruction_formats):
            raise ValueError(
                f"instructions_file must be a pdf or html file. Found {instructions_file}"
            )

        instructions_url = self.client.upload_file(instructions_file)

        query_str = """mutation setprojectinsructionsPyApi($projectId: ID!, $instructions_url: String!) {
                setProjectInstructions(
                    where: {id: $projectId},
                    data: {instructionsUrl: $instructions_url}
                ) {
                    id
                    ontology {
                    id
                    options
                    }
                }
            }"""

        self.client.execute(
            query_str,
            {"projectId": self.uid, "instructions_url": instructions_url},
        )

    def labeler_performance(self) -> PaginatedCollection:
        """Returns the labeler performances for this Project.

        Returns:
            A PaginatedCollection of LabelerPerformance objects.
        """
        id_param = "projectId"
        query_str = """query LabelerPerformancePyApi($%s: ID!) {
            project(where: {id: $%s}) {
                labelerPerformance(skip: %%d first: %%d) {
                    count user {%s} secondsPerLabel totalTimeLabeling consensus
                    averageBenchmarkAgreement lastActivityTime}
            }}""" % (id_param, id_param, query.results_query_part(Entity.User))

        def create_labeler_performance(client, result):
            result["user"] = Entity.User(client, result["user"])
            # python isoformat doesn't accept Z as utc timezone
            result["lastActivityTime"] = utils.format_iso_from_string(
                result["lastActivityTime"].replace("Z", "+00:00")
            )
            return LabelerPerformance(
                **{
                    utils.snake_case(key): value
                    for key, value in result.items()
                }
            )

        return PaginatedCollection(
            self.client,
            query_str,
            {id_param: self.uid},
            ["project", "labelerPerformance"],
            create_labeler_performance,
        )

    def review_metrics(self, net_score) -> int:
        """Returns this Project's review metrics.

        Args:
            net_score (None or Review.NetScore): Indicates desired metric.
        Returns:
            int, aggregation count of reviews for given `net_score`.
        """
        if net_score not in (None,) + tuple(Entity.Review.NetScore):
            raise InvalidQueryError(
                "Review metrics net score must be either None "
                "or one of Review.NetScore values"
            )
        id_param = "projectId"
        net_score_literal = "None" if net_score is None else net_score.name
        query_str = """query ProjectReviewMetricsPyApi($%s: ID!){
            project(where: {id:$%s})
            {reviewMetrics {labelAggregate(netScore: %s) {count}}}
        }""" % (id_param, id_param, net_score_literal)
        res = self.client.execute(query_str, {id_param: self.uid})
        return res["project"]["reviewMetrics"]["labelAggregate"]["count"]

    def setup_editor(self, ontology) -> None:
        """
        Sets up the project using the Pictor editor.

        Args:
            ontology (Ontology): The ontology to attach to the project
        """
        warnings.warn("This method is deprecated use connect_ontology instead.")
        self.connect_ontology(ontology)

    def connect_ontology(self, ontology) -> None:
        """
        Connects the ontology to the project. If an editor is not setup, it will be connected as well.

        Note: For live chat model evaluation projects, the editor setup is skipped becase it is automatically setup when the project is created.

        Args:
            ontology (Ontology): The ontology to attach to the project
        """
        if not self.is_empty_ontology():
            raise ValueError("Ontology already connected to project.")

        if (
            self.labeling_frontend() is None
        ):  # Chat evaluation projects are automatically set up via the same api that creates a project
            self._connect_default_labeling_front_end(
                ontology_as_dict={"tools": [], "classifications": []}
            )

        query_str = """mutation ConnectOntologyPyApi($projectId: ID!, $ontologyId: ID!){
            project(where: {id: $projectId}) {connectOntology(ontologyId: $ontologyId) {id}}}"""
        self.client.execute(
            query_str, {"ontologyId": ontology.uid, "projectId": self.uid}
        )
        timestamp = datetime.now(timezone.utc).strftime("%Y-%m-%dT%H:%M:%SZ")
        self.update(setup_complete=timestamp)

    def setup(self, labeling_frontend, labeling_frontend_options) -> None:
        """This method will associate default labeling frontend with the project and create an ontology based on labeling_frontend_options.

        Args:
            labeling_frontend (LabelingFrontend): Do not use, this parameter is deprecated. We now associate the default labeling frontend with the project.
            labeling_frontend_options (dict or str): Labeling frontend options,
                a.k.a. project ontology. If given a `dict` it will be converted
                to `str` using `json.dumps`.
        """

        warnings.warn("This method is deprecated use connect_ontology instead.")
        if labeling_frontend is not None:
            warnings.warn(
                "labeling_frontend parameter will not be used to create a new labeling frontend."
            )

        if self.is_chat_evaluation() or self.is_prompt_response():
            warnings.warn("""
            This project is a live chat evaluation project or prompt and response generation project.
            Editor was setup automatically.
            """)
            return

        self._connect_default_labeling_front_end(labeling_frontend_options)

        timestamp = datetime.now(timezone.utc).strftime("%Y-%m-%dT%H:%M:%SZ")
        self.update(setup_complete=timestamp)

    def _connect_default_labeling_front_end(self, ontology_as_dict: dict):
        labeling_frontend = self.labeling_frontend()
        if (
            labeling_frontend is None
        ):  # Chat evaluation projects are automatically set up via the same api that creates a project
            warnings.warn("Connecting default labeling editor for the project.")
            labeling_frontend = next(
                self.client.get_labeling_frontends(
                    where=Entity.LabelingFrontend.name == "Editor"
                )
            )
            self.labeling_frontend.connect(labeling_frontend)

        if not isinstance(ontology_as_dict, str):
            labeling_frontend_options_str = json.dumps(ontology_as_dict)
        else:
            labeling_frontend_options_str = ontology_as_dict

        LFO = Entity.LabelingFrontendOptions
        self.client._create(
            LFO,
            {
                LFO.project: self,
                LFO.labeling_frontend: labeling_frontend,
                LFO.customization_options: labeling_frontend_options_str,
            },
        )

    def create_batch(
        self,
        name: str,
        data_rows: Optional[List[Union[str, DataRow]]] = None,
        priority: int = 5,
        consensus_settings: Optional[Dict[str, Any]] = None,
        global_keys: Optional[List[str]] = None,
    ):
        """
        Creates a new batch for a project. One of `global_keys` or `data_rows` must be provided, but not both. A
            maximum of 100,000 data rows can be added to a batch.

        Args:
            name: a name for the batch, must be unique within a project
            data_rows: Either a list of `DataRows` or Data Row ids.
            global_keys: global keys for data rows to add to the batch.
            priority: An optional priority for the Data Rows in the Batch. 1 highest -> 5 lowest
            consensus_settings: An optional dictionary with consensus settings: {'number_of_labels': 3,
                'coverage_percentage': 0.1}

        Returns: the created batch

        Raises:
            labelbox.exceptions.ValueError if a project is not batch mode, if the project is auto data generation, if the batch exceeds 100k data rows
        """
        # @TODO: make this automatic?
        if self.queue_mode != QueueMode.Batch:
            raise ValueError("Project must be in batch mode")

        if self.is_auto_data_generation():
            raise ValueError(
                "Cannot create batches for auto data generation projects"
            )

        dr_ids = []
        if data_rows is not None:
            for dr in data_rows:
                if isinstance(dr, Entity.DataRow):
                    dr_ids.append(dr.uid)
                elif isinstance(dr, str):
                    dr_ids.append(dr)
                else:
                    raise ValueError(
                        "`data_rows` must be DataRow ids or DataRow objects"
                    )

        if data_rows is not None:
            row_count = len(dr_ids)
        elif global_keys is not None:
            row_count = len(global_keys)
        else:
            row_count = 0

        if row_count > 100_000:
            raise ValueError(
                f"Batch exceeds max size, break into smaller batches"
            )
        if not row_count:
            raise ValueError("You need at least one data row in a batch")

        self._wait_until_data_rows_are_processed(
            dr_ids, global_keys, self._wait_processing_max_seconds
        )

        if consensus_settings:
            consensus_settings = ConsensusSettings(
                **consensus_settings
            ).model_dump(by_alias=True)

        if row_count >= MAX_SYNC_BATCH_ROW_COUNT:
            return self._create_batch_async(
                name, dr_ids, global_keys, priority, consensus_settings
            )
        else:
            return self._create_batch_sync(
                name, dr_ids, global_keys, priority, consensus_settings
            )

    def create_batches(
        self,
        name_prefix: str,
        data_rows: Optional[List[Union[str, DataRow]]] = None,
        global_keys: Optional[List[str]] = None,
        priority: int = 5,
        consensus_settings: Optional[Dict[str, Any]] = None,
    ) -> CreateBatchesTask:
        """
        Creates batches for a project from a list of data rows. One of `global_keys` or `data_rows` must be provided,
        but not both. When more than 100k data rows are specified and thus multiple batches are needed, the specific
        batch that each data row will be placed in is undefined.

        Batches will be created with the specified name prefix and a unique suffix. The suffix will be a 4-digit
        number starting at 0000. For example, if the name prefix is "batch" and 3 batches are created, the names
        will be "batch0000", "batch0001", and "batch0002". This method will throw an error if a batch with the same
        name already exists.

        Args:
            name_prefix: a prefix for the batch names, must be unique within a project
            data_rows: Either a list of `DataRows` or Data Row ids.
            global_keys: global keys for data rows to add to the batch.
            priority: An optional priority for the Data Rows in the Batch. 1 highest -> 5 lowest
            consensus_settings: An optional dictionary with consensus settings: {'number_of_labels': 3,
                'coverage_percentage': 0.1}

        Returns: a task for the created batches
        """

        if self.queue_mode != QueueMode.Batch:
            raise ValueError("Project must be in batch mode")

        dr_ids = []
        if data_rows is not None:
            for dr in data_rows:
                if isinstance(dr, Entity.DataRow):
                    dr_ids.append(dr.uid)
                elif isinstance(dr, str):
                    dr_ids.append(dr)
                else:
                    raise ValueError(
                        "`data_rows` must be DataRow ids or DataRow objects"
                    )

        self._wait_until_data_rows_are_processed(
            dr_ids, global_keys, self._wait_processing_max_seconds
        )

        if consensus_settings:
            consensus_settings = ConsensusSettings(
                **consensus_settings
            ).model_dump(by_alias=True)

        method = "createBatches"
        mutation_str = """mutation %sPyApi($projectId: ID!, $input: CreateBatchesInput!) {
                                      project(where: {id: $projectId}) {
                                        %s(input: $input) {
                                          tasks {
                                            batchUuid
                                            taskId
                                          }
                                        }
                                      }
                                    }
                                """ % (method, method)

        params = {
            "projectId": self.uid,
            "input": {
                "batchNamePrefix": name_prefix,
                "dataRowIds": dr_ids,
                "globalKeys": global_keys,
                "priority": priority,
                "consensusSettings": consensus_settings,
            },
        }

        tasks = self.client.execute(mutation_str, params, experimental=True)[
            "project"
        ][method]["tasks"]
        batch_ids = [task["batchUuid"] for task in tasks]
        task_ids = [task["taskId"] for task in tasks]

        return CreateBatchesTask(self.client, self.uid, batch_ids, task_ids)

    def create_batches_from_dataset(
        self,
        name_prefix: str,
        dataset_id: str,
        priority: int = 5,
        consensus_settings: Optional[Dict[str, Any]] = None,
    ) -> CreateBatchesTask:
        """
        Creates batches for a project from a dataset, selecting only the data rows that are not already added to the
        project. When the dataset contains more than 100k data rows and multiple batches are needed, the specific batch
        that each data row will be placed in is undefined. Note that data rows may not be immediately available for a
        project after being added to a dataset; use the `_wait_until_data_rows_are_processed` method to ensure that
        data rows are available before creating batches.

        Batches will be created with the specified name prefix and a unique suffix. The suffix will be a 4-digit
        number starting at 0000. For example, if the name prefix is "batch" and 3 batches are created, the names
        will be "batch0000", "batch0001", and "batch0002". This method will throw an error if a batch with the same
        name already exists.

        Args:
            name_prefix: a prefix for the batch names, must be unique within a project
            dataset_id: the id of the dataset to create batches from
            priority: An optional priority for the Data Rows in the Batch. 1 highest -> 5 lowest
            consensus_settings: An optional dictionary with consensus settings: {'number_of_labels': 3,
                'coverage_percentage': 0.1}

        Returns: a task for the created batches
        """

        if self.queue_mode != QueueMode.Batch:
            raise ValueError("Project must be in batch mode")

        if consensus_settings:
            consensus_settings = ConsensusSettings(
                **consensus_settings
            ).model_dump(by_alias=True)

        method = "createBatchesFromDataset"
        mutation_str = """mutation %sPyApi($projectId: ID!, $input: CreateBatchesFromDatasetInput!) {
                                        project(where: {id: $projectId}) {
                                            %s(input: $input) {
                                              tasks {
                                                batchUuid
                                                taskId
                                              }
                                            }
                                        }
                                    }
                                """ % (method, method)

        params = {
            "projectId": self.uid,
            "input": {
                "batchNamePrefix": name_prefix,
                "datasetId": dataset_id,
                "priority": priority,
                "consensusSettings": consensus_settings,
            },
        }

        tasks = self.client.execute(mutation_str, params, experimental=True)[
            "project"
        ][method]["tasks"]

        batch_ids = [task["batchUuid"] for task in tasks]
        task_ids = [task["taskId"] for task in tasks]

        return CreateBatchesTask(self.client, self.uid, batch_ids, task_ids)

    def _create_batch_sync(
        self, name, dr_ids, global_keys, priority, consensus_settings
    ):
        method = "createBatchV2"
        query_str = """mutation %sPyApi($projectId: ID!, $batchInput: CreateBatchInput!) {
                  project(where: {id: $projectId}) {
                    %s(input: $batchInput) {
                        batch {
                            %s
                        }
                        failedDataRowIds
                    }
                  }
                }
            """ % (method, method, query.results_query_part(Entity.Batch))
        params = {
            "projectId": self.uid,
            "batchInput": {
                "name": name,
                "dataRowIds": dr_ids,
                "globalKeys": global_keys,
                "priority": priority,
                "consensusSettings": consensus_settings,
            },
        }
        res = self.client.execute(
            query_str, params, timeout=180.0, experimental=True
        )["project"][method]
        batch = res["batch"]
        batch["size"] = res["batch"]["size"]
        return Entity.Batch(
            self.client,
            self.uid,
            batch,
            failed_data_row_ids=res["failedDataRowIds"],
        )

    def _create_batch_async(
        self,
        name: str,
        dr_ids: Optional[List[str]] = None,
        global_keys: Optional[List[str]] = None,
        priority: int = 5,
        consensus_settings: Optional[Dict[str, float]] = None,
    ):
        method = "createEmptyBatch"
        create_empty_batch_mutation_str = """mutation %sPyApi($projectId: ID!, $input: CreateEmptyBatchInput!) {
                                      project(where: {id: $projectId}) {
                                        %s(input: $input) {
                                            id
                                        }
                                      }
                                    }
                                """ % (method, method)

        params = {
            "projectId": self.uid,
            "input": {"name": name, "consensusSettings": consensus_settings},
        }

        res = self.client.execute(
            create_empty_batch_mutation_str,
            params,
            timeout=180.0,
            experimental=True,
        )["project"][method]
        batch_id = res["id"]

        method = "addDataRowsToBatchAsync"
        add_data_rows_mutation_str = """mutation %sPyApi($projectId: ID!, $input: AddDataRowsToBatchInput!) {
                                      project(where: {id: $projectId}) {
                                        %s(input: $input) {
                                          taskId
                                        }
                                      }
                                    }
                                """ % (method, method)

        params = {
            "projectId": self.uid,
            "input": {
                "batchId": batch_id,
                "dataRowIds": dr_ids,
                "globalKeys": global_keys,
                "priority": priority,
            },
        }

        res = self.client.execute(
            add_data_rows_mutation_str, params, timeout=180.0, experimental=True
        )["project"][method]

        task_id = res["taskId"]

        task = self._wait_for_task(task_id)
        if task.status != "COMPLETE":
            raise LabelboxError(
                f"Batch was not created successfully: "
                + json.dumps(task.errors)
            )

        return self.client.get_batch(self.uid, batch_id)

    def _update_queue_mode(self, mode: "QueueMode") -> "QueueMode":
        """
        Updates the queueing mode of this project.

        Deprecation notice: This method is deprecated. Going forward, projects must
        go through a migration to have the queue mode changed. Users should specify the
        queue mode for a project during creation if a non-default mode is desired.

        For more information, visit https://docs.labelbox.com/reference/migrating-to-workflows#upcoming-changes

        Args:
            mode: the specified queue mode

        Returns: the updated queueing mode of this project

        """

        logger.warning(
            "Updating the queue_mode for a project will soon no longer be supported."
        )

        if self.queue_mode == mode:
            return mode

        if mode == QueueMode.Batch:
            status = "ENABLED"
        elif mode == QueueMode.Dataset:
            status = "DISABLED"
        else:
            raise ValueError(
                "Must provide either `BATCH` or `DATASET` as a mode"
            )

        query_str = (
            """mutation %s($projectId: ID!, $status: TagSetStatusInput!) {
              project(where: {id: $projectId}) {
                 setTagSetStatus(input: {tagSetStatus: $status}) {
                    tagSetStatus
                }
            }
        }
        """
            % "setTagSetStatusPyApi"
        )

        self.client.execute(
            query_str, {"projectId": self.uid, "status": status}
        )

        return mode

    def get_label_count(self) -> int:
        """
        Returns: the total number of labels in this project.
        """

        query_str = """query LabelCountPyApi($projectId: ID!) {
            project(where: {id: $projectId}) {
                labelCount
            }
        }"""

        res = self.client.execute(query_str, {"projectId": self.uid})
        return res["project"]["labelCount"]

    def get_queue_mode(self) -> "QueueMode":
        """
        Provides the queue mode used for this project.

        Deprecation notice: This method is deprecated and will be removed in
        a future version. To obtain the queue mode of a project, simply refer
        to the queue_mode attribute of a Project.

        For more information, visit https://docs.labelbox.com/reference/migrating-to-workflows#upcoming-changes

        Returns: the QueueMode for this project

        """

        logger.warning(
            "Obtaining the queue_mode for a project through this method will soon"
            " no longer be supported."
        )

        query_str = (
            """query %s($projectId: ID!) {
              project(where: {id: $projectId}) {
                 tagSetStatus
            }
        }
        """
            % "GetTagSetStatusPyApi"
        )

        status = self.client.execute(query_str, {"projectId": self.uid})[
            "project"
        ]["tagSetStatus"]

        if status == "ENABLED":
            return QueueMode.Batch
        elif status == "DISABLED":
            return QueueMode.Dataset
        else:
            raise ValueError("Status not known")

    def add_model_config(self, model_config_id: str) -> str:
        """Adds a model config to this project.

        Args:
            model_config_id (str): ID of a model config to add to this project.

        Returns:
            str, ID of the project model config association. This is needed for updating and deleting associations.
        """

        query = """mutation CreateProjectModelConfigPyApi($projectId: ID!, $modelConfigId: ID!)  {
                    createProjectModelConfig(input: {projectId: $projectId, modelConfigId: $modelConfigId}) {
                        projectModelConfigId
                    }
                }"""

        params = {
            "projectId": self.uid,
            "modelConfigId": model_config_id,
        }
        try:
            result = self.client.execute(query, params)
        except LabelboxError as e:
            if e.message.startswith(
                "Unknown error: "
            ):  # unfortunate hack to handle unparsed graphql errors
                error_content = error_message_for_unparsed_graphql_error(
                    e.message
                )
            else:
                error_content = e.message
            raise LabelboxError(message=error_content) from e

        if not result:
            raise ResourceNotFoundError(ModelConfig, params)
        return result["createProjectModelConfig"]["projectModelConfigId"]

    def delete_project_model_config(self, project_model_config_id: str) -> bool:
        """Deletes the association between a model config and this project.

        Args:
            project_model_config_id (str): ID of a project model config association to delete for this project.

        Returns:
            bool, indicates if the operation was a success.
        """
        query = """mutation DeleteProjectModelConfigPyApi($id: ID!)  {
                    deleteProjectModelConfig(input: {id: $id}) {
                        success
                    }
                }"""

        params = {
            "id": project_model_config_id,
        }
        result = self.client.execute(query, params)
        if not result:
            raise ResourceNotFoundError(ProjectModelConfig, params)
        return result["deleteProjectModelConfig"]["success"]

    def set_project_model_setup_complete(self) -> bool:
        """
        Sets the model setup is complete for this project.
        Once the project is marked as "setup complete", a user can not add  / modify delete existing project model configs.

        Returns:
            bool, indicates if the model setup is complete.

        NOTE: This method should only be used for live model evaluation projects.
            It will throw exception for all other types of projects.
            User Project is_chat_evaluation() method to check if the project is a live model evaluation project.
        """
        query = """mutation SetProjectModelSetupCompletePyApi($projectId: ID!) {
            setProjectModelSetupComplete(where: {id: $projectId}, data: {modelSetupComplete: true}) {
                modelSetupComplete
            }
        }"""

        result = self.client.execute(query, {"projectId": self.uid})
        self.model_setup_complete = result["setProjectModelSetupComplete"][
            "modelSetupComplete"
        ]
        return result["setProjectModelSetupComplete"]["modelSetupComplete"]

    def set_labeling_parameter_overrides(
        self, data: List[LabelingParameterOverrideInput]
    ) -> bool:
        """Adds labeling parameter overrides to this project.

        See information on priority here:
            https://docs.labelbox.com/en/configure-editor/queue-system#reservation-system

            >>> project.set_labeling_parameter_overrides([
            >>>     (data_row_id1, 2), (data_row_id2, 1)])
            or
            >>> project.set_labeling_parameter_overrides([
            >>>     (data_row_gk1, 2), (data_row_gk2, 1)])

        Args:
            data (iterable): An iterable of tuples. Each tuple must contain
                either (DataRow, DataRowPriority<int>)
                or (DataRowIdentifier, priority<int>) for the new override.
                DataRowIdentifier is an object representing a data row id or a global key. A DataIdentifier object can be a UniqueIds or GlobalKeys class.
                NOTE - passing whole DatRow is deprecated. Please use a DataRowIdentifier instead.

                Priority:
                    * Data will be labeled in priority order.
                        - A lower number priority is labeled first.
                        - All signed 32-bit integers are accepted, from -2147483648 to 2147483647.
                    * Priority is not the queue position.
                        - The position is determined by the relative priority.
                        - E.g. [(data_row_1, 5,1), (data_row_2, 2,1), (data_row_3, 10,1)]
                            will be assigned in the following order: [data_row_2, data_row_1, data_row_3]
                    * The priority only effects items in the queue.
                        - Assigning a priority will not automatically add the item back into the queue.
        Returns:
            bool, indicates if the operation was a success.
        """
        data = [t[:2] for t in data]
        validate_labeling_parameter_overrides(data)

        template = Template(
            """mutation SetLabelingParameterOverridesPyApi($$projectId: ID!)
                {project(where: { id: $$projectId })
                {setLabelingParameterOverrides
                (dataWithDataRowIdentifiers: [$dataWithDataRowIdentifiers])
                {success}}}
            """
        )

        data_rows_with_identifiers = ""
        for data_row, priority in data:
            if isinstance(data_row, DataRow):
                data_rows_with_identifiers += f'{{dataRowIdentifier: {{id: "{data_row.uid}", idType: {IdType.DataRowId}}}, priority: {priority}}},'
            elif isinstance(data_row, UniqueId) or isinstance(
                data_row, GlobalKey
            ):
                data_rows_with_identifiers += f'{{dataRowIdentifier: {{id: "{data_row.key}", idType: {data_row.id_type}}}, priority: {priority}}},'
            else:
                raise TypeError(
                    f"Data row identifier should be be of type DataRow or Data Row Identifier. Found {type(data_row)}."
                )

        query_str = template.substitute(
            dataWithDataRowIdentifiers=data_rows_with_identifiers
        )
        res = self.client.execute(query_str, {"projectId": self.uid})
        return res["project"]["setLabelingParameterOverrides"]["success"]

    @overload
    def update_data_row_labeling_priority(
        self,
        data_rows: DataRowIdentifiers,
        priority: int,
    ) -> bool:
        pass

    @overload
    def update_data_row_labeling_priority(
        self,
        data_rows: List[str],
        priority: int,
    ) -> bool:
        pass

    def update_data_row_labeling_priority(
        self,
        data_rows,
        priority: int,
    ) -> bool:
        """
        Updates labeling parameter overrides to this project in bulk. This method allows up to 1 million data rows to be
        updated at once.

        See information on priority here:
            https://docs.labelbox.com/en/configure-editor/queue-system#reservation-system

        Args:
            data_rows: a list of data row ids to update priorities for. This can be a list of strings or a DataRowIdentifiers object
                DataRowIdentifier objects are lists of ids or global keys. A DataIdentifier object can be a UniqueIds or GlobalKeys class.
            priority (int): Priority for the new override. See above for more information.

        Returns:
            bool, indicates if the operation was a success.
        """

        if isinstance(data_rows, list):
            data_rows = UniqueIds(data_rows)
            warnings.warn(
                "Using data row ids will be deprecated. Please use "
                "UniqueIds or GlobalKeys instead."
            )

        method = "createQueuePriorityUpdateTask"
        priority_param = "priority"
        project_param = "projectId"
        data_rows_param = "dataRowIdentifiers"
        query_str = """mutation %sPyApi(
              $%s: Int!
              $%s: ID!
              $%s: QueuePriorityUpdateDataRowIdentifiersInput
            ) {
              project(where: { id: $%s }) {
                %s(
                  data: { priority: $%s, dataRowIdentifiers: $%s }
                ) {
                  taskId
                }
              }
            }
        """ % (
            method,
            priority_param,
            project_param,
            data_rows_param,
            project_param,
            method,
            priority_param,
            data_rows_param,
        )
        res = self.client.execute(
            query_str,
            {
                priority_param: priority,
                project_param: self.uid,
                data_rows_param: {
                    "ids": [id for id in data_rows],
                    "idType": data_rows.id_type,
                },
            },
        )["project"][method]

        task_id = res["taskId"]

        task = self._wait_for_task(task_id)
        if task.status != "COMPLETE":
            raise LabelboxError(
                f"Priority was not updated successfully: "
                + json.dumps(task.errors)
            )
        return True

    def extend_reservations(self, queue_type) -> int:
        """Extends all the current reservations for the current user on the given
        queue type.
        Args:
            queue_type (str): Either "LabelingQueue" or "ReviewQueue"
        Returns:
            int, the number of reservations that were extended.
        """
        if queue_type not in ("LabelingQueue", "ReviewQueue"):
            raise InvalidQueryError("Unsupported queue type: %s" % queue_type)

        id_param = "projectId"
        query_str = """mutation ExtendReservationsPyApi($%s: ID!){
            extendReservations(projectId:$%s queueType:%s)}""" % (
            id_param,
            id_param,
            queue_type,
        )
        res = self.client.execute(query_str, {id_param: self.uid})
        return res["extendReservations"]

    def enable_model_assisted_labeling(self, toggle: bool = True) -> bool:
        """Turns model assisted labeling either on or off based on input

        Args:
            toggle (bool): True or False boolean
        Returns:
            True if toggled on or False if toggled off
        """
        project_param = "project_id"
        show_param = "show"

        query_str = """mutation toggle_model_assisted_labelingPyApi($%s: ID!, $%s: Boolean!) {
            project(where: {id: $%s }) {
                showPredictionsToLabelers(show: $%s) {
                    id, showingPredictionsToLabelers
                }
            }
        }""" % (project_param, show_param, project_param, show_param)

        params = {project_param: self.uid, show_param: toggle}

        res = self.client.execute(query_str, params)
        return res["project"]["showPredictionsToLabelers"][
            "showingPredictionsToLabelers"
        ]

    def bulk_import_requests(self) -> PaginatedCollection:
        """Returns bulk import request objects which are used in model-assisted labeling.
        These are returned with the oldest first, and most recent last.
        """

        id_param = "project_id"
        query_str = """query ListAllImportRequestsPyApi($%s: ID!) {
            bulkImportRequests (
                where: { projectId: $%s }
                skip: %%d
                first: %%d
            ) {
                %s
            }
        }""" % (
            id_param,
            id_param,
            query.results_query_part(Entity.BulkImportRequest),
        )
        return PaginatedCollection(
            self.client,
            query_str,
            {id_param: str(self.uid)},
            ["bulkImportRequests"],
            Entity.BulkImportRequest,
        )

    def batches(self) -> PaginatedCollection:
        """Fetch all batches that belong to this project

        Returns:
            A `PaginatedCollection` of `Batch`es
        """
        id_param = "projectId"
        query_str = """query GetProjectBatchesPyApi($from: String, $first: PageSize, $%s: ID!) {
            project(where: {id: $%s}) {id
            batches(after: $from, first: $first) { nodes { %s } pageInfo { endCursor }}}}
        """ % (id_param, id_param, query.results_query_part(Entity.Batch))
        return PaginatedCollection(
            self.client,
            query_str,
            {id_param: self.uid},
            ["project", "batches", "nodes"],
            lambda client, res: Entity.Batch(client, self.uid, res),
            cursor_path=["project", "batches", "pageInfo", "endCursor"],
            experimental=True,
        )

    def task_queues(self) -> List[TaskQueue]:
        """Fetch all task queues that belong to this project

        Returns:
            A `List` of `TaskQueue`s
        """
        query_str = """query GetProjectTaskQueuesPyApi($projectId: ID!) {
              project(where: {id: $projectId}) {
                taskQueues {
                  %s
                }
              }
            }
        """ % (query.results_query_part(Entity.TaskQueue))

        task_queue_values = self.client.execute(
            query_str, {"projectId": self.uid}, timeout=180.0, experimental=True
        )["project"]["taskQueues"]

        return [
            Entity.TaskQueue(self.client, field_values)
            for field_values in task_queue_values
        ]

    @overload
    def move_data_rows_to_task_queue(
        self, data_row_ids: DataRowIdentifiers, task_queue_id: str
    ):
        pass

    @overload
    def move_data_rows_to_task_queue(
        self, data_row_ids: List[str], task_queue_id: str
    ):
        pass

    def move_data_rows_to_task_queue(self, data_row_ids, task_queue_id: str):
        """

        Moves data rows to the specified task queue.

        Args:
            data_row_ids: a list of data row ids to be moved. This can be a list of strings or a DataRowIdentifiers object
                DataRowIdentifier objects are lists of ids or global keys. A DataIdentifier object can be a UniqueIds or GlobalKeys class.
            task_queue_id: the task queue id to be moved to, or None to specify the "Done" queue

        Returns:
            None if successful, or a raised error on failure

        """
        if isinstance(data_row_ids, list):
            data_row_ids = UniqueIds(data_row_ids)
            warnings.warn(
                "Using data row ids will be deprecated. Please use "
                "UniqueIds or GlobalKeys instead."
            )

        method = "createBulkAddRowsToQueueTask"
        query_str = (
            """mutation AddDataRowsToTaskQueueAsyncPyApi(
          $projectId: ID!
          $queueId: ID
          $dataRowIdentifiers: AddRowsToTaskQueueViaDataRowIdentifiersInput!
        ) {
          project(where: { id: $projectId }) {
            %s(
              data: { queueId: $queueId, dataRowIdentifiers: $dataRowIdentifiers }
            ) {
              taskId
            }
          }
        }
        """
            % method
        )

        task_id = self.client.execute(
            query_str,
            {
                "projectId": self.uid,
                "queueId": task_queue_id,
                "dataRowIdentifiers": {
                    "ids": [id for id in data_row_ids],
                    "idType": data_row_ids.id_type,
                },
            },
            timeout=180.0,
            experimental=True,
        )["project"][method]["taskId"]

        task = self._wait_for_task(task_id)
        if task.status != "COMPLETE":
            raise LabelboxError(
                f"Data rows were not moved successfully: "
                + json.dumps(task.errors)
            )

    def _wait_for_task(self, task_id: str) -> Task:
        task = Task.get_task(self.client, task_id)
        task.wait_till_done()

        return task

    def upload_annotations(
        self,
        name: str,
        annotations: Union[str, Path, Iterable[Dict]],
        validate: bool = False,
    ) -> "BulkImportRequest":  # type: ignore
        """Uploads annotations to a new Editor project.

        Args:
            name (str): name of the BulkImportRequest job
            annotations (str or Path or Iterable):
                url that is publicly accessible by Labelbox containing an
                ndjson file
                OR local path to an ndjson file
                OR iterable of annotation rows
            validate (bool):
                Whether or not to validate the payload before uploading.
        Returns:
            BulkImportRequest
        """

        if isinstance(annotations, str) or isinstance(annotations, Path):

            def _is_url_valid(url: Union[str, Path]) -> bool:
                """Verifies that the given string is a valid url.

                Args:
                    url: string to be checked
                Returns:
                    True if the given url is valid otherwise False

                """
                if isinstance(url, Path):
                    return False
                parsed = urlparse(url)
                return bool(parsed.scheme) and bool(parsed.netloc)

            if _is_url_valid(annotations):
                return Entity.BulkImportRequest.create_from_url(
                    client=self.client,
                    project_id=self.uid,
                    name=name,
                    url=str(annotations),
                    validate=validate,
                )
            else:
                path = Path(annotations)
                if not path.exists():
                    raise FileNotFoundError(
                        f"{annotations} is not a valid url nor existing local file"
                    )
                return Entity.BulkImportRequest.create_from_local_file(
                    client=self.client,
                    project_id=self.uid,
                    name=name,
                    file=path,
                    validate_file=validate,
                )
        elif isinstance(annotations, Iterable):
            return Entity.BulkImportRequest.create_from_objects(
                client=self.client,
                project_id=self.uid,
                name=name,
                predictions=annotations,  # type: ignore
                validate=validate,
            )
        else:
            raise ValueError(
                f"Invalid annotations given of type: {type(annotations)}"
            )

    def _wait_until_data_rows_are_processed(
        self,
        data_row_ids: Optional[List[str]] = None,
        global_keys: Optional[List[str]] = None,
        wait_processing_max_seconds: int = _wait_processing_max_seconds,
        sleep_interval=30,
    ):
        """Wait until all the specified data rows are processed"""
        start_time = datetime.now()

        max_data_rows_per_poll = 100_000
        if data_row_ids is not None:
            for i in range(0, len(data_row_ids), max_data_rows_per_poll):
                chunk = data_row_ids[i : i + max_data_rows_per_poll]
                self._poll_data_row_processing_status(
                    chunk,
                    [],
                    start_time,
                    wait_processing_max_seconds,
                    sleep_interval,
                )

        if global_keys is not None:
            for i in range(0, len(global_keys), max_data_rows_per_poll):
                chunk = global_keys[i : i + max_data_rows_per_poll]
                self._poll_data_row_processing_status(
                    [],
                    chunk,
                    start_time,
                    wait_processing_max_seconds,
                    sleep_interval,
                )

    def _poll_data_row_processing_status(
        self,
        data_row_ids: List[str],
        global_keys: List[str],
        start_time: datetime,
        wait_processing_max_seconds: int = _wait_processing_max_seconds,
        sleep_interval=30,
    ):
        while True:
            if (
                datetime.now() - start_time
            ).total_seconds() >= wait_processing_max_seconds:
                raise ProcessingWaitTimeout(
                    """Maximum wait time exceeded while waiting for data rows to be processed.
                    Try creating a batch a bit later"""
                )

            all_good = self.__check_data_rows_have_been_processed(
                data_row_ids, global_keys
            )
            if all_good:
                return

            logger.debug(
                "Some of the data rows are still being processed, waiting..."
            )
            time.sleep(sleep_interval)

    def __check_data_rows_have_been_processed(
        self,
        data_row_ids: Optional[List[str]] = None,
        global_keys: Optional[List[str]] = None,
    ):
        if data_row_ids is not None and len(data_row_ids) > 0:
            param_name = "dataRowIds"
            params = {param_name: data_row_ids}
        else:
            param_name = "globalKeys"
            global_keys = global_keys if global_keys is not None else []
            params = {param_name: global_keys}

        query_str = """query CheckAllDataRowsHaveBeenProcessedPyApi($%s: [ID!]) {
            queryAllDataRowsHaveBeenProcessed(%s:$%s) {
                allDataRowsHaveBeenProcessed
           }
        }""" % (param_name, param_name, param_name)

        response = self.client.execute(query_str, params)
        return response["queryAllDataRowsHaveBeenProcessed"][
            "allDataRowsHaveBeenProcessed"
        ]

    def get_overview(
        self, details=False
    ) -> Union[ProjectOverview, ProjectOverviewDetailed]:
        """Return the overview of a project.

        This method returns the number of data rows per task queue and issues of a project,
        which is equivalent to the Overview tab of a project.

        Args:
            details (bool, optional): Whether to include detailed queue information for review and rework queues.
                Defaults to False.

        Returns:
            Union[ProjectOverview, ProjectOverviewDetailed]: An object representing the project overview.
                If `details` is False, returns a `ProjectOverview` object.
                If `details` is True, returns a `ProjectOverviewDetailed` object.

        Raises:
            Exception: If there is an error executing the query.

        """
        query = """query ProjectGetOverviewPyApi($projectId: ID!) {
            project(where: { id: $projectId }) {      
            workstreamStateCounts {
                state
                count
            }
            taskQueues {
                queueType
                name
                dataRowCount
            }
            issues {
                totalCount
            }
            completedDataRowCount
            }
        }
        """

        # Must use experimental to access "issues"
        result = self.client.execute(
            query, {"projectId": self.uid}, experimental=True
        )["project"]

        # Reformat category names
        overview = {
            utils.snake_case(st["state"]): st["count"]
            for st in result.get("workstreamStateCounts")
            if st["state"] != "NotInTaskQueue"
        }

        overview["issues"] = result.get("issues", {}).get("totalCount")

        # Rename categories
        overview["to_label"] = overview.pop("unlabeled")
        overview["total_data_rows"] = overview.pop("all")

        if not details:
            return ProjectOverview(**overview)
        else:
            # Build dictionary for queue details for review and rework queues
            for category in ["rework", "review"]:
                queues = [
                    {tq["name"]: tq.get("dataRowCount")}
                    for tq in result.get("taskQueues")
                    if tq.get("queueType") == f"MANUAL_{category.upper()}_QUEUE"
                ]

                overview[f"in_{category}"] = {
                    "data": queues,
                    "total": overview[f"in_{category}"],
                }

            return ProjectOverviewDetailed(**overview)

    def clone(self) -> "Project":
        """
        Clones the current project.

        Returns:
            Project: The cloned project.
        """
        mutation = """
            mutation CloneProjectPyApi($projectId: ID!) {
                cloneProject(data: { projectId: $projectId }) {
                    id
                }
            }
        """
        result = self.client.execute(mutation, {"projectId": self.uid})
        return self.client.get_project(result["cloneProject"]["id"])

    @experimental
    def get_labeling_service(self) -> LabelingService:
        """Get the labeling service for this project.

        Will automatically create a labeling service if one does not exist.

        Returns:
            LabelingService: The labeling service for this project.
        """
        return LabelingService.getOrCreate(self.client, self.uid)

    @experimental
    def get_labeling_service_status(self) -> LabelingServiceStatus:
        """Get the labeling service status for this project.

        Raises:
            ResourceNotFoundError if the project does not have a labeling service.

        Returns:
            LabelingServiceStatus: The labeling service status for this project.
        """
        return self.get_labeling_service().status

    @experimental
    def get_labeling_service_dashboard(self) -> LabelingServiceDashboard:
        """Get the labeling service for this project.

        Returns:
            LabelingServiceDashboard: The labeling service for this project.

        Attributes of the dashboard include:
            id (str): The project id.
            name (str): The project name.
            created_at, updated_at (datetime): The creation and last update times of the labeling service. None if labeling service is not requested.
            created_by_id (str): The user id of the creator of the labeling service. None if labeling service is not requested.
            status (LabelingServiceStatus): The status of the labeling service. Returns LabelingServiceStatus.Missing if labeling service is not requested.
            data_rows_count (int): The number of data rows in the project. 0 if labeling service is not requested.
            data_rows_in_review_count (int): The number of data rows in review queue. 0 if labeling service is not requested.
            data_rows_in_rework_count (int): The number of data rows in rework. 0 if labeling service is not requested.
            data_rows_done_count (int): The number of data rows in done queue. 0 if labeling service is not requested.
            tags (List[str]): Project tags.
            tasks_completed (int): The number of tasks completed, the same as data_rows_done_count. 0 if labeling service is not requested.
            tasks_remaining (int): The number of tasks remaining, the same as data_rows_count - data_rows_done_count. 0 if labeling service is not requested.
            service_type (str): Descriptive type for labeling service.

            NOTE can call dict() to get all attributes as dictionary.

        """
        return LabelingServiceDashboard.get(self.client, self.uid)


class ProjectMember(DbObject):
    user = Relationship.ToOne("User", cache=True)
    role = Relationship.ToOne("Role", cache=True)
    access_from = Field.String("access_from")


class LabelingParameterOverride(DbObject):
    """Customizes the order of assets in the label queue.

    Attributes:
        priority (int): A prioritization score.
        number_of_labels (int): Number of times an asset should be labeled.
    """

    priority = Field.Int("priority")
    number_of_labels = Field.Int("number_of_labels")

    data_row = Relationship.ToOne("DataRow", cache=True)


LabelerPerformance = namedtuple(
    "LabelerPerformance",
    "user count seconds_per_label, total_time_labeling "
    "consensus average_benchmark_agreement last_activity_time",
)
LabelerPerformance.__doc__ = (
<<<<<<< HEAD
    "Named tuple containing info about a labeler's performance."
)
=======
    "Named tuple containing info about a labeler's performance.")
>>>>>>> 0e9f43f7
<|MERGE_RESOLUTION|>--- conflicted
+++ resolved
@@ -379,164 +379,6 @@
             Label,
         )
 
-<<<<<<< HEAD
-    def export_queued_data_rows(
-        self, timeout_seconds=120, include_metadata: bool = False
-    ) -> List[Dict[str, str]]:
-        """Returns all data rows that are currently enqueued for this project.
-
-        Args:
-            timeout_seconds (float): Max waiting time, in seconds.
-            include_metadata (bool): True to return related DataRow metadata
-        Returns:
-            Data row fields for all data rows in the queue as json
-        Raises:
-            LabelboxError: if the export fails or is unable to download within the specified time.
-        """
-        warnings.warn(
-            "You are currently utilizing exports v1 for this action, which will be deprecated after April 30th, 2024. We recommend transitioning to exports v2. To view export v2 details, visit our docs: https://docs.labelbox.com/reference/label-export",
-            DeprecationWarning,
-        )
-        id_param = "projectId"
-        metadata_param = "includeMetadataInput"
-        query_str = """mutation GetQueuedDataRowsExportUrlPyApi($%s: ID!, $%s: Boolean!)
-            {exportQueuedDataRows(data:{projectId: $%s , includeMetadataInput: $%s}) {downloadUrl createdAt status} }
-        """ % (id_param, metadata_param, id_param, metadata_param)
-        sleep_time = 2
-        start_time = time.time()
-        while True:
-            res = self.client.execute(
-                query_str,
-                {id_param: self.uid, metadata_param: include_metadata},
-            )
-            res = res["exportQueuedDataRows"]
-            if res["status"] == "COMPLETE":
-                download_url = res["downloadUrl"]
-                response = requests.get(download_url)
-                response.raise_for_status()
-                return parser.loads(response.text)
-            elif res["status"] == "FAILED":
-                raise LabelboxError("Data row export failed.")
-
-            current_time = time.time()
-            if current_time - start_time > timeout_seconds:
-                raise LabelboxError(
-                    f"Unable to export data rows within {timeout_seconds} seconds."
-                )
-
-            logger.debug(
-                "Project '%s' queued data row export, waiting for server...",
-                self.uid,
-            )
-            time.sleep(sleep_time)
-
-    def export_labels(
-        self, download=False, timeout_seconds=1800, **kwargs
-    ) -> Optional[Union[str, List[Dict[Any, Any]]]]:
-        """Calls the server-side Label exporting that generates a JSON
-        payload, and returns the URL to that payload.
-
-        Will only generate a new URL at a max frequency of 30 min.
-
-        Args:
-            download (bool): Returns the url if False
-            timeout_seconds (float): Max waiting time, in seconds.
-            start (str): Earliest date for labels, formatted "YYYY-MM-DD" or "YYYY-MM-DD hh:mm:ss"
-            end (str): Latest date for labels, formatted "YYYY-MM-DD" or "YYYY-MM-DD hh:mm:ss"
-            last_activity_start (str): Will include all labels that have had any updates to
-              data rows, issues, comments, metadata, or reviews since this timestamp.
-              formatted "YYYY-MM-DD" or "YYYY-MM-DD hh:mm:ss"
-            last_activity_end (str): Will include all labels that do not have any updates to
-              data rows, issues, comments, metadata, or reviews after this timestamp.
-              formatted "YYYY-MM-DD" or "YYYY-MM-DD hh:mm:ss"
-
-        Returns:
-            URL of the data file with this Project's labels. If the server didn't
-            generate during the `timeout_seconds` period, None is returned.
-        """
-        warnings.warn(
-            "You are currently utilizing exports v1 for this action, which will be deprecated after April 30th, 2024. We recommend transitioning to exports v2. To view export v2 details, visit our docs: https://docs.labelbox.com/reference/label-export",
-            DeprecationWarning,
-        )
-
-        def _string_from_dict(dictionary: dict, value_with_quotes=False) -> str:
-            """Returns a concatenated string of the dictionary's keys and values
-
-            The string will be formatted as {key}: 'value' for each key. Value will be inclusive of
-            quotations while key will not. This can be toggled with `value_with_quotes`"""
-
-            quote = '"' if value_with_quotes else ""
-            return ",".join(
-                [
-                    f"""{c}: {quote}{dictionary.get(c)}{quote}"""
-                    for c in dictionary
-                    if dictionary.get(c)
-                ]
-            )
-
-        sleep_time = 2
-        id_param = "projectId"
-        filter_param = ""
-        filter_param_dict = {}
-
-        if "start" in kwargs or "end" in kwargs:
-            created_at_dict = {
-                "start": kwargs.get("start", ""),
-                "end": kwargs.get("end", ""),
-            }
-            [validate_datetime(date) for date in created_at_dict.values()]
-            filter_param_dict["labelCreatedAt"] = "{%s}" % _string_from_dict(
-                created_at_dict, value_with_quotes=True
-            )
-
-        if "last_activity_start" in kwargs or "last_activity_end" in kwargs:
-            last_activity_start = kwargs.get("last_activity_start")
-            last_activity_end = kwargs.get("last_activity_end")
-
-            if last_activity_start:
-                validate_datetime(str(last_activity_start))
-            if last_activity_end:
-                validate_datetime(str(last_activity_end))
-
-            filter_param_dict["lastActivityAt"] = "{%s}" % _string_from_dict(
-                {"start": last_activity_start, "end": last_activity_end},
-                value_with_quotes=True,
-            )
-
-        if filter_param_dict:
-            filter_param = """, filters: {%s }""" % (
-                _string_from_dict(filter_param_dict, value_with_quotes=False)
-            )
-
-        query_str = """mutation GetLabelExportUrlPyApi($%s: ID!)
-            {exportLabels(data:{projectId: $%s%s}) {downloadUrl createdAt shouldPoll} }
-        """ % (id_param, id_param, filter_param)
-
-        start_time = time.time()
-
-        while True:
-            res = self.client.execute(query_str, {id_param: self.uid})
-            res = res["exportLabels"]
-            if not res["shouldPoll"] and res["downloadUrl"] is not None:
-                url = res["downloadUrl"]
-                if not download:
-                    return url
-                else:
-                    response = requests.get(url)
-                    response.raise_for_status()
-                    return response.json()
-
-            current_time = time.time()
-            if current_time - start_time > timeout_seconds:
-                return None
-
-            logger.debug(
-                "Project '%s' label export, waiting for server...", self.uid
-            )
-            time.sleep(sleep_time)
-
-=======
->>>>>>> 0e9f43f7
     def export(
         self,
         task_name: Optional[str] = None,
@@ -2123,9 +1965,5 @@
     "consensus average_benchmark_agreement last_activity_time",
 )
 LabelerPerformance.__doc__ = (
-<<<<<<< HEAD
     "Named tuple containing info about a labeler's performance."
-)
-=======
-    "Named tuple containing info about a labeler's performance.")
->>>>>>> 0e9f43f7
+)