--- conflicted
+++ resolved
@@ -4,10 +4,6 @@
 import warnings
 from collections import namedtuple
 from datetime import datetime, timezone
-<<<<<<< HEAD
-=======
-from pathlib import Path
->>>>>>> a75c402c
 from string import Template
 from typing import (
     TYPE_CHECKING,
@@ -17,31 +13,18 @@
     Optional,
     Tuple,
     Union,
-<<<<<<< HEAD
     get_args,
 )
 
 from lbox.exceptions import (
-=======
-    overload,
-)
-from urllib.parse import urlparse
-
-from labelbox import utils
-from labelbox.exceptions import (
->>>>>>> a75c402c
     InvalidQueryError,
     LabelboxError,
     ProcessingWaitTimeout,
     ResourceNotFoundError,
     error_message_for_unparsed_graphql_error,
-<<<<<<< HEAD
 )  # type: ignore
 
 from labelbox import utils
-=======
-)
->>>>>>> a75c402c
 from labelbox.orm import query
 from labelbox.orm.db_object import DbObject, Deletable, Updateable, experimental
 from labelbox.orm.model import Entity, Field, Relationship
@@ -57,15 +40,11 @@
 from labelbox.schema.export_task import ExportTask
 from labelbox.schema.id_type import IdType
 from labelbox.schema.identifiable import DataRowIdentifier, GlobalKey, UniqueId
-<<<<<<< HEAD
 from labelbox.schema.identifiables import (
     DataRowIdentifiers,
     GlobalKeys,
     UniqueIds,
 )
-=======
-from labelbox.schema.identifiables import DataRowIdentifiers, UniqueIds
->>>>>>> a75c402c
 from labelbox.schema.labeling_service import (
     LabelingService,
     LabelingServiceStatus,
@@ -82,10 +61,6 @@
     ProjectOverview,
     ProjectOverviewDetailed,
 )
-<<<<<<< HEAD
-=======
-from labelbox.schema.queue_mode import QueueMode
->>>>>>> a75c402c
 from labelbox.schema.resource_tag import ResourceTag
 from labelbox.schema.task import Task
 from labelbox.schema.task_queue import TaskQueue
