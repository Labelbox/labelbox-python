--- conflicted
+++ resolved
@@ -6,12 +6,6 @@
 from dataclasses import dataclass
 from enum import Enum
 from functools import lru_cache
-<<<<<<< HEAD
-import json
-=======
-from io import TextIOWrapper
-from pathlib import Path
->>>>>>> a75c402c
 from typing import (
     TYPE_CHECKING,
     Any,
@@ -22,28 +16,13 @@
     Tuple,
     TypeVar,
     Union,
-<<<<<<< HEAD
-    TYPE_CHECKING,
-    Any,
 )
 
 import requests
-import tempfile
-import os
+from pydantic import BaseModel
 
 from labelbox.schema.task import Task
 from labelbox.utils import _CamelCaseMixin
-from pydantic import BaseModel
-=======
-    overload,
-)
-
-import requests
-from pydantic import BaseModel
-
-from labelbox.schema.task import Task
-from labelbox.utils import _CamelCaseMixin
->>>>>>> a75c402c
 
 if TYPE_CHECKING:
     from labelbox import Client
