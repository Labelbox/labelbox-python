--- conflicted
+++ resolved
@@ -1,10 +1,6 @@
 import time
-<<<<<<< HEAD
 from labelbox import MediaType, Client
-=======
 import uuid
-
->>>>>>> 1142435d
 import pytest
 
 from labelbox.schema.annotation_import import AnnotationImportState, LabelImport
@@ -395,10 +391,7 @@
     dataset = initial_dataset
     project = client.create_project(
         name=rand_gen(str),
-<<<<<<< HEAD
-=======
         media_type=MediaType.Image,
->>>>>>> 1142435d
     )
     project.connect_ontology(ontology)
     data_row_ids = []
@@ -427,27 +420,7 @@
     project = client.create_project(
         name=rand_gen(str),
         description=rand_gen(str),
-<<<<<<< HEAD
-=======
         media_type=MediaType.Image,
-    )
-    editor = list(
-        client.get_labeling_frontends(where=LabelingFrontend.name == "editor")
-    )[0]
-    project.setup(editor, ontology)
-    yield project
-    teardown_helpers.teardown_project_labels_ontology_feature_schemas(project)
-
-
-@pytest.fixture
-def configured_video_project_without_data_rows(
-    client, ontology, rand_gen, teardown_helpers
-):
-    project = client.create_project(
-        name=rand_gen(str),
-        description=rand_gen(str),
-        media_type=MediaType.Video,
->>>>>>> 1142435d
     )
 
     project.connect_ontology(ontology)
