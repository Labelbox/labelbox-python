--- conflicted
+++ resolved
@@ -56,19 +56,6 @@
     assert label.annotations == data_label.annotations
 
 
-<<<<<<< HEAD
-
-def validate_iso_format(date_string: str):
-    parsed_t = datetime.datetime.fromisoformat(
-        date_string)  # this will blow up if the string is not in iso format
-    assert parsed_t.hour is not None
-    assert parsed_t.minute is not None
-    assert parsed_t.second is not None
-
-
-@pytest.mark.order(1)
-=======
->>>>>>> b9a2c5e6
 @pytest.mark.parametrize(
     "media_type, data_type_class",
     [
@@ -87,113 +74,16 @@
     annotations_by_media_type,
     hardcoded_global_key,
 ):
-<<<<<<< HEAD
-    project = configured_project
-    dataset = initial_dataset
-    project_id = project.uid
+    annotations_ndjson =  annotations_by_media_type[media_type]
+    annotations_ndjson = [annotation[0] for annotation in annotations_ndjson]
+    
+    label = list(NDJsonConverter.deserialize(annotations_ndjson))[0]
+   
+    data_label = lb_types.Label(data=data_type_class(global_key = hardcoded_global_key()),
+                       annotations=label.annotations)
 
-    helpers.set_project_media_type_from_data_type(project, data_type_class)
-
-    data_type_string = data_type_class.__name__[:-4].lower()
-    data_row_ndjson = data_row_json_by_data_type[data_type_string]
-    data_row = create_data_row_for_project(project, dataset, data_row_ndjson,
-                                           rand_gen(str))
-    annotations_ndjson = annotations_by_data_type_v2[data_type_string]
-    annotations_list = [
-        label.annotations
-        for label in NDJsonConverter.deserialize(annotations_ndjson)
-    ]
-    labels = [
-        lb_types.Label(data=data_type_class(uid=data_row.uid),
-                       annotations=annotations)
-        for annotations in annotations_list
-    ]
-
-    label_import = lb.LabelImport.create_from_objects(
-        client, project_id, f"test-import-{data_type_string}", labels)
-    label_import.wait_until_done()
-
-    assert label_import.state == AnnotationImportState.FINISHED
-    assert len(label_import.errors) == 0
-
-    # TODO need to migrate project to the new BATCH mode and change this code
-    # to be similar to tests/integration/test_task_queue.py
-
-    result = export_v2_test_helpers.run_project_export_v2_task(project)
-    find_data_row = lambda dr: dr['data_row']['id'] == data_row.uid
-    exported_data = list(filter(find_data_row, result))[0]
-    assert exported_data
-
-    # timestamp fields are in iso format
-    validate_iso_format(exported_data["data_row"]["details"]["created_at"])
-    validate_iso_format(exported_data["data_row"]["details"]["updated_at"])
-    validate_iso_format(exported_data["projects"][project_id]["labels"][0]
-                        ["label_details"]["created_at"])
-    validate_iso_format(exported_data["projects"][project_id]["labels"][0]
-                        ["label_details"]["updated_at"])
-
-    assert exported_data["data_row"]["id"] == data_row.uid
-    exported_project = exported_data["projects"][project_id]
-    exported_project_labels = exported_project["labels"][0]
-    exported_annotations = exported_project_labels["annotations"]
-
-    helpers.remove_keys_recursive(exported_annotations,
-                                  ["feature_id", "feature_schema_id"])
-    helpers.rename_cuid_key_recursive(exported_annotations)
-    assert exported_annotations == exports_v2_by_data_type[data_type_string]
-
-    data_row = client.get_data_row(data_row.uid)
-    data_row.delete()
-
-
-@pytest.mark.parametrize("data_type, data_class, annotations", test_params)
-def test_import_label_annotations(
-    client,
-    configured_project_with_one_data_row,
-    initial_dataset,
-    data_row_json_by_data_type,
-    data_type,
-    data_class,
-    annotations,
-    rand_gen,
-    helpers,
-):
-    project = configured_project_with_one_data_row
-    dataset = initial_dataset
-    helpers.set_project_media_type_from_data_type(project, data_class)
-
-    data_row_json = data_row_json_by_data_type[data_type]
-    data_row = create_data_row_for_project(project, dataset, data_row_json,
-                                           rand_gen(str))
-
-    labels = [
-        lb_types.Label(data=data_class(uid=data_row.uid),
-                       annotations=annotations)
-    ]
-
-    label_import = lb.LabelImport.create_from_objects(client, project.uid,
-                                                      f"test-import-html",
-                                                      labels)
-    label_import.wait_until_done()
-
-    assert label_import.state == lb.AnnotationImportState.FINISHED
-    assert len(label_import.errors) == 0
-    export_params = {
-        "attachments": False,
-        "metadata_fields": False,
-        "data_row_details": False,
-        "project_details": False,
-        "performance_details": False,
-    }
-    export_task = project.export_v2(params=export_params)
-    export_task.wait_till_done()
-    assert export_task.errors is None
-    expected_annotations = get_annotation_comparison_dicts_from_labels(labels)
-    actual_annotations = get_annotation_comparison_dicts_from_export(
-        export_task.result, data_row.uid,
-        configured_project_with_one_data_row.uid)
-    assert actual_annotations == expected_annotations
-    data_row.delete()
+    assert data_label.data.global_key == label.data.global_key
+    assert label.annotations == data_label.annotations
 
 
 @pytest.mark.parametrize("_, data_class, annotations", test_params)
@@ -210,107 +100,3 @@
     assert len(serialized_annotations) == len(annotations)
     for serialized_annotation in serialized_annotations:
         assert serialized_annotation["isBenchmarkReferenceLabel"]
-
-
-@pytest.mark.parametrize("data_type, data_class, annotations", test_params)
-@pytest.fixture
-def one_datarow(client, rand_gen, data_row_json_by_data_type, data_type):
-    dataset = client.create_dataset(name=rand_gen(str))
-    data_row_json = data_row_json_by_data_type[data_type]
-    data_row = dataset.create_data_row(data_row_json)
-
-    yield data_row
-
-    dataset.delete()
-
-
-@pytest.fixture
-def one_datarow_global_key(client, rand_gen, data_row_json_by_data_type):
-    dataset = client.create_dataset(name=rand_gen(str))
-    data_row_json = data_row_json_by_data_type["video"]
-    data_row = dataset.create_data_row(data_row_json)
-
-    yield data_row
-
-    dataset.delete()
-
-
-@pytest.mark.parametrize("data_type, data_class, annotations", test_params)
-def test_import_mal_annotations(
-    client,
-    configured_project_with_one_data_row,
-    data_type,
-    data_class,
-    annotations,
-    rand_gen,
-    one_datarow,
-    helpers,
-):
-    data_row = one_datarow
-    helpers.set_project_media_type_from_data_type(
-        configured_project_with_one_data_row, data_class)
-
-    configured_project_with_one_data_row.create_batch(
-        rand_gen(str),
-        [data_row.uid],
-    )
-
-    labels = [
-        lb_types.Label(data=data_class(uid=data_row.uid),
-                       annotations=annotations)
-    ]
-
-    import_annotations = lb.MALPredictionImport.create_from_objects(
-        client=client,
-        project_id=configured_project_with_one_data_row.uid,
-        name=f"import {str(uuid.uuid4())}",
-        predictions=labels,
-    )
-    import_annotations.wait_until_done()
-
-    assert import_annotations.errors == []
-    # MAL Labels cannot be exported and compared to input labels
-
-
-def test_import_mal_annotations_global_key(client,
-                                           configured_project_with_one_data_row,
-                                           rand_gen, one_datarow_global_key,
-                                           helpers):
-    data_class = lb_types.VideoData
-    data_row = one_datarow_global_key
-    annotations = [video_mask_annotation]
-    helpers.set_project_media_type_from_data_type(
-        configured_project_with_one_data_row, data_class)
-
-    configured_project_with_one_data_row.create_batch(
-        rand_gen(str),
-        [data_row.uid],
-    )
-
-    labels = [
-        lb_types.Label(data=data_class(global_key=data_row.global_key),
-                       annotations=annotations)
-    ]
-
-    import_annotations = lb.MALPredictionImport.create_from_objects(
-        client=client,
-        project_id=configured_project_with_one_data_row.uid,
-        name=f"import {str(uuid.uuid4())}",
-        predictions=labels,
-    )
-    import_annotations.wait_until_done()
-
-    assert import_annotations.errors == []
-    # MAL Labels cannot be exported and compared to input labels
-=======
-    annotations_ndjson =  annotations_by_media_type[media_type]
-    annotations_ndjson = [annotation[0] for annotation in annotations_ndjson]
-    
-    label = list(NDJsonConverter.deserialize(annotations_ndjson))[0]
-   
-    data_label = lb_types.Label(data=data_type_class(global_key = hardcoded_global_key()),
-                       annotations=label.annotations)
-
-    assert data_label.data.global_key == label.data.global_key
-    assert label.annotations == data_label.annotations
->>>>>>> b9a2c5e6
