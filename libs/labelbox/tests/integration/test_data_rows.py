--- conflicted
+++ resolved
@@ -1081,11 +1081,8 @@
         # TODO: What error kind should this be? It looks like for global key we are
         # using malformed query. But for invalid contents in FileUploads we use InvalidQueryError
         with pytest.raises(ResourceCreationError):
-<<<<<<< HEAD
+            dataset.(
             dataset._create_data_rows_sync(
-=======
-            dataset.(
->>>>>>> 23d7e59c
                 [{**conversational_content, "media_type": "IMAGE"}]
             )
 
@@ -1097,6 +1094,8 @@
     ]
     task = dataset.create_data_rows(examples)
     task.wait_until_done()
+    task = dataset.create_data_rows(examples)
+    task.wait_until_done()
     data_rows = list(dataset.data_rows())
     assert len(data_rows) == len(examples)
     for data_row in data_rows:
