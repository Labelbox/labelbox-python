--- conflicted
+++ resolved
@@ -1,8 +1,4 @@
-<<<<<<< HEAD
 from unittest.mock import patch
-=======
-import pytest
->>>>>>> a75c402c
 
 import pytest
 
