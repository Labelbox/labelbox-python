import time
from typing import List
from uuid import uuid4
import pytest

from labelbox import Dataset, Project
from labelbox.exceptions import (
    ProcessingWaitTimeout,
    MalformedQueryException,
    ResourceConflict,
    LabelboxError,
)


def get_data_row_ids(ds: Dataset):
    return [dr.uid for dr in list(ds.data_rows())]


def test_create_batch(project: Project, big_dataset_data_row_ids: List[str]):
    batch = project.create_batch(
        "test-batch",
        big_dataset_data_row_ids,
        3,
        consensus_settings={"number_of_labels": 3, "coverage_percentage": 0.1},
    )

    assert batch.name == "test-batch"
    assert batch.size == len(big_dataset_data_row_ids)
    assert len([dr for dr in batch.failed_data_row_ids]) == 0


def test_create_batch_with_invalid_data_rows_ids(project: Project):
    with pytest.raises(MalformedQueryException) as ex:
        project.create_batch("test-batch", data_rows=["a", "b", "c"])
        assert (
            str(ex) == "No valid data rows to be added from the list provided!"
        )


def test_create_batch_with_the_same_name(
    project: Project, small_dataset: Dataset
):
    batch1 = project.create_batch(
        "batch1", data_rows=get_data_row_ids(small_dataset)
    )
    assert batch1.name == "batch1"

    with pytest.raises(ResourceConflict):
        project.create_batch(
            "batch1", data_rows=get_data_row_ids(small_dataset)
        )


def test_create_batch_with_same_data_row_ids(
    project: Project, small_dataset: Dataset
):
    batch1 = project.create_batch(
        "batch1", data_rows=get_data_row_ids(small_dataset)
    )
    assert batch1.name == "batch1"

    with pytest.raises(MalformedQueryException) as ex:
        project.create_batch(
            "batch2", data_rows=get_data_row_ids(small_dataset)
        )
        assert str(ex) == "No valid data rows to add to project"


def test_create_batch_with_non_existent_global_keys(project: Project):
    with pytest.raises(MalformedQueryException) as ex:
        project.create_batch("batch1", global_keys=["key1"])
        assert (
            str(ex)
            == "Data rows with the following global keys do not exist: key1."
        )


def test_create_batch_with_string_priority(
    project: Project, small_dataset: Dataset
):
    with pytest.raises(LabelboxError):
        project.create_batch(
            "batch1", data_rows=get_data_row_ids(small_dataset), priority="abcd"
        )


def test_create_batch_with_null_priority(
    project: Project, small_dataset: Dataset
):
    with pytest.raises(LabelboxError):
        project.create_batch(
            "batch1", data_rows=get_data_row_ids(small_dataset), priority=None
        )


def test_create_batch_async(
    project: Project, big_dataset_data_row_ids: List[str]
):
    batch = project._create_batch_async(
        "big-batch", big_dataset_data_row_ids, priority=3
    )
    assert batch.name == "big-batch"
    assert batch.size == len(big_dataset_data_row_ids)
    assert len([dr for dr in batch.failed_data_row_ids]) == 0


def test_create_batch_with_consensus_settings(
    project: Project, small_dataset: Dataset
):
    export_task = small_dataset.export()
    export_task.wait_till_done()
    stream = export_task.get_buffered_stream()
    data_rows = [dr.json["data_row"]["id"] for dr in stream]
    consensus_settings = {"coverage_percentage": 0.1, "number_of_labels": 3}
    batch = project.create_batch(
        "batch with consensus settings",
        data_rows,
        3,
        consensus_settings=consensus_settings,
    )
    assert batch.name == "batch with consensus settings"
    assert batch.size == len(data_rows)
    assert batch.consensus_settings == consensus_settings


def test_create_batch_with_data_row_class(
    project: Project, small_dataset: Dataset
):
    export_task = small_dataset.export()
    export_task.wait_till_done()
    stream = export_task.get_buffered_stream()
    data_rows = [dr.json["data_row"]["id"] for dr in stream]
    batch = project.create_batch("test-batch-data-rows", data_rows, 3)
    assert batch.name == "test-batch-data-rows"
    assert batch.size == len(data_rows)


def test_archive_batch(project: Project, small_dataset: Dataset):
    export_task = small_dataset.export()
    export_task.wait_till_done()
    stream = export_task.get_buffered_stream()
    data_rows = [dr.json["data_row"]["id"] for dr in stream]

    batch = project.create_batch("batch to archive", data_rows)
    batch.remove_queued_data_rows()
    overview = project.get_overview()

    assert overview.to_label == 0


def test_delete(project: Project, small_dataset: Dataset):
    export_task = small_dataset.export()
    export_task.wait_till_done()
    stream = export_task.get_buffered_stream()
    data_rows = [dr.json["data_row"]["id"] for dr in stream]
    batch = project.create_batch("batch to delete", data_rows)
    batch.delete()

    assert len(list(project.batches())) == 0


def test_batch_project(project: Project, small_dataset: Dataset):
    export_task = small_dataset.export()
    export_task.wait_till_done()
    stream = export_task.get_buffered_stream()
    data_rows = [dr.json["data_row"]["id"] for dr in stream]
    batch = project.create_batch(
        "batch to test project relationship", data_rows
    )

    project_from_batch = batch.project()

    assert project_from_batch.uid == project.uid
    assert project_from_batch.name == project.name


def test_batch_creation_for_data_rows_with_issues(
    project: Project,
    small_dataset: Dataset,
    dataset_with_invalid_data_rows: Dataset,
):
    """
    Create a batch containing both valid and invalid data rows
    """
    valid_data_rows = [dr.uid for dr in list(small_dataset.data_rows())]
    invalid_data_rows = [
        dr.uid for dr in list(dataset_with_invalid_data_rows.data_rows())
    ]
    data_rows_to_add = valid_data_rows + invalid_data_rows

    assert len(data_rows_to_add) == 4
    batch = project.create_batch(
        "batch to test failed data rows", data_rows_to_add
    )
    failed_data_row_ids = [x for x in batch.failed_data_row_ids]
    assert len(failed_data_row_ids) == 2

    failed_data_row_ids_set = set(failed_data_row_ids)
    invalid_data_rows_set = set(invalid_data_rows)
    assert len(failed_data_row_ids_set.intersection(invalid_data_rows_set)) == 2


def test_batch_creation_with_processing_timeout(
    project: Project,
    small_dataset: Dataset,
    unique_dataset: Dataset,
    upload_invalid_data_rows_for_dataset,
):
    """
    Create a batch with zero wait time, this means that the waiting logic will throw exception immediately
    """
    #  wait for these data rows to be processed
    valid_data_rows = [dr.uid for dr in list(small_dataset.data_rows())]

    # upload data rows for this dataset and don't wait
    upload_invalid_data_rows_for_dataset(unique_dataset)
    unprocessed_data_rows = [dr.uid for dr in list(unique_dataset.data_rows())]

    data_row_ids = valid_data_rows + unprocessed_data_rows

    stashed_wait_timeout = project._wait_processing_max_seconds
    with pytest.raises(ProcessingWaitTimeout):
        # emulate the situation where there are still some data rows being
        # processed but wait timeout exceeded
        project._wait_processing_max_seconds = 0
        project.create_batch("batch to test failed data rows", data_row_ids)
    project._wait_processing_max_seconds = stashed_wait_timeout


<<<<<<< HEAD
@pytest.mark.export_v1("export_v1 test remove later")
def test_export_data_rows(
    project: Project, dataset: Dataset, image_url: str, external_id: str
):
    n_data_rows = 2
    task = dataset.create_data_rows(
        [
            {"row_data": image_url, "external_id": external_id},
        ]
        * n_data_rows
    )
    task.wait_till_done()

    data_rows = [dr.uid for dr in list(dataset.export_data_rows())]
    batch = project.create_batch("batch test", data_rows)
    result = list(batch.export_data_rows())
    exported_data_rows = [dr.uid for dr in result]

    assert len(result) == n_data_rows
    assert set(data_rows) == set(exported_data_rows)


=======
>>>>>>> 0e9f43f7
def test_list_all_batches(project: Project, client, image_url: str):
    """
    Test to verify that we can retrieve all available batches in the project.
    """
    # Data to use
    img_assets = [
        {"row_data": image_url, "external_id": str(uuid4())}
        for asset in range(0, 2)
    ]
    data = [img_assets for _ in range(0, 2)]

    # Setup
    batches = []
    datasets = []

    for assets in data:
        dataset = client.create_dataset(name=str(uuid4()))
        create_data_rows_task = dataset.create_data_rows(assets)
        create_data_rows_task.wait_till_done()
        datasets.append(dataset)

    for dataset in datasets:
        data_row_ids = get_data_row_ids(dataset)
        new_batch = project.create_batch(
            name=str(uuid4()), data_rows=data_row_ids
        )
        batches.append(new_batch)

    # Test
    project_batches = list(project.batches())
    assert len(batches) == len(project_batches)

    for project_batch in project_batches:
        for assets in data:
            assert len(assets) == project_batch.size

    # Clean up
    for dataset in datasets:
        dataset.delete()


def test_list_project_batches_with_no_batches(project: Project):
    batches = list(project.batches())
    assert len(batches) == 0


@pytest.mark.skip(
    reason="Test cannot be used effectively with MAL/LabelImport. \
Fix/Unskip after resolving deletion with MAL/LabelImport"
)
def test_delete_labels(project, small_dataset):
    export_task = small_dataset.export()
    export_task.wait_till_done()
    stream = export_task.get_buffered_stream()
    data_rows = [dr.json["data_row"]["id"] for dr in stream]
    batch = project.create_batch("batch to delete labels", data_rows)


@pytest.mark.skip(
    reason="Test cannot be used effectively with MAL/LabelImport. \
Fix/Unskip after resolving deletion with MAL/LabelImport"
)
def test_delete_labels_with_templates(project: Project, small_dataset: Dataset):
    export_task = small_dataset.export()
    export_task.wait_till_done()
    stream = export_task.get_buffered_stream()
    data_rows = [dr.json["data_row"]["id"] for dr in stream]
    batch = project.create_batch(
        "batch to delete labels w templates", data_rows
    )

    export_task = project.export(filters={"batch_ids": [batch.uid]})
    export_task.wait_till_done()
    stream = export_task.get_buffered_stream()
    exported_data_rows = [dr.json["data_row"]["id"] for dr in stream]

    res = batch.delete_labels(labels_as_template=True)

    export_task = project.export(filters={"batch_ids": [batch.uid]})
    export_task.wait_till_done()
    stream = export_task.get_buffered_stream()
    exported_data_rows = [dr.json["data_row"]["id"] for dr in stream]

    assert len(exported_data_rows) == 5<|MERGE_RESOLUTION|>--- conflicted
+++ resolved
@@ -227,31 +227,6 @@
     project._wait_processing_max_seconds = stashed_wait_timeout
 
 
-<<<<<<< HEAD
-@pytest.mark.export_v1("export_v1 test remove later")
-def test_export_data_rows(
-    project: Project, dataset: Dataset, image_url: str, external_id: str
-):
-    n_data_rows = 2
-    task = dataset.create_data_rows(
-        [
-            {"row_data": image_url, "external_id": external_id},
-        ]
-        * n_data_rows
-    )
-    task.wait_till_done()
-
-    data_rows = [dr.uid for dr in list(dataset.export_data_rows())]
-    batch = project.create_batch("batch test", data_rows)
-    result = list(batch.export_data_rows())
-    exported_data_rows = [dr.uid for dr in result]
-
-    assert len(result) == n_data_rows
-    assert set(data_rows) == set(exported_data_rows)
-
-
-=======
->>>>>>> 0e9f43f7
 def test_list_all_batches(project: Project, client, image_url: str):
     """
     Test to verify that we can retrieve all available batches in the project.
