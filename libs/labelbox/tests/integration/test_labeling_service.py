import pytest
from lbox.exceptions import (
    LabelboxError,
    MalformedQueryException,
    ResourceNotFoundError,
)

<<<<<<< HEAD
=======
from labelbox.exceptions import (
    MalformedQueryException,
    ResourceNotFoundError,
)
>>>>>>> a75c402c
from labelbox.schema.labeling_service import LabelingServiceStatus


def test_start_labeling_service(project):
    # Check that the labeling service is now available
    labeling_service = project.get_labeling_service()  # creates and gets it
    assert labeling_service.status == LabelingServiceStatus.SetUp
    assert labeling_service.project_id == project.uid

    labeling_service_status = project.get_labeling_service_status()
    assert labeling_service_status == LabelingServiceStatus.SetUp


def test_request_labeling_service_moe_offline_project(
    rand_gen,
    offline_chat_evaluation_project,
    chat_evaluation_ontology,
    offline_conversational_data_row,
    model_config,
):
    project = offline_chat_evaluation_project
    project.connect_ontology(chat_evaluation_ontology)

    project.create_batch(
        rand_gen(str),
        [offline_conversational_data_row.uid],  # sample of data row objects
    )

    project.upsert_instructions("tests/integration/media/sample_pdf.pdf")

    labeling_service = project.get_labeling_service()
    labeling_service.request()
    assert (
        project.get_labeling_service_status() == LabelingServiceStatus.Requested
    )


def test_request_labeling_service_moe_project(
    live_chat_evaluation_project_with_batch,
    chat_evaluation_ontology,
    model_config,
):
    project = live_chat_evaluation_project_with_batch
    project.connect_ontology(chat_evaluation_ontology)

    project.upsert_instructions("tests/integration/media/sample_pdf.pdf")

    labeling_service = project.get_labeling_service()
    with pytest.raises(
        MalformedQueryException,
        match='[{"errorType":"PROJECT_MODEL_CONFIG","errorMessage":"Project model config is not completed"}]',
    ):
        labeling_service.request()
    project.add_model_config(model_config.uid)
    project.set_project_model_setup_complete()

    labeling_service.request()
    assert (
        project.get_labeling_service_status() == LabelingServiceStatus.Requested
    )


def test_request_labeling_service_incomplete_requirements(ontology, project):
    labeling_service = (
        project.get_labeling_service()
    )  # project fixture is an Image type project
    with pytest.raises(
        ResourceNotFoundError, match="Associated ontology id could not be found"
    ):  # No labeling service by default
        labeling_service.request()
    project.connect_ontology(ontology)
    with pytest.raises(MalformedQueryException):
        labeling_service.request()<|MERGE_RESOLUTION|>--- conflicted
+++ resolved
@@ -5,13 +5,6 @@
     ResourceNotFoundError,
 )
 
-<<<<<<< HEAD
-=======
-from labelbox.exceptions import (
-    MalformedQueryException,
-    ResourceNotFoundError,
-)
->>>>>>> a75c402c
 from labelbox.schema.labeling_service import LabelingServiceStatus
 
 
