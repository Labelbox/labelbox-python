# Configuration file for the Sphinx documentation builder.
#
# This file only contains a selection of the most common options. For a full
# list see the documentation:
# https://www.sphinx-doc.org/en/master/usage/configuration.html

# -- Path setup --------------------------------------------------------------

# If extensions (or modules to document with autodoc) are in another directory,
# add these directories to sys.path here. If the directory is relative to the
# documentation root, use os.path.abspath to make it absolute, like shown here.
#

# -- Project information -----------------------------------------------------

project = 'Python SDK reference'
copyright = '2024, Labelbox'
author = 'Labelbox'
<<<<<<< HEAD
release = '5.1.0'
=======
release = '5.2.1'
>>>>>>> a75c402c

# -- General configuration ---------------------------------------------------

# Add any Sphinx extension module names here, as strings. They can be
# extensions coming with Sphinx (named 'sphinx.ext.*') or your custom
# ones.
extensions = [
    'multiproject', 'sphinx.ext.autodoc', 'sphinx.ext.viewcode',
    'sphinx.ext.napoleon', 'sphinx_rtd_theme'
]

# Add any paths that contain templates here, relative to this directory.
templates_path = ['_templates']

# List of patterns, relative to source directory, that match files and
# directories to ignore when looking for source files.
# This pattern also affects html_static_path and html_extra_path.
exclude_patterns = ['_build', 'Thumbs.db', '.DS_Store']

multiproject_projects = {"labelbox": {"path": "labelbox"}}

# -- Options for HTML output -------------------------------------------------

# The theme to use for HTML and HTML Help pages.  See the documentation for
# a list of builtin themes.
#
html_theme = 'sphinx_rtd_theme'

# Add any paths that contain custom static files (such as style sheets) here,
# relative to this directory. They are copied after the builtin static files,
# so a file named "default.css" will overwrite the builtin "default.css".
html_static_path = []

# Prevent the sidebar from collapsing
html_theme_options = {
    "collapse_navigation": False,
}<|MERGE_RESOLUTION|>--- conflicted
+++ resolved
@@ -16,11 +16,7 @@
 project = 'Python SDK reference'
 copyright = '2024, Labelbox'
 author = 'Labelbox'
-<<<<<<< HEAD
-release = '5.1.0'
-=======
 release = '5.2.1'
->>>>>>> a75c402c
 
 # -- General configuration ---------------------------------------------------
 
