--- conflicted
+++ resolved
@@ -1,9 +1,6 @@
 name = "labelbox"
-<<<<<<< HEAD
+
 __version__ = "3.55.0"
-=======
-__version__ = "3.54.1"
->>>>>>> 9a8b9f7d
 
 from labelbox.client import Client
 from labelbox.schema.project import Project
