--- conflicted
+++ resolved
@@ -176,7 +176,7 @@
 
         return response["data"]
 
-    def upload_file(self, path):
+    def upload_file(self, path: str) -> str:
         """Uploads given path to local file.
 
         Also includes best guess at the content type of the file.
@@ -190,11 +190,11 @@
 
         """
         content_type, _ = mimetypes.guess_type(path)
-        basename = os.path.basename(path)
+        filename = os.path.basename(path)
         with open(path, "rb") as f:
             return self.upload_data(
                 content=f.read(),
-                filename=basename,
+                filename=filename,
                 content_type=content_type)
 
     def upload_data(self, content: str, filename: str = None, content_type: str = None) -> str:
@@ -217,21 +217,15 @@
             upload_data = content
 
         request_data = {
-<<<<<<< HEAD
-            "operations": json.dumps({
-                "variables": {"file": None, "contentLength": len(content), "sign": False},
-                "query": """mutation UploadFile($file: Upload!, $contentLength: Int!,
-=======
             "operations":
                 json.dumps({
                     "variables": {
                         "file": None,
-                        "contentLength": len(data),
+                        "contentLength": len(content),
                         "sign": False
                     },
                     "query":
                         """mutation UploadFile($file: Upload!, $contentLength: Int!,
->>>>>>> 0937d0e0
                                             $sign: Boolean) {
                             uploadFile(file: $file, contentLength: $contentLength,
                                        sign: $sign) {url filename} } """,
@@ -242,12 +236,8 @@
             self.endpoint,
             headers={"authorization": "Bearer %s" % self.api_key},
             data=request_data,
-<<<<<<< HEAD
             files={"1": upload_data}
         )
-=======
-            files={"1": data})
->>>>>>> 0937d0e0
 
         try:
             file_data = response.json().get("data", None)
