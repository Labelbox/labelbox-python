from typing import Generator, List, Union, Any, TYPE_CHECKING
import os
import json
import logging
from collections.abc import Iterable
import time
import ndjson
from itertools import islice

from concurrent.futures import ThreadPoolExecutor, as_completed
from io import StringIO
import requests

from labelbox import utils
from labelbox.exceptions import InvalidQueryError, LabelboxError, ResourceNotFoundError, InvalidAttributeError
from labelbox.orm.db_object import DbObject, Updateable, Deletable
from labelbox.orm.model import Entity, Field, Relationship

if TYPE_CHECKING:
    from labelbox import Task, User, DataRow

logger = logging.getLogger(__name__)


class Dataset(DbObject, Updateable, Deletable):
    """ A Dataset is a collection of DataRows.

    Attributes:
        name (str)
        description (str)
        updated_at (datetime)
        created_at (datetime)
        row_count (int): The number of rows in the dataset. Fetch the dataset again to update since this is cached.

        projects (Relationship): `ToMany` relationship to Project
        data_rows (Relationship): `ToMany` relationship to DataRow
        created_by (Relationship): `ToOne` relationship to User
        organization (Relationship): `ToOne` relationship to Organization

    """
    name = Field.String("name")
    description = Field.String("description")
    updated_at = Field.DateTime("updated_at")
    created_at = Field.DateTime("created_at")
    row_count = Field.Int("row_count")

    # Relationships
    projects = Relationship.ToMany("Project", True)
    data_rows = Relationship.ToMany("DataRow", False)
    created_by = Relationship.ToOne("User", False, "created_by")
    organization = Relationship.ToOne("Organization", False)
    iam_integration = Relationship.ToOne("IAMIntegration", False,
                                         "iam_integration", "signer")

    def create_data_row(self, items=None, **kwargs) -> "DataRow":
        """ Creates a single DataRow belonging to this dataset.

        >>> dataset.create_data_row(row_data="http://my_site.com/photos/img_01.jpg")

        Args:
            items: Dictionary containing new `DataRow` data. At a minimum,
                must contain `row_data` or `DataRow.row_data`.
            **kwargs: Key-value arguments containing new `DataRow` data. At a minimum,
                must contain `row_data`.

        Raises:
            InvalidQueryError: If both dictionary and `kwargs` are provided as inputs
            InvalidQueryError: If `DataRow.row_data` field value is not provided
                in `kwargs`.
            InvalidAttributeError: in case the DB object type does not contain
                any of the field names given in `kwargs`.

        """
        invalid_argument_error = "Argument to create_data_row() must be either a dictionary, or kwargs containing `row_data` at minimum"

        def convert_field_keys(items):
            if not isinstance(items, dict):
                raise InvalidQueryError(invalid_argument_error)
            return {
                key.name if isinstance(key, Field) else key: value
                for key, value in items.items()
            }

        if items is not None and len(kwargs) > 0:
            raise InvalidQueryError(invalid_argument_error)

        DataRow = Entity.DataRow
        args = convert_field_keys(items) if items is not None else kwargs

        if DataRow.row_data.name not in args:
            raise InvalidQueryError(
                "DataRow.row_data missing when creating DataRow.")

        # If row data is a local file path, upload it to server.
        row_data = args[DataRow.row_data.name]
        if os.path.exists(row_data):
            args[DataRow.row_data.name] = self.client.upload_file(row_data)
        args[DataRow.dataset.name] = self

        # Parse metadata fields, if they are provided
        if DataRow.metadata_fields.name in args:
            mdo = self.client.get_data_row_metadata_ontology()
            args[DataRow.metadata_fields.name] = mdo.parse_upsert_metadata(
                args[DataRow.metadata_fields.name])
        return self.client._create(DataRow, args)

    def create_data_rows_sync(self, items) -> None:
        """ Synchronously bulk upload data rows.

        Use this instead of `Dataset.create_data_rows` for smaller batches of data rows that need to be uploaded quickly.
        Cannot use this for uploads containing more than 1000 data rows.
        Each data row is also limited to 5 attachments.

        Args:
            items (iterable of (dict or str)):
                See the docstring for `Dataset._create_descriptor_file` for more information.
        Returns:
            None. If the function doesn't raise an exception then the import was successful.

        Raises:
            InvalidQueryError: If the `items` parameter does not conform to
                the specification in Dataset._create_descriptor_file or if the server did not accept the
                DataRow creation request (unknown reason).
            InvalidAttributeError: If there are fields in `items` not valid for
                a DataRow.
            ValueError: When the upload parameters are invalid
        """
        max_data_rows_supported = 1000
        max_attachments_per_data_row = 5
        if len(items) > max_data_rows_supported:
            raise ValueError(
                f"Dataset.create_data_rows_sync() supports a max of {max_data_rows_supported} data rows."
                " For larger imports use the async function Dataset.create_data_rows()"
            )
        descriptor_url = self._create_descriptor_file(
            items, max_attachments_per_data_row=max_attachments_per_data_row)
        dataset_param = "datasetId"
        url_param = "jsonUrl"
        query_str = """mutation AppendRowsToDatasetSyncPyApi($%s: ID!, $%s: String!){
            appendRowsToDatasetSync(data:{datasetId: $%s, jsonFileUrl: $%s}
            ){dataset{id}}} """ % (dataset_param, url_param, dataset_param,
                                   url_param)
        self.client.execute(query_str, {
            dataset_param: self.uid,
            url_param: descriptor_url
        })

    def create_data_rows(self, items) -> Union["Task", List[Any]]:
        """ Asynchronously bulk upload data rows

        Use this instead of `Dataset.create_data_rows_sync` uploads for batches that contain more than 1000 data rows.

        Args:
            items (iterable of (dict or str)): See the docstring for `Dataset._create_descriptor_file` for more information

        Returns:
            Task representing the data import on the server side. The Task
            can be used for inspecting task progress and waiting until it's done.

        Raises:
            InvalidQueryError: If the `items` parameter does not conform to
                the specification above or if the server did not accept the
                DataRow creation request (unknown reason).
            ResourceNotFoundError: If unable to retrieve the Task for the
                import process. This could imply that the import failed.
            InvalidAttributeError: If there are fields in `items` not valid for
                a DataRow.
            ValueError: When the upload parameters are invalid
        """
        descriptor_url = self._create_descriptor_file(items)
        # Create data source
        dataset_param = "datasetId"
        url_param = "jsonUrl"
        query_str = """mutation AppendRowsToDatasetPyApi($%s: ID!, $%s: String!){
            appendRowsToDataset(data:{datasetId: $%s, jsonFileUrl: $%s}
            ){ taskId accepted errorMessage } } """ % (dataset_param, url_param,
                                                       dataset_param, url_param)

        res = self.client.execute(query_str, {
            dataset_param: self.uid,
            url_param: descriptor_url
        })
        res = res["appendRowsToDataset"]
        if not res["accepted"]:
            msg = res['errorMessage']
            raise InvalidQueryError(
                f"Server did not accept DataRow creation request. {msg}")

        # Fetch and return the task.
        task_id = res["taskId"]
        user: User = self.client.get_user()
        tasks: List[Task] = list(
            user.created_tasks(where=Entity.Task.uid == task_id))
        # Cache user in a private variable as the relationship can't be
        # resolved due to server-side limitations (see Task.created_by)
        # for more info.
        if len(tasks) != 1:
            raise ResourceNotFoundError(Entity.Task, task_id)
        task: Task = tasks[0]
        task._user = user
        return task

    def _create_descriptor_file(self, items, max_attachments_per_data_row=None):
        """
        This function is shared by both `Dataset.create_data_rows` and `Dataset.create_data_rows_sync`
        to prepare the input file. The user defined input is validated, processed, and json stringified.
        Finally the json data is uploaded to gcs and a uri is returned. This uri can be passed to



        Each element in `items` can be either a `str` or a `dict`. If
        it is a `str`, then it is interpreted as a local file path. The file
        is uploaded to Labelbox and a DataRow referencing it is created.

        If an item is a `dict`, then it could support one of the two following structures
            1. For static imagery, video, and text it should map `DataRow` field names to values.
               At the minimum an `item` passed as a `dict` must contain a `row_data` key and value.
               If the value for row_data is a local file path and the path exists,
               then the local file will be uploaded to labelbox.

            2. For tiled imagery the dict must match the import structure specified in the link below
               https://docs.labelbox.com/data-model/en/index-en#tiled-imagery-import

        >>> dataset.create_data_rows([
        >>>     {DataRow.row_data:"http://my_site.com/photos/img_01.jpg"},
        >>>     {DataRow.row_data:"/path/to/file1.jpg"},
        >>>     "path/to/file2.jpg",
        >>>     {"tileLayerUrl" : "http://", ...}
        >>>     ])

        For an example showing how to upload tiled data_rows see the following notebook:
            https://github.com/Labelbox/labelbox-python/blob/ms/develop/model_assisted_labeling/tiled_imagery_mal.ipynb

        Args:
            items (iterable of (dict or str)): See above for details.
            max_attachments_per_data_row (Optional[int]): Param used during attachment validation to determine
                if the user has provided too many attachments.

        Returns:
            uri (string): A reference to the uploaded json data.

        Raises:
            InvalidQueryError: If the `items` parameter does not conform to
                the specification above or if the server did not accept the
                DataRow creation request (unknown reason).
            InvalidAttributeError: If there are fields in `items` not valid for
                a DataRow.
            ValueError: When the upload parameters are invalid
        """
        file_upload_thread_count = 20
        DataRow = Entity.DataRow
        AssetAttachment = Entity.AssetAttachment

        def upload_if_necessary(item):
            row_data = item['row_data']
            if os.path.exists(row_data):
                item_url = self.client.upload_file(item['row_data'])
                item = {
                    "row_data": item_url,
                    "external_id": item.get('external_id', item['row_data']),
                    "attachments": item.get('attachments', [])
                }
            return item

        def validate_attachments(item):
            attachments = item.get('attachments')
            if attachments:
                if isinstance(attachments, list):
                    if max_attachments_per_data_row and len(
                            attachments) > max_attachments_per_data_row:
                        raise ValueError(
                            f"Max attachments number of supported attachments per data row is {max_attachments_per_data_row}."
                            f" Found {len(attachments)}. Condense multiple attachments into one with the HTML attachment type if necessary."
                        )
                    for attachment in attachments:
                        AssetAttachment.validate_attachment_json(attachment)
                else:
                    raise ValueError(
                        f"Attachments must be a list. Found {type(attachments)}"
                    )
            return attachments

        def parse_metadata_fields(item):
            metadata_fields = item.get('metadata_fields')
            if metadata_fields:
                mdo = self.client.get_data_row_metadata_ontology()
                item['metadata_fields'] = mdo.parse_upsert_metadata(
                    metadata_fields)

        def format_row(item):
            # Formats user input into a consistent dict structure
            if isinstance(item, dict):
                # Convert fields to strings
                item = {
                    key.name if isinstance(key, Field) else key: value
                    for key, value in item.items()
                }
            elif isinstance(item, str):
                # The main advantage of using a string over a dict is that the user is specifying
                # that the file should exist locally.
                # That info is lost after this section so we should check for it here.
                if not os.path.exists(item):
                    raise ValueError(f"Filepath {item} does not exist.")
                item = {"row_data": item, "external_id": item}
            return item

        def validate_keys(item):
            if 'row_data' not in item:
                raise InvalidQueryError(
                    "`row_data` missing when creating DataRow.")

            invalid_keys = set(item) - {
                *{f.name for f in DataRow.fields()}, 'attachments'
            }
            if invalid_keys:
                raise InvalidAttributeError(DataRow, invalid_keys)
            return item

        def convert_item(item):
            # Don't make any changes to tms data
            if "tileLayerUrl" in item:
                validate_attachments(item)
                return item
            # Convert all payload variations into the same dict format
            item = format_row(item)
            # Make sure required keys exist (and there are no extra keys)
            validate_keys(item)
            # Make sure attachments are valid
            validate_attachments(item)
            # Parse metadata fields if they exist
            parse_metadata_fields(item)
            # Upload any local file paths
            item = upload_if_necessary(item)

            return {
                "data" if key == "row_data" else utils.camel_case(key): value
                for key, value in item.items()
            }

        if not isinstance(items, Iterable):
            raise ValueError(
                f"Must pass an iterable to create_data_rows. Found {type(items)}"
            )

        # TODO: If any datarows contain metadata, we're limiting max # of datarows
        # until we address performance issues with datarow create with metadata
        max_datarow_with_metadata = 30_000
        if (len(items) > max_datarow_with_metadata):
            for row in items:
                if 'metadata_fields' in row:
                    raise ValueError(
                        f"Cannot create more than {max_datarow_with_metadata} DataRows, if any DataRows contain metadata"
                    )

        with ThreadPoolExecutor(file_upload_thread_count) as executor:
            futures = [executor.submit(convert_item, item) for item in items]
            items = [future.result() for future in as_completed(futures)]
        # Prepare and upload the desciptor file
        data = json.dumps(items)
        return self.client.upload_data(data,
                                       content_type="application/json",
                                       filename="json_import.json")

    def data_rows_for_external_id(self,
                                  external_id,
                                  limit=10) -> List["DataRow"]:
        """ Convenience method for getting a multiple `DataRow` belonging to this
        `Dataset` that has the given `external_id`.

        Args:
            external_id (str): External ID of the sought `DataRow`.
            limit (int): The maximum number of data rows to return for the given external_id

        Returns:
            A list of `DataRow` with the given ID.

        Raises:
            labelbox.exceptions.ResourceNotFoundError: If there is no `DataRow`
                in this `DataSet` with the given external ID, or if there are
                multiple `DataRows` for it.
        """
        DataRow = Entity.DataRow
        where = DataRow.external_id == external_id

        data_rows = self.data_rows(where=where)
        # Get at most `limit` data_rows.
        data_rows = list(islice(data_rows, limit))

        if not len(data_rows):
            raise ResourceNotFoundError(DataRow, where)
        return data_rows

    def data_row_for_external_id(self, external_id) -> "DataRow":
        """ Convenience method for getting a single `DataRow` belonging to this
        `Dataset` that has the given `external_id`.

        Args:
            external_id (str): External ID of the sought `DataRow`.

        Returns:
            A single `DataRow` with the given ID.

        Raises:
            labelbox.exceptions.ResourceNotFoundError: If there is no `DataRow`
                in this `DataSet` with the given external ID, or if there are
                multiple `DataRows` for it.
        """
        data_rows = self.data_rows_for_external_id(external_id=external_id,
                                                   limit=2)
        if len(data_rows) > 1:
            logger.warning(
                f"More than one data_row has the provided external_id : `%s`. Use function data_rows_for_external_id to fetch all",
                external_id)
        return data_rows[0]

    def export_data_rows(self, timeout_seconds=120) -> Generator:
        """ Returns a generator that produces all data rows that are currently
        attached to this dataset.

        Note: For efficiency, the data are cached for 30 minutes. Newly created data rows will not appear
        until the end of the cache period.

        Args:
            timeout_seconds (float): Max waiting time, in seconds.
        Returns:
            Generator that yields DataRow objects belonging to this dataset.
        Raises:
            LabelboxError: if the export fails or is unable to download within the specified time.
        """
        id_param = "datasetId"
        query_str = """mutation GetDatasetDataRowsExportUrlPyApi($%s: ID!)
            {exportDatasetDataRows(data:{datasetId: $%s }) {downloadUrl createdAt status}}
        """ % (id_param, id_param)
        sleep_time = 2
        while True:
            res = self.client.execute(query_str, {id_param: self.uid})
            res = res["exportDatasetDataRows"]
            if res["status"] == "COMPLETE":
                download_url = res["downloadUrl"]
                response = requests.get(download_url)
                response.raise_for_status()
                reader = ndjson.reader(StringIO(response.text))
<<<<<<< HEAD
                # TODO: Update result to parse customMetadata when resolver returns
                return (
                    Entity.DataRow(self.client, result) for result in reader)
=======
                # TODO: Update result to parse metadataFields when resolver returns
                return (Entity.DataRow(self.client, {
                    **result, 'metadataFields': []
                }) for result in reader)
>>>>>>> 6e4e1d31
            elif res["status"] == "FAILED":
                raise LabelboxError("Data row export failed.")

            timeout_seconds -= sleep_time
            if timeout_seconds <= 0:
                raise LabelboxError(
                    f"Unable to export data rows within {timeout_seconds} seconds."
                )

            logger.debug("Dataset '%s' data row export, waiting for server...",
                         self.uid)
            time.sleep(sleep_time)<|MERGE_RESOLUTION|>--- conflicted
+++ resolved
@@ -432,6 +432,7 @@
             {exportDatasetDataRows(data:{datasetId: $%s }) {downloadUrl createdAt status}}
         """ % (id_param, id_param)
         sleep_time = 2
+        flag_fields = {'metadataFields': []}
         while True:
             res = self.client.execute(query_str, {id_param: self.uid})
             res = res["exportDatasetDataRows"]
@@ -440,16 +441,14 @@
                 response = requests.get(download_url)
                 response.raise_for_status()
                 reader = ndjson.reader(StringIO(response.text))
-<<<<<<< HEAD
-                # TODO: Update result to parse customMetadata when resolver returns
-                return (
-                    Entity.DataRow(self.client, result) for result in reader)
-=======
-                # TODO: Update result to parse metadataFields when resolver returns
-                return (Entity.DataRow(self.client, {
-                    **result, 'metadataFields': []
-                }) for result in reader)
->>>>>>> 6e4e1d31
+
+                datarows = set()
+                for result in reader:
+                    for field, default_value in flag_fields.items():
+                        if field not in result.keys():
+                            result[field] = default_value
+                    datarows.add(Entity.DataRow(self.client, result))
+                return datarows
             elif res["status"] == "FAILED":
                 raise LabelboxError("Data row export failed.")
 
