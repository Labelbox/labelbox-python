--- conflicted
+++ resolved
@@ -82,12 +82,7 @@
         """
         BulkDeletable._bulk_delete(data_rows, True)
 
-<<<<<<< HEAD
-    def create_attachment(self,
-                          attachment_type,
-                          attachment_value,
-                          attachment_name=None) -> "AssetAttachment":
-=======
+
     def get_winning_label_id(self, project_id: str) -> Optional[str]:
         """ Retrieves the winning label ID, i.e. the one that was marked as the
             best for a particular data row, in a project's workflow.
@@ -112,9 +107,11 @@
 
         return res["dataRow"]["labelingActivity"]["selectedLabelId"]
 
-    def create_attachment(self, attachment_type,
-                          attachment_value) -> "AssetAttachment":
->>>>>>> d047c003
+
+    def create_attachment(self,
+                          attachment_type,
+                          attachment_value,
+                          attachment_name=None) -> "AssetAttachment":
         """ Adds an AssetAttachment to a DataRow.
             Labelers can view these attachments while labeling.
 
