--- conflicted
+++ resolved
@@ -167,13 +167,6 @@
                 self.uid)
             time.sleep(sleep_time)
 
-<<<<<<< HEAD
-    def export_labels(self):
-        json_data = self.export_labels_json()
-        if json_data and 'frames' in json_data[0]['Label']:
-            # Assumes all data rows in this project are video.
-            return LBV1Converter.deserialize_video(json_data, self.client)
-=======
     def video_label_generator(self, timeout_seconds=60):
         """
         Download video annotations
@@ -198,7 +191,6 @@
         """
         json_data = self.export_labels(download=True,
                                        timeout_seconds=timeout_seconds)
->>>>>>> b9666208
         return LBV1Converter.deserialize(json_data)
 
     def export_labels(self, download=False, timeout_seconds=60):
