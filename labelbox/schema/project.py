import enum
import json
import logging
import time
from collections import namedtuple
from datetime import datetime, timezone
from pathlib import Path
<<<<<<< HEAD
from typing import Dict, Union, Iterable, Optional
=======
from typing import TYPE_CHECKING, Dict, Union, Iterable, List, Optional, Any
>>>>>>> 4a1a6684
from urllib.parse import urlparse

import ndjson
import requests

from labelbox import utils
from labelbox.data.annotation_types.collection import LabelGenerator
from labelbox.exceptions import InvalidQueryError, LabelboxError
from labelbox.orm import query
from labelbox.orm.db_object import DbObject, Updateable, Deletable
from labelbox.orm.model import Entity, Field, Relationship
from labelbox.pagination import PaginatedCollection

if TYPE_CHECKING:
    from labelbox import BulkImportRequest

try:
    datetime.fromisoformat  # type: ignore[attr-defined]
except AttributeError:
    from backports.datetime_fromisoformat import MonkeyPatch

    MonkeyPatch.patch_fromisoformat()

try:
    from labelbox.data.serialization import LBV1Converter
except ImportError:
    pass

logger = logging.getLogger(__name__)


class QueueMode(enum.Enum):
    Batch = "Batch"
    Dataset = "Dataset"


class QueueErrors(enum.Enum):
    InvalidDataRowType = 'InvalidDataRowType'
    AlreadyInProject = 'AlreadyInProject'
    HasAttachedLabel = 'HasAttachedLabel'


class Project(DbObject, Updateable, Deletable):
    """ A Project is a container that includes a labeling frontend, an ontology,
    datasets and labels.

    Attributes:
        name (str)
        description (str)
        updated_at (datetime)
        created_at (datetime)
        setup_complete (datetime)
        last_activity_time (datetime)
        auto_audit_number_of_labels (int)
        auto_audit_percentage (float)

        datasets (Relationship): `ToMany` relationship to Dataset
        created_by (Relationship): `ToOne` relationship to User
        organization (Relationship): `ToOne` relationship to Organization
        reviews (Relationship): `ToMany` relationship to Review
        labeling_frontend (Relationship): `ToOne` relationship to LabelingFrontend
        labeling_frontend_options (Relationship): `ToMany` relationship to LabelingFrontendOptions
        labeling_parameter_overrides (Relationship): `ToMany` relationship to LabelingParameterOverride
        webhooks (Relationship): `ToMany` relationship to Webhook
        benchmarks (Relationship): `ToMany` relationship to Benchmark
        ontology (Relationship): `ToOne` relationship to Ontology
    """
    name = Field.String("name")
    description = Field.String("description")
    updated_at = Field.DateTime("updated_at")
    created_at = Field.DateTime("created_at")
    setup_complete = Field.DateTime("setup_complete")
    last_activity_time = Field.DateTime("last_activity_time")
    auto_audit_number_of_labels = Field.Int("auto_audit_number_of_labels")
    auto_audit_percentage = Field.Float("auto_audit_percentage")

    # Relationships
    datasets = Relationship.ToMany("Dataset", True)
    created_by = Relationship.ToOne("User", False, "created_by")
    organization = Relationship.ToOne("Organization", False)
    labeling_frontend = Relationship.ToOne("LabelingFrontend")
    labeling_frontend_options = Relationship.ToMany(
        "LabelingFrontendOptions", False, "labeling_frontend_options")
    labeling_parameter_overrides = Relationship.ToMany(
        "LabelingParameterOverride", False, "labeling_parameter_overrides")
    webhooks = Relationship.ToMany("Webhook", False)
    benchmarks = Relationship.ToMany("Benchmark", False)
    ontology = Relationship.ToOne("Ontology", True)

    def update(self, **kwargs):

        mode: Optional[QueueMode] = kwargs.pop("queue_mode", None)
        if mode:
            self._update_queue_mode(mode)

        return super().update(**kwargs)

    def members(self) -> PaginatedCollection:
        """ Fetch all current members for this project

        Returns:
            A `PaginatedCollection of `ProjectMember`s

        """
        id_param = "projectId"
        query_str = """query ProjectMemberOverviewPyApi($%s: ID!) {
             project(where: {id : $%s}) { id members(skip: %%d first: %%d){ id user { %s } role { id name } }
           }
        }""" % (id_param, id_param, query.results_query_part(Entity.User))
        return PaginatedCollection(self.client, query_str,
                                   {id_param: str(self.uid)},
                                   ["project", "members"], ProjectMember)

    def labels(self, datasets=None, order_by=None) -> PaginatedCollection:
        """ Custom relationship expansion method to support limited filtering.

        Args:
            datasets (iterable of Dataset): Optional collection of Datasets
                whose Labels are sought. If not provided, all Labels in
                this Project are returned.
            order_by (None or (Field, Field.Order)): Ordering clause.
        """
        Label = Entity.Label

        if datasets is not None:
            where = " where:{dataRow: {dataset: {id_in: [%s]}}}" % ", ".join(
                '"%s"' % dataset.uid for dataset in datasets)
        else:
            where = ""

        if order_by is not None:
            query.check_order_by_clause(Label, order_by)
            order_by_str = "orderBy: %s_%s" % (order_by[0].graphql_name,
                                               order_by[1].name.upper())
        else:
            order_by_str = ""

        id_param = "projectId"
        query_str = """query GetProjectLabelsPyApi($%s: ID!)
            {project (where: {id: $%s})
                {labels (skip: %%d first: %%d %s %s) {%s}}}""" % (
            id_param, id_param, where, order_by_str,
            query.results_query_part(Label))

        return PaginatedCollection(self.client, query_str, {id_param: self.uid},
                                   ["project", "labels"], Label)

<<<<<<< HEAD
    def batches(self):
        """Returns a generator of batches that are queued for the project"""
        # TODO

    def export_queued_data_rows(self, timeout_seconds=120):
=======
    def export_queued_data_rows(self,
                                timeout_seconds=120) -> List[Dict[str, str]]:
>>>>>>> 4a1a6684
        """ Returns all data rows that are currently enqueued for this project.

        Args:
            timeout_seconds (float): Max waiting time, in seconds.
        Returns:
            Data row fields for all data rows in the queue as json
        Raises:
            LabelboxError: if the export fails or is unable to download within the specified time.
        """
        id_param = "projectId"
        query_str = """mutation GetQueuedDataRowsExportUrlPyApi($%s: ID!)
            {exportQueuedDataRows(data:{projectId: $%s }) {downloadUrl createdAt status} }
        """ % (id_param, id_param)
        sleep_time = 2
        while True:
            res = self.client.execute(query_str, {id_param: self.uid})
            res = res["exportQueuedDataRows"]
            if res["status"] == "COMPLETE":
                download_url = res["downloadUrl"]
                response = requests.get(download_url)
                response.raise_for_status()
                return ndjson.loads(response.text)
            elif res["status"] == "FAILED":
                raise LabelboxError("Data row export failed.")

            timeout_seconds -= sleep_time
            if timeout_seconds <= 0:
                raise LabelboxError(
                    f"Unable to export data rows within {timeout_seconds} seconds."
                )

            logger.debug(
                "Project '%s' queued data row export, waiting for server...",
                self.uid)
            time.sleep(sleep_time)

    def video_label_generator(self,
                              timeout_seconds=600,
                              **kwargs) -> LabelGenerator:
        """
        Download video annotations

        Returns:
            LabelGenerator for accessing labels for each video
        """
        _check_converter_import()
        json_data = self.export_labels(download=True,
                                       timeout_seconds=timeout_seconds,
                                       **kwargs)
        # assert that the instance this would fail is only if timeout runs out
        assert isinstance(
            json_data,
            List), "Unable to successfully get labels. Please try again"
        if json_data is None:
            raise TimeoutError(
                f"Unable to download labels in {timeout_seconds} seconds."
                "Please try again or contact support if the issue persists.")
        is_video = [
            'frames' in row['Label'] for row in json_data if row['Label']
        ]
        if len(is_video) and not all(is_video):
            raise ValueError(
                "Found non-video data rows in export. "
                "Use project.export_labels() to export projects with mixed data types. "
                "Or use project.label_generator() for text and imagery data.")
        return LBV1Converter.deserialize_video(json_data, self.client)

    def label_generator(self, timeout_seconds=600, **kwargs) -> LabelGenerator:
        """
        Download text and image annotations

        Returns:
            LabelGenerator for accessing labels for each text or image
        """
        _check_converter_import()
        json_data = self.export_labels(download=True,
                                       timeout_seconds=timeout_seconds,
                                       **kwargs)
        # assert that the instance this would fail is only if timeout runs out
        assert isinstance(
            json_data,
            List), "Unable to successfully get labels. Please try again"
        if json_data is None:
            raise TimeoutError(
                f"Unable to download labels in {timeout_seconds} seconds."
                "Please try again or contact support if the issue persists.")
        is_video = [
            'frames' in row['Label'] for row in json_data if row['Label']
        ]
        if len(is_video) and any(is_video):
            raise ValueError(
                "Found video data rows in export. "
                "Use project.export_labels() to export projects with mixed data types. "
                "Or use project.video_label_generator() for video data.")
        return LBV1Converter.deserialize(json_data)

    def export_labels(self,
                      download=False,
                      timeout_seconds=600,
                      **kwargs) -> Optional[Union[str, List[Dict[Any, Any]]]]:
        """ Calls the server-side Label exporting that generates a JSON
        payload, and returns the URL to that payload.

        Will only generate a new URL at a max frequency of 30 min.

        Args:
            download (bool): Returns the url if False
            timeout_seconds (float): Max waiting time, in seconds.
            start (str): Earliest date for labels, formatted "YYYY-MM-DD"
            end (str): Latest date for labels, formatted "YYYY-MM-DD"
        Returns:
            URL of the data file with this Project's labels. If the server didn't
            generate during the `timeout_seconds` period, None is returned.
        """

        def _string_from_dict(dictionary: dict, value_with_quotes=False) -> str:
            """Returns a concatenated string of the dictionary's keys and values
            
            The string will be formatted as {key}: 'value' for each key. Value will be inclusive of
            quotations while key will not. This can be toggled with `value_with_quotes`"""

            quote = "\"" if value_with_quotes else ""
            return ",".join([
                f"""{c}: {quote}{dictionary.get(c)}{quote}"""
                for c in dictionary
                if dictionary.get(c)
            ])

        def _validate_datetime(string_date: str) -> bool:
            """helper function validate that datetime is as follows: YYYY-MM-DD for the export"""
            if string_date:
                try:
                    datetime.strptime(string_date, "%Y-%m-%d")
                except ValueError:
                    raise ValueError(f"""Incorrect format for: {string_date}. 
                    Format must be \"YYYY-MM-DD\"""")
            return True

        sleep_time = 2
        id_param = "projectId"
        filter_param = ""
        filter_param_dict = {}

        if "start" in kwargs or "end" in kwargs:
            created_at_dict = {
                "start": kwargs.get("start", ""),
                "end": kwargs.get("end", "")
            }
            [_validate_datetime(date) for date in created_at_dict.values()]
            filter_param_dict["labelCreatedAt"] = "{%s}" % _string_from_dict(
                created_at_dict, value_with_quotes=True)

        if filter_param_dict:
            filter_param = """, filters: {%s }""" % (_string_from_dict(
                filter_param_dict, value_with_quotes=False))

        query_str = """mutation GetLabelExportUrlPyApi($%s: ID!)
            {exportLabels(data:{projectId: $%s%s}) {downloadUrl createdAt shouldPoll} }
        """ % (id_param, id_param, filter_param)

        while True:
            res = self.client.execute(query_str, {id_param: self.uid})
            res = res["exportLabels"]
            if not res["shouldPoll"]:
                url = res['downloadUrl']
                if not download:
                    return url
                else:
                    response = requests.get(url)
                    response.raise_for_status()
                    return response.json()

            timeout_seconds -= sleep_time
            if timeout_seconds <= 0:
                return None

            logger.debug("Project '%s' label export, waiting for server...",
                         self.uid)
            time.sleep(sleep_time)

    def export_issues(self, status=None) -> str:
        """ Calls the server-side Issues exporting that
        returns the URL to that payload.

        Args:
            status (string): valid values: Open, Resolved
        Returns:
            URL of the data file with this Project's issues.
        """
        id_param = "projectId"
        status_param = "status"
        query_str = """query GetProjectIssuesExportPyApi($%s: ID!, $%s: IssueStatus) {
            project(where: { id: $%s }) {
                issueExportUrl(where: { status: $%s })
            }
        }""" % (id_param, status_param, id_param, status_param)

        valid_statuses = {None, "Open", "Resolved"}

        if status not in valid_statuses:
            raise ValueError("status must be in {}. Found {}".format(
                valid_statuses, status))

        res = self.client.execute(query_str, {
            id_param: self.uid,
            status_param: status
        })

        res = res['project']

        logger.debug("Project '%s' issues export, link generated", self.uid)

        return res.get('issueExportUrl')

    def upsert_instructions(self, instructions_file: str) -> None:
        """
        * Uploads instructions to the UI. Running more than once will replace the instructions

        Args:
            instructions_file (str): Path to a local file.
                * Must be a pdf or html file

        Raises:
            ValueError:
                * project must be setup
                * instructions file must have a ".pdf" or ".html" extension
        """

        if self.setup_complete is None:
            raise ValueError(
                "Cannot attach instructions to a project that has not been set up."
            )

        frontend = self.labeling_frontend()
        frontendId = frontend.uid

        if frontend.name != "Editor":
            logger.warning(
                f"This function has only been tested to work with the Editor front end. Found %s",
                frontend.name)

        supported_instruction_formats = (".pdf", ".html")
        if not instructions_file.endswith(supported_instruction_formats):
            raise ValueError(
                f"instructions_file must be a pdf or html file. Found {instructions_file}"
            )

        lfo = list(self.labeling_frontend_options())[-1]
        instructions_url = self.client.upload_file(instructions_file)
        customization_options = self.ontology().normalized
        customization_options['projectInstructions'] = instructions_url
        option_id = lfo.uid

        self.client.execute(
            """mutation UpdateFrontendWithExistingOptionsPyApi (
                    $frontendId: ID!,
                    $optionsId: ID!,
                    $name: String!,
                    $description: String!,
                    $customizationOptions: String!
                ) {
                    updateLabelingFrontend(
                        where: {id: $frontendId},
                        data: {name: $name, description: $description}
                    ) {id}
                    updateLabelingFrontendOptions(
                        where: {id: $optionsId},
                        data: {customizationOptions: $customizationOptions}
                    ) {id}
                }""", {
                "frontendId": frontendId,
                "optionsId": option_id,
                "name": frontend.name,
                "description": "Video, image, and text annotation",
                "customizationOptions": json.dumps(customization_options)
            })

    def labeler_performance(self) -> PaginatedCollection:
        """ Returns the labeler performances for this Project.

        Returns:
            A PaginatedCollection of LabelerPerformance objects.
        """
        id_param = "projectId"
        query_str = """query LabelerPerformancePyApi($%s: ID!) {
            project(where: {id: $%s}) {
                labelerPerformance(skip: %%d first: %%d) {
                    count user {%s} secondsPerLabel totalTimeLabeling consensus
                    averageBenchmarkAgreement lastActivityTime}
            }}""" % (id_param, id_param, query.results_query_part(Entity.User))

        def create_labeler_performance(client, result):
            result["user"] = Entity.User(client, result["user"])
            # python isoformat doesn't accept Z as utc timezone
            result["lastActivityTime"] = datetime.fromisoformat(
                result["lastActivityTime"].replace('Z', '+00:00'))
            return LabelerPerformance(
                **
                {utils.snake_case(key): value for key, value in result.items()})

        return PaginatedCollection(self.client, query_str, {id_param: self.uid},
                                   ["project", "labelerPerformance"],
                                   create_labeler_performance)

    def review_metrics(self, net_score) -> int:
        """ Returns this Project's review metrics.

        Args:
            net_score (None or Review.NetScore): Indicates desired metric.
        Returns:
            int, aggregation count of reviews for given `net_score`.
        """
        if net_score not in (None,) + tuple(Entity.Review.NetScore):
            raise InvalidQueryError(
                "Review metrics net score must be either None "
                "or one of Review.NetScore values")
        id_param = "projectId"
        net_score_literal = "None" if net_score is None else net_score.name
        query_str = """query ProjectReviewMetricsPyApi($%s: ID!){
            project(where: {id:$%s})
            {reviewMetrics {labelAggregate(netScore: %s) {count}}}
        }""" % (id_param, id_param, net_score_literal)
        res = self.client.execute(query_str, {id_param: self.uid})
        return res["project"]["reviewMetrics"]["labelAggregate"]["count"]

    def setup_editor(self, ontology) -> None:
        """
        Sets up the project using the Pictor editor.

        Args:
            ontology (Ontology): The ontology to attach to the project
        """
        labeling_frontend = next(
            self.client.get_labeling_frontends(
                where=Entity.LabelingFrontend.name == "Editor"))
        self.labeling_frontend.connect(labeling_frontend)

        LFO = Entity.LabelingFrontendOptions
        self.client._create(
            LFO, {
                LFO.project:
                    self,
                LFO.labeling_frontend:
                    labeling_frontend,
                LFO.customization_options:
                    json.dumps({
                        "tools": [],
                        "classifications": []
                    })
            })

        query_str = """mutation ConnectOntologyPyApi($projectId: ID!, $ontologyId: ID!){
            project(where: {id: $projectId}) {connectOntology(ontologyId: $ontologyId) {id}}}"""
        self.client.execute(query_str, {
            'ontologyId': ontology.uid,
            'projectId': self.uid
        })
        timestamp = datetime.now(timezone.utc).strftime("%Y-%m-%dT%H:%M:%SZ")
        self.update(setup_complete=timestamp)

    def setup(self, labeling_frontend, labeling_frontend_options) -> None:
        """ Finalizes the Project setup.

        Args:
            labeling_frontend (LabelingFrontend): Which UI to use to label the
                data.
            labeling_frontend_options (dict or str): Labeling frontend options,
                a.k.a. project ontology. If given a `dict` it will be converted
                to `str` using `json.dumps`.
        """

        if not isinstance(labeling_frontend_options, str):
            labeling_frontend_options = json.dumps(labeling_frontend_options)

        self.labeling_frontend.connect(labeling_frontend)

        LFO = Entity.LabelingFrontendOptions
        self.client._create(
            LFO, {
                LFO.project: self,
                LFO.labeling_frontend: labeling_frontend,
                LFO.customization_options: labeling_frontend_options
            })

        timestamp = datetime.now(timezone.utc).strftime("%Y-%m-%dT%H:%M:%SZ")
        self.update(setup_complete=timestamp)

    def _update_queue_mode(self, mode: QueueMode) -> QueueMode:

        if self.queue_mode() == mode:
            return mode

        if mode == QueueMode.Batch:
            status = "ENABLED"
        elif mode == QueueMode.Dataset:
            status = "DISABLED"
        else:
            raise ValueError(
                "Must provide either `BATCH` or `DATASET` as a mode")

        query_str = """mutation %s($projectId: ID!, $status: TagSetStatusInput!) {
              project(where: {id: $projectId}) {
                 setTagSetStatus(input: {tagSetStatus: $status}) {
                    tagSetStatus
                }
            }
        }
        """ % "setTagSetStatusPyApi"

        self.client.execute(query_str, {
            'projectId': self.uid,
            'status': status
        })

        return mode

    def queue_mode(self) -> QueueMode:
        """Provides the status of if queue mode is enabled in the project."""

        query_str = """query %s($projectId: ID!) {
              project(where: {id: $projectId}) {
                 tagSetStatus
            }
        }
        """ % "GetTagSetStatusPyApi"

        status = self.client.execute(
            query_str, {'projectId': self.uid})["project"]["tagSetStatus"]

        if status == "ENABLED":
            return QueueMode.Batch
        elif status == "DISABLED":
            return QueueMode.Dataset
        else:
            raise ValueError("Status not known")

    def validate_labeling_parameter_overrides(self, data) -> None:
        for idx, row in enumerate(data):
            if len(row) != 3:
                raise TypeError(
                    f"Data must be a list of tuples containing a DataRow, priority (int), num_labels (int). Found {len(row)} items. Index: {idx}"
                )
            data_row, priority, num_labels = row
            if not isinstance(data_row, Entity.DataRow):
                raise TypeError(
                    f"data_row should be be of type DataRow. Found {type(data_row)}. Index: {idx}"
                )

            for name, value in [["Priority", priority],
                                ["Number of labels", num_labels]]:
                if not isinstance(value, int):
                    raise TypeError(
                        f"{name} must be an int. Found {type(value)} for data_row {data_row}. Index: {idx}"
                    )
                if value < 1:
                    raise ValueError(
                        f"{name} must be greater than 0 for data_row {data_row}. Index: {idx}"
                    )

    def set_labeling_parameter_overrides(self, data) -> bool:
        """ Adds labeling parameter overrides to this project.

        See information on priority here:
            https://docs.labelbox.com/en/configure-editor/queue-system#reservation-system

            >>> project.set_labeling_parameter_overrides([
            >>>     (data_row_1, 2, 3), (data_row_2, 1, 4)])

        Args:
            data (iterable): An iterable of tuples. Each tuple must contain
                (DataRow, priority<int>, number_of_labels<int>) for the new override.

                Priority:
                    * Data will be labeled in priority order.
                        - A lower number priority is labeled first.
                        - Minimum priority is 1.
                    * Priority is not the queue position.
                        - The position is determined by the relative priority.
                        - E.g. [(data_row_1, 5,1), (data_row_2, 2,1), (data_row_3, 10,1)]
                            will be assigned in the following order: [data_row_2, data_row_1, data_row_3]
                    * Datarows with parameter overrides will appear before datarows without overrides.
                    * The priority only effects items in the queue.
                        - Assigning a priority will not automatically add the item back into the queue.
                Number of labels:
                    * The number of times a data row should be labeled.
                        - Creates duplicate data rows in a project (one for each number of labels).
                    * New duplicated data rows will be added to the queue.
                        - Already labeled duplicates will not be sent back to the queue.
                    * The queue will never assign the same datarow to a single labeler more than once.
                        - If the number of labels is greater than the number of labelers working on a project then
                            the extra items will remain in the queue (this can be fixed by removing the override at any time).
                    * Setting this to 1 will result in the default behavior (no duplicates).
        Returns:
            bool, indicates if the operation was a success.
        """
        self.validate_labeling_parameter_overrides(data)
        data_str = ",\n".join(
            "{dataRow: {id: \"%s\"}, priority: %d, numLabels: %d }" %
            (data_row.uid, priority, num_labels)
            for data_row, priority, num_labels in data)
        id_param = "projectId"
        query_str = """mutation SetLabelingParameterOverridesPyApi($%s: ID!){
            project(where: { id: $%s }) {setLabelingParameterOverrides
            (data: [%s]) {success}}} """ % (id_param, id_param, data_str)
        res = self.client.execute(query_str, {id_param: self.uid})
        return res["project"]["setLabelingParameterOverrides"]["success"]

    def unset_labeling_parameter_overrides(self, data_rows) -> bool:
        """ Removes labeling parameter overrides to this project.

        * This will remove unlabeled duplicates in the queue.

        Args:
            data_rows (iterable): An iterable of DataRows.
        Returns:
            bool, indicates if the operation was a success.
        """
        id_param = "projectId"
        query_str = """mutation UnsetLabelingParameterOverridesPyApi($%s: ID!){
            project(where: { id: $%s}) {
            unsetLabelingParameterOverrides(data: [%s]) { success }}}""" % (
            id_param, id_param, ",\n".join(
                "{dataRowId: \"%s\"}" % row.uid for row in data_rows))
        res = self.client.execute(query_str, {id_param: self.uid})
        return res["project"]["unsetLabelingParameterOverrides"]["success"]

    def upsert_review_queue(self, quota_factor) -> None:
        """ Sets the the proportion of total assets in a project to review.

        More information can be found here:
            https://docs.labelbox.com/en/quality-assurance/review-labels#configure-review-percentage

        Args:
            quota_factor (float): Which part (percentage) of the queue
                to reinitiate. Between 0 and 1.
        """

        if not 0. <= quota_factor <= 1.:
            raise ValueError("Quota factor must be in the range of [0,1]")

        id_param = "projectId"
        quota_param = "quotaFactor"
        query_str = """mutation UpsertReviewQueuePyApi($%s: ID!, $%s: Float!){
            upsertReviewQueue(where:{project: {id: $%s}}
                            data:{quotaFactor: $%s}) {id}}""" % (
            id_param, quota_param, id_param, quota_param)
        res = self.client.execute(query_str, {
            id_param: self.uid,
            quota_param: quota_factor
        })

    def extend_reservations(self, queue_type) -> int:
        """ Extends all the current reservations for the current user on the given
        queue type.
        Args:
            queue_type (str): Either "LabelingQueue" or "ReviewQueue"
        Returns:
            int, the number of reservations that were extended.
        """
        if queue_type not in ("LabelingQueue", "ReviewQueue"):
            raise InvalidQueryError("Unsupported queue type: %s" % queue_type)

        id_param = "projectId"
        query_str = """mutation ExtendReservationsPyApi($%s: ID!){
            extendReservations(projectId:$%s queueType:%s)}""" % (
            id_param, id_param, queue_type)
        res = self.client.execute(query_str, {id_param: self.uid})
        return res["extendReservations"]

    def enable_model_assisted_labeling(self, toggle: bool = True) -> bool:
        """ Turns model assisted labeling either on or off based on input

        Args:
            toggle (bool): True or False boolean
        Returns:
            True if toggled on or False if toggled off
        """
        project_param = "project_id"
        show_param = "show"

        query_str = """mutation toggle_model_assisted_labelingPyApi($%s: ID!, $%s: Boolean!) {
            project(where: {id: $%s }) {
                showPredictionsToLabelers(show: $%s) {
                    id, showingPredictionsToLabelers
                }
            }
        }""" % (project_param, show_param, project_param, show_param)

        params = {project_param: self.uid, show_param: toggle}

        res = self.client.execute(query_str, params)
        return res["project"]["showPredictionsToLabelers"][
            "showingPredictionsToLabelers"]

    def bulk_import_requests(self) -> PaginatedCollection:
        """ Returns bulk import request objects which are used in model-assisted labeling.
        These are returned with the oldest first, and most recent last.
        """

        id_param = "project_id"
        query_str = """query ListAllImportRequestsPyApi($%s: ID!) {
            bulkImportRequests (
                where: { projectId: $%s }
                skip: %%d
                first: %%d
            ) {
                %s
            }
        }""" % (id_param, id_param,
                query.results_query_part(Entity.BulkImportRequest))
        return PaginatedCollection(self.client, query_str,
                                   {id_param: str(self.uid)},
                                   ["bulkImportRequests"],
                                   Entity.BulkImportRequest)

    def upload_annotations(
            self,
            name: str,
            annotations: Union[str, Path, Iterable[Dict]],
            validate: bool = True) -> 'BulkImportRequest':  # type: ignore
        """ Uploads annotations to a new Editor project.

        Args:
            name (str): name of the BulkImportRequest job
            annotations (str or Path or Iterable):
                url that is publicly accessible by Labelbox containing an
                ndjson file
                OR local path to an ndjson file
                OR iterable of annotation rows
            validate (bool):
                Whether or not to validate the payload before uploading.
        Returns:
            BulkImportRequest
        """

        if isinstance(annotations, str) or isinstance(annotations, Path):

            def _is_url_valid(url: Union[str, Path]) -> bool:
                """ Verifies that the given string is a valid url.

                Args:
                    url: string to be checked
                Returns:
                    True if the given url is valid otherwise False

                """
                if isinstance(url, Path):
                    return False
                parsed = urlparse(url)
                return bool(parsed.scheme) and bool(parsed.netloc)

            if _is_url_valid(annotations):
                return Entity.BulkImportRequest.create_from_url(
                    client=self.client,
                    project_id=self.uid,
                    name=name,
                    url=str(annotations),
                    validate=validate)
            else:
                path = Path(annotations)
                if not path.exists():
                    raise FileNotFoundError(
                        f'{annotations} is not a valid url nor existing local file'
                    )
                return Entity.BulkImportRequest.create_from_local_file(
                    client=self.client,
                    project_id=self.uid,
                    name=name,
                    file=path,
                    validate_file=validate,
                )
        elif isinstance(annotations, Iterable):
            return Entity.BulkImportRequest.create_from_objects(
                client=self.client,
                project_id=self.uid,
                name=name,
                predictions=annotations,  # type: ignore
                validate=validate)
        else:
            raise ValueError(
                f'Invalid annotations given of type: {type(annotations)}')


class ProjectMember(DbObject):
    user = Relationship.ToOne("User", cache=True)
    role = Relationship.ToOne("Role", cache=True)


class LabelingParameterOverride(DbObject):
    """ Customizes the order of assets in the label queue.

    Attributes:
        priority (int): A prioritization score.
        number_of_labels (int): Number of times an asset should be labeled.
    """
    priority = Field.Int("priority")
    number_of_labels = Field.Int("number_of_labels")

    data_row = Relationship.ToOne("DataRow", cache=True)


LabelerPerformance = namedtuple(
    "LabelerPerformance", "user count seconds_per_label, total_time_labeling "
                          "consensus average_benchmark_agreement last_activity_time")
LabelerPerformance.__doc__ = (
    "Named tuple containing info about a labeler's performance.")


def _check_converter_import():
    if 'LBV1Converter' not in globals():
        raise ImportError(
            "Missing dependencies to import converter. "
            "Use `pip install labelbox[data] --upgrade` to add missing dependencies. "
            "or download raw json with project.export_labels()")<|MERGE_RESOLUTION|>--- conflicted
+++ resolved
@@ -2,14 +2,11 @@
 import json
 import logging
 import time
+import warnings
 from collections import namedtuple
 from datetime import datetime, timezone
 from pathlib import Path
-<<<<<<< HEAD
-from typing import Dict, Union, Iterable, Optional
-=======
 from typing import TYPE_CHECKING, Dict, Union, Iterable, List, Optional, Any
->>>>>>> 4a1a6684
 from urllib.parse import urlparse
 
 import ndjson
@@ -39,6 +36,8 @@
     pass
 
 logger = logging.getLogger(__name__)
+
+MAX_QUEUE_BATCH_SIZE = 1000
 
 
 class QueueMode(enum.Enum):
@@ -157,16 +156,8 @@
         return PaginatedCollection(self.client, query_str, {id_param: self.uid},
                                    ["project", "labels"], Label)
 
-<<<<<<< HEAD
-    def batches(self):
-        """Returns a generator of batches that are queued for the project"""
-        # TODO
-
-    def export_queued_data_rows(self, timeout_seconds=120):
-=======
     def export_queued_data_rows(self,
                                 timeout_seconds=120) -> List[Dict[str, str]]:
->>>>>>> 4a1a6684
         """ Returns all data rows that are currently enqueued for this project.
 
         Args:
@@ -553,6 +544,55 @@
 
         timestamp = datetime.now(timezone.utc).strftime("%Y-%m-%dT%H:%M:%SZ")
         self.update(setup_complete=timestamp)
+
+    def queue(self, data_row_ids: List[str]):
+        """Add Data Rows to the Project queue"""
+
+        method = "submitBatchOfDataRows"
+        return self._post_batch(method, data_row_ids)
+
+    def dequeue(self, data_row_ids: List[str]):
+        """Remove Data Rows from the Project queue"""
+
+        method = "removeBatchOfDataRows"
+        return self._post_batch(method, data_row_ids)
+
+    def _post_batch(self, method, data_row_ids: List[str]):
+        """Post batch methods"""
+
+        if self.queue_mode() != QueueMode.Batch:
+            raise ValueError("Project must be in batch mode")
+
+        if len(data_row_ids) > MAX_QUEUE_BATCH_SIZE:
+            raise ValueError(
+                f"Batch exceeds max size of {MAX_QUEUE_BATCH_SIZE}, consider breaking it into parts"
+            )
+
+        query = """mutation %sPyApi($projectId: ID!, $dataRowIds: [ID!]!) {
+              project(where: {id: $projectId}) {
+                %s(data: {dataRowIds: $dataRowIds}) {
+                  dataRows {
+                    dataRowId
+                    error
+                  }
+                }
+              }
+            }
+        """ % (method, method)
+
+        res = self.client.execute(query, {
+            "projectId": self.uid,
+            "dataRowIds": data_row_ids
+        })["project"][method]["dataRows"]
+
+        # TODO: figure out error messaging
+        if len(data_row_ids) == len(res):
+            raise ValueError("No dataRows were submitted successfully")
+
+        if len(data_row_ids) > 0:
+            warnings.warn("Some Data Rows were not submitted successfully")
+
+        return res
 
     def _update_queue_mode(self, mode: QueueMode) -> QueueMode:
 
@@ -870,7 +910,7 @@
 
 LabelerPerformance = namedtuple(
     "LabelerPerformance", "user count seconds_per_label, total_time_labeling "
-                          "consensus average_benchmark_agreement last_activity_time")
+    "consensus average_benchmark_agreement last_activity_time")
 LabelerPerformance.__doc__ = (
     "Named tuple containing info about a labeler's performance.")
 
