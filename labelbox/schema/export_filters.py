import sys

from datetime import datetime, timezone
from typing import Collection, Dict, Tuple, List, Optional
if sys.version_info >= (3, 8):
    from typing import TypedDict
else:
    from typing_extensions import TypedDict

MAX_DATA_ROW_IDS_PER_EXPORT_V2 = 2_000
ISO_8061_FORMAT = "%Y-%m-%dT%H:%M:%S%z"


class SharedExportFilters(TypedDict):
    label_created_at: Optional[Tuple[str, str]]
    """ Date range for labels created at
    Formatted "YYYY-MM-DD" or "YYYY-MM-DD hh:mm:ss"
    Examples: 
    >>>   ["2000-01-01 00:00:00", "2050-01-01 00:00:00"]
    >>>   [None, "2050-01-01 00:00:00"]
    >>>   ["2000-01-01 00:00:00", None]
    """
    last_activity_at: Optional[Tuple[str, str]]
    """ Date range for last activity at
    Formatted "YYYY-MM-DD" or "YYYY-MM-DD hh:mm:ss"
    Examples: 
    >>>   ["2000-01-01 00:00:00", "2050-01-01 00:00:00"]
    >>>   [None, "2050-01-01 00:00:00"]
    >>>   ["2000-01-01 00:00:00", None]
    """
    data_row_ids: Optional[List[str]]
    """ Datarow ids to export
    Only allows MAX_DATAROW_IDS_PER_EXPORT_V2 datarows
    Example:
    >>>   ["clgo3lyax0000veeezdbu3ws4", "clgo3lzjl0001veeer6y6z8zp", ...]
    """


class ProjectExportFilters(SharedExportFilters):
    batch_id: Optional[str]
    """ Batch id to export
    Example:
    >>> "clgo3lyax0000veeezdbu3ws4"
    """


class DatasetExportFilters(SharedExportFilters):
    pass


def validate_datetime(datetime_str: str) -> bool:
    """helper function to validate that datetime's format: "YYYY-MM-DD" or "YYYY-MM-DD hh:mm:ss" 
    or ISO 8061 format "YYYY-MM-DDThh:mm:ss±hhmm" (Example: "2023-05-23T14:30:00+0530")"""
    if datetime_str:
        for fmt in ("%Y-%m-%d", "%Y-%m-%d %H:%M:%S", ISO_8061_FORMAT):
            try:
                datetime.strptime(datetime_str, fmt)
                return True
            except ValueError:
                pass
        raise ValueError(f"""Incorrect format for: {datetime_str}.
        Format must be \"YYYY-MM-DD\" or \"YYYY-MM-DD hh:mm:ss\" or ISO 8061 format \"YYYY-MM-DDThh:mm:ss±hhmm\""""
                        )
    return True


def convert_to_utc_if_iso8061(datetime_str: str, timezone_str: Optional[str]):
    """helper function to convert datetime to UTC if it is in ISO_8061_FORMAT and set timezone to UTC"""
    try:
        date_obj = datetime.strptime(datetime_str, ISO_8061_FORMAT)
        date_obj_utc = date_obj.replace(tzinfo=timezone.utc)
        datetime_str = date_obj_utc.strftime(ISO_8061_FORMAT)
        timezone_str = "UTC"
    except ValueError:
        pass
    return datetime_str, timezone_str


def build_filters(client, filters):
    search_query: List[Dict[str, Collection[str]]] = []
    timezone: Optional[str] = None

    def _get_timezone() -> str:
        timezone_query_str = """query CurrentUserPyApi { user { timezone } }"""
        tz_res = client.execute(timezone_query_str)
        return tz_res["user"]["timezone"] or "UTC"

    last_activity_at = filters.get("last_activity_at")
    if last_activity_at:
        timezone = _get_timezone()
        start, end = last_activity_at
        if (start is not None and end is not None):
            [validate_datetime(date) for date in last_activity_at]
            start, timezone = convert_to_utc_if_iso8061(start, timezone)
            end, timezone = convert_to_utc_if_iso8061(end, timezone)
            search_query.append({
                "type": "data_row_last_activity_at",
                "value": {
                    "operator": "BETWEEN",
                    "timezone": timezone,
                    "value": {
                        "min": start,
                        "max": end
                    }
                }
            })
        elif (start is not None):
            validate_datetime(start)
            start, timezone = convert_to_utc_if_iso8061(start, timezone)
            search_query.append({
                "type": "data_row_last_activity_at",
                "value": {
                    "operator": "GREATER_THAN_OR_EQUAL",
                    "timezone": timezone,
                    "value": start
                }
            })
        elif (end is not None):
            validate_datetime(end)
            end, timezone = convert_to_utc_if_iso8061(end, timezone)
            search_query.append({
                "type": "data_row_last_activity_at",
                "value": {
                    "operator": "LESS_THAN_OR_EQUAL",
                    "timezone": timezone,
                    "value": end
                }
            })

    label_created_at = filters.get("label_created_at")
    if label_created_at:
        timezone = _get_timezone()
        start, end = label_created_at
        if (start is not None and end is not None):
            [validate_datetime(date) for date in label_created_at]
            start, timezone = convert_to_utc_if_iso8061(start, timezone)
            end, timezone = convert_to_utc_if_iso8061(end, timezone)
            search_query.append({
                "type": "labeled_at",
                "value": {
                    "operator": "BETWEEN",
                    "timezone": timezone,
                    "value": {
                        "min": start,
                        "max": end
                    }
                }
            })
        elif (start is not None):
            validate_datetime(start)
            start, timezone = convert_to_utc_if_iso8061(start, timezone)
            search_query.append({
                "type": "labeled_at",
                "value": {
                    "operator": "GREATER_THAN_OR_EQUAL",
                    "timezone": timezone,
                    "value": start
                }
            })
        elif (end is not None):
            validate_datetime(end)
            end, timezone = convert_to_utc_if_iso8061(end, timezone)
            search_query.append({
                "type": "labeled_at",
                "value": {
                    "operator": "LESS_THAN_OR_EQUAL",
                    "timezone": timezone,
                    "value": end
                }
            })

    data_row_ids = filters.get("data_row_ids")
    if data_row_ids:
        if not isinstance(data_row_ids, list):
            raise ValueError("`data_row_ids` filter expects a list.")
        if len(data_row_ids) > MAX_DATA_ROW_IDS_PER_EXPORT_V2:
            raise ValueError(
                f"`data_row_ids` filter only supports a max of {MAX_DATA_ROW_IDS_PER_EXPORT_V2} items."
            )
        search_query.append({
            "ids": data_row_ids,
            "operator": "is",
            "type": "data_row_id"
        })
<<<<<<< HEAD

    batch_id = filters.get("batch_id")
    if batch_id:
        search_query.append({
            "ids": [batch_id],
            "operator": "is",
            "type": "batch"
        })
=======
>>>>>>> bfabd85d
    return search_query<|MERGE_RESOLUTION|>--- conflicted
+++ resolved
@@ -182,7 +182,6 @@
             "operator": "is",
             "type": "data_row_id"
         })
-<<<<<<< HEAD
 
     batch_id = filters.get("batch_id")
     if batch_id:
@@ -191,6 +190,4 @@
             "operator": "is",
             "type": "batch"
         })
-=======
->>>>>>> bfabd85d
     return search_query