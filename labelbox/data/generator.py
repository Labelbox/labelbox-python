import logging
import threading
from queue import Queue
from typing import Any, Iterable
from concurrent.futures import ThreadPoolExecutor

logger = logging.getLogger(__name__)


class ThreadSafeGen:
    """
    Wraps generators to make them thread safe
    """

    def __init__(self, iterable: Iterable[Any]):
        """

        """
        self.iterable = iterable
        self.lock = threading.Lock()

    def __iter__(self):
        return self

    def __next__(self):
        with self.lock:
            return next(self.iterable)


class PrefetchGenerator:
    """
    Applys functions asynchronously to the output of a generator.
    Useful for modifying the generator results based on data from a network
    """

    def __init__(self,
                 data: Iterable[Any],
                 prefetch_limit=20,
                 max_concurrency=4):
        if isinstance(data, (list, tuple)):
            self._data = (r for r in data)
        else:
            self._data = data

        self.queue = Queue(prefetch_limit)
        self._data = ThreadSafeGen(self._data)
        self.completed_threads = 0
        self.done = False
        self.max_concurrency = max_concurrency
        with ThreadPoolExecutor(max_workers=max_concurrency) as executor:
            self.futures = [
                executor.submit(self.fill_queue) for _ in range(max_concurrency)
            ]

        # Can only iterate over once it the queue.get hangs forever.
        self.done = False

    def _process(self, value) -> Any:
        raise NotImplementedError("Abstract method needs to be implemented")

    def fill_queue(self):
        try:
            for value in self._data:
                value = self._process(value)
                if value is None:
                    raise ValueError("Unexpected None")
                self.queue.put(value)
        except Exception as e:
            logger.warning("Unexpected exception while filling the queue. %r",
                           e)
        finally:
            self.queue.put(None)

    def __iter__(self):
        return self

    def __next__(self) -> Any:
        if self.done:
            raise StopIteration
        value = self.queue.get()
        while value is None:
            self.completed_threads += 1
            if self.completed_threads == self.max_concurrency:
<<<<<<< HEAD
                for thread in self.threads:
                    thread.join()
=======
>>>>>>> dceb935c
                self.done = True
                raise StopIteration
            value = self.queue.get()
        return value<|MERGE_RESOLUTION|>--- conflicted
+++ resolved
@@ -45,15 +45,13 @@
         self.queue = Queue(prefetch_limit)
         self._data = ThreadSafeGen(self._data)
         self.completed_threads = 0
+        # Can only iterate over once it the queue.get hangs forever.
         self.done = False
         self.max_concurrency = max_concurrency
         with ThreadPoolExecutor(max_workers=max_concurrency) as executor:
             self.futures = [
                 executor.submit(self.fill_queue) for _ in range(max_concurrency)
             ]
-
-        # Can only iterate over once it the queue.get hangs forever.
-        self.done = False
 
     def _process(self, value) -> Any:
         raise NotImplementedError("Abstract method needs to be implemented")
@@ -81,11 +79,6 @@
         while value is None:
             self.completed_threads += 1
             if self.completed_threads == self.max_concurrency:
-<<<<<<< HEAD
-                for thread in self.threads:
-                    thread.join()
-=======
->>>>>>> dceb935c
                 self.done = True
                 raise StopIteration
             value = self.queue.get()
