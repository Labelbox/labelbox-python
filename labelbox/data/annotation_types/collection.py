import logging
from concurrent.futures import ThreadPoolExecutor, as_completed
from typing import Callable, Generator, Iterable, Union
from uuid import uuid4

from tqdm import tqdm

from labelbox.schema import ontology
from labelbox.orm.model import Entity
from ..generator import PrefetchGenerator
from .label import Label

logger = logging.getLogger(__name__)


class LabelList:
    """
    A container for interacting with a collection of labels.
    Less memory efficient than LabelGenerator but more performant and convenient to use.
    Use on smaller datasets.
    """

    def __init__(self, data: Iterable[Label]):
        self._data = data
        self._index = 0

<<<<<<< HEAD
    def assign_schema_ids(
            self,
            ontology_builder: "ontology.OntologyBuilder") -> "LabelCollection":
=======
    def assign_schema_ids(self,
                          ontology_builder: OntologyBuilder) -> "LabelList":
>>>>>>> c9e58771
        """
        Adds schema ids to all FeatureSchema objects in the Labels.
        This is necessary for MAL.

        Args:
            ontology_builder: The ontology that matches the feature names assigned to objects in this LabelList
        Returns:
            LabelList. useful for chaining these modifying functions
        """
        for label in self._data:
            label.assign_schema_ids(ontology_builder)
        return self

    def add_to_dataset(self,
                       dataset: "Entity.Dataset",
                       signer: Callable[[bytes], str],
                       max_concurrency=20) -> "LabelList":
        """
        Creates data rows from each labels data object and attaches the data to the given dataset.
        Updates the label's data object to have the same external_id and uid as the data row.
        It is reccomended to create a new dataset if memory is a concern because all dataset data rows are exported to make this faster.
        Also note that this relies on exported data that it cached.
        So this will not work on the same dataset more frequently than every 30 min.
        The workaround is creating a new dataset each time this function is used.

        Args:
            dataset: labelbox dataset object to add the new data row to
            signer: A function that accepts bytes and returns a signed url.
        Returns:
            LabelList with updated references to new data rows
        """
        self._ensure_unique_external_ids()
        self.add_url_to_data(signer, max_concurrency=max_concurrency)
        upload_task = dataset.create_data_rows([{
            'row_data': label.data.url,
            'external_id': label.data.external_id
        } for label in self._data])
        upload_task.wait_till_done()

        data_row_lookup = {
            data_row.external_id: data_row.uid
            for data_row in dataset.export_data_rows()
        }
        for label in self._data:
            label.data.uid = data_row_lookup[label.data.external_id]
        return self

    def add_url_to_masks(self, signer, max_concurrency=20) -> "LabelList":
        """
        Creates signed urls for all masks in the LabelList.
        Multiple masks can reference the same RasterData mask so this makes sure we only upload that url once.
        Only uploads url if one doesn't already exist.

        Args:
            signer: A function that accepts bytes and returns a signed url.
            max_concurrency: how many threads to use for uploading.
                Should be balanced to match the signing services capabilities.
        Returns:
            LabelList with updated references to the new mask urls
        """
        for row in self._apply_threaded(
            [label.add_url_to_masks for label in self._data], max_concurrency,
                signer):
            ...
        return self

    def add_url_to_data(self, signer, max_concurrency=20) -> "LabelList":
        """
        Creates signed urls for the data
        Only uploads url if one doesn't already exist.

        Args:
            signer: A function that accepts bytes and returns a signed url.
            max_concurrency: how many threads to use for uploading.
                Should be balanced to match the signing services capabilities.
        Returns:
            LabelList with updated references to the new data urls
        """
        for row in self._apply_threaded(
            [label.add_url_to_data for label in self._data], max_concurrency,
                signer):
            ...
        return self

    def _ensure_unique_external_ids(self) -> None:
        external_ids = set()
        for label in self._data:
            if label.data.external_id is None:
                label.data.external_id = str(uuid4())
            else:
                if label.data.external_id in external_ids:
                    raise ValueError(
                        f"External ids must be unique for bulk uploading. Found {label.data.external_id} more than once."
                    )
            external_ids.add(label.data.external_id)

    def __iter__(self) -> "LabelList":
        self._index = 0
        return self

    def __next__(self) -> Label:
        if self._index == len(self._data):
            self._index = 0
            raise StopIteration

        value = self._data[self._index]
        self._index += 1
        return value

    def __len__(self) -> int:
        return len(self._data)

    def __getitem__(self, idx: int) -> Label:
        return self._data[idx]

    def _apply_threaded(self, fns, max_concurrency, *args):
        futures = []
        with ThreadPoolExecutor(max_workers=max_concurrency) as executor:
            for fn in fns:
                futures.append(executor.submit(fn, *args))
            for future in tqdm(as_completed(futures)):
                yield future.result()


class LabelGenerator(PrefetchGenerator):
    """
    A container for interacting with a collection of labels.

    Use this class if you have larger data. It is slightly harder to work with
    than the LabelList but will be much more memory efficient.
    """

    def __init__(self, data: Generator[Label, None, None], *args, **kwargs):
        self._fns = {}
        super().__init__(data, *args, **kwargs)

    def as_list(self) -> "LabelList":
        return LabelList(data=list(self))

    def assign_schema_ids(
            self,
            ontology_builder: "ontology.OntologyBuilder") -> "LabelGenerator":

        def _assign_ids(label: Label):
            label.assign_schema_ids(ontology_builder)
            return label

        self._fns['assign_schema_ids'] = _assign_ids
        return self

    def add_url_to_data(self, signer: Callable[[bytes],
                                               str]) -> "LabelGenerator":
        """
        Creates signed urls for the data
        Only uploads url if one doesn't already exist.

        Args:
            signer: A function that accepts bytes and returns a signed url.
        Returns:
            LabelGenerator that signs urls as data is accessed
        """

        def _add_url_to_data(label: Label):
            label.add_url_to_data(signer)
            return label

        self._fns['add_url_to_data'] = _add_url_to_data
        return self

    def add_to_dataset(self, dataset: "Entity.Dataset",
                       signer: Callable[[bytes], str]) -> "LabelGenerator":
        """
        Creates data rows from each labels data object and attaches the data to the given dataset.
        Updates the label's data object to have the same external_id and uid as the data row.

        This is a lot slower than LabelList.add_to_dataset but also more memory efficient.

        Args:
            dataset: labelbox dataset object to add the new data row to
            signer: A function that accepts bytes and returns a signed url.
        Returns:
            LabelGenerator that updates references to the new data rows as data is accessed
        """

        def _add_to_dataset(label: Label):
            label.create_data_row(dataset, signer)
            return label

        self._fns['assign_datarow_ids'] = _add_to_dataset
        return self

    def add_url_to_masks(self, signer: Callable[[bytes],
                                                str]) -> "LabelGenerator":
        """
        Creates signed urls for all masks in the LabelGenerator.
        Multiple masks can reference the same RasterData mask so this makes sure we only upload that url once.
        Only uploads url if one doesn't already exist.

        Args:
            signer: A function that accepts bytes and returns a signed url.
            max_concurrency: how many threads to use for uploading.
                Should be balanced to match the signing services capabilities.
        Returns:
            LabelGenerator that updates references to the new mask urls as data is accessed
        """

        def _add_url_to_masks(label: Label):
            label.add_url_to_masks(signer)
            return label

        self._fns['add_url_to_masks'] = _add_url_to_masks
        return self

    def register_background_fn(self, fn: Callable[[Label], Label],
                               name: str) -> "LabelGenerator":
        """
        Allows users to add arbitrary io functions to the generator.
        These functions will be exectuted in parallel and added to a prefetch queue.

        Args:
            fn: Callable that modifies a label and then returns the same label
                - For performance reasons, this function shouldn't run if the object already has the desired state.
            name: Register the name of the function. If the name already exists, then the function will be replaced.
        """
        self._fns[name] = fn
        return self

    def __iter__(self):
        return self

    def _process(self, value):
        for fn in self._fns.values():
            value = fn(value)
        return value

    def __next__(self):
        """
        Double checks that all values have been set.
        Items could have been processed before any of these modifying functions are called.
        None of these functions do anything if run more than once so the cost is minimal.
        """
        value = super().__next__()
        return self._process(value)


LabelCollection = Union[LabelList, LabelGenerator]<|MERGE_RESOLUTION|>--- conflicted
+++ resolved
@@ -24,14 +24,8 @@
         self._data = data
         self._index = 0
 
-<<<<<<< HEAD
     def assign_schema_ids(
-            self,
-            ontology_builder: "ontology.OntologyBuilder") -> "LabelCollection":
-=======
-    def assign_schema_ids(self,
-                          ontology_builder: OntologyBuilder) -> "LabelList":
->>>>>>> c9e58771
+            self, ontology_builder: "ontology.OntologyBuilder") -> "LabelList":
         """
         Adds schema ids to all FeatureSchema objects in the Labels.
         This is necessary for MAL.
