<<<<<<< HEAD
from typing import Callable, Optional, Tuple, Union, Dict
=======
from typing import Callable, Optional, Tuple, Union, List
>>>>>>> a311e65e

import numpy as np
from pydantic.class_validators import validator
from shapely.geometry import MultiPolygon, Polygon
import cv2

from ..data import MaskData
from .geometry import Geometry


class Mask(Geometry):
    """Mask used to represent a single class in a larger segmentation mask

    Example of a mutually exclusive class

    >>> arr = MaskData.from_2D_arr([
    >>>    [0, 0, 0],
    >>>    [1, 1, 1],
    >>>    [2, 2, 2],
    >>>])
    >>> annotations = [
    >>>    ObjectAnnotation(value=Mask(mask=arr, color=1), name="dog"),
    >>>    ObjectAnnotation(value=Mask(mask=arr, color=2), name="cat"),
    >>>]

    Args:
         mask (MaskData): An object containing the actual mask, `MaskData` can
            be shared across multiple `Masks` to more efficiently store data
            for mutually exclusive segmentations.
         color (Tuple[uint8, uint8, uint8]): RGB color or a single value
            indicating the values of the class in the `MaskData`
    """

    mask: MaskData
    color: Union[Tuple[int, int, int], int]

    @property
    def geometry(self) -> Dict[str, Tuple[int, int, int]]:
        mask = self.draw(color=1)
        contours, hierarchy = cv2.findContours(image=mask,
                                               mode=cv2.RETR_TREE,
                                               method=cv2.CHAIN_APPROX_NONE)

        holes = []
        external_contours = []
        for i in range(len(contours)):
            if hierarchy[0, i, 3] != -1:
                #determined to be a hole based on contour hierarchy
                holes.append(contours[i])
            else:
                external_contours.append(contours[i])

        external_polygons = self._extract_polygons_from_contours(
            external_contours)
        holes = self._extract_polygons_from_contours(holes)
        return external_polygons.difference(holes).__geo_interface__

    def draw(self,
             height: Optional[int] = None,
             width: Optional[int] = None,
             canvas: Optional[np.ndarray] = None,
             color: Optional[Union[int, Tuple[int, int, int]]] = None,
             thickness=None) -> np.ndarray:
        """Converts the Mask object into a numpy array

        Args:
            height (int): Optionally resize mask height before drawing.
            width (int): Optionally resize mask width before drawing.
            canvas (np.ndarray): Optionall provide a canvas to draw on
            color (Union[int, Tuple[int,int,int]]): Color to draw the canvas.
                Defaults to using the encoded color in the mask.
                int will return the mask as a 1d array
                tuple[int,int,int] will return the mask as a 3d array
            thickness (None): Unused, exists for a consistent interface.

        Returns:
            np.ndarray representing only this object
                as opposed to the mask that this object references which might have multiple objects determined by colors
        """

        mask = self.mask.value
        mask = np.alltrue(mask == self.color, axis=2).astype(np.uint8)

        if height is not None or width is not None:
            mask = cv2.resize(mask,
                              (width or mask.shape[1], height or mask.shape[0]))

        dims = [mask.shape[0], mask.shape[1]]
        color = color or self.color
        if isinstance(color, (tuple, list)):
            dims = dims + [len(color)]

        canvas = canvas if canvas is not None else np.zeros(tuple(dims),
                                                            dtype=np.uint8)
        canvas[mask.astype(np.bool)] = color
        return canvas

    def _extract_polygons_from_contours(self, contours: List) -> MultiPolygon:
        contours = map(np.squeeze, contours)
        filtered_contours = filter(lambda contour: len(contour) > 2, contours)
        polygons = map(Polygon, filtered_contours)
        return MultiPolygon(polygons)

    def create_url(self, signer: Callable[[bytes], str]) -> str:
        """
        Update the segmentation mask to have a url.
        Only update the mask if it doesn't already have a url

        Args:
            signer: A function that accepts bytes and returns a signed url.
        Returns:
            the url for the mask
        """
        return self.mask.create_url(signer)

    @validator('color')
    def is_valid_color(cls, color):
        if isinstance(color, (tuple, list)):
            if len(color) == 1:
                color = [color[0]] * 3
            if len(color) != 3:
                raise ValueError(
                    "Segmentation colors must be either a (r,g,b) tuple or a single grayscale value"
                )
            elif not all([0 <= c <= 255 for c in color]):
                raise ValueError(
                    f"All rgb colors must be between 0 and 255. Found : {color}"
                )
        elif not (0 <= color <= 255):
            raise ValueError(
                f"All rgb colors must be between 0 and 255. Found : {color}")

        return color<|MERGE_RESOLUTION|>--- conflicted
+++ resolved
@@ -1,8 +1,4 @@
-<<<<<<< HEAD
 from typing import Callable, Optional, Tuple, Union, Dict
-=======
-from typing import Callable, Optional, Tuple, Union, List
->>>>>>> a311e65e
 
 import numpy as np
 from pydantic.class_validators import validator
