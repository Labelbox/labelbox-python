--- conflicted
+++ resolved
@@ -56,15 +56,6 @@
             return self.enum_cls.__name__
 
     class ListType:
-<<<<<<< HEAD
-
-        def __init__(self, list_cls: type):
-            self.list_cls = list_cls
-
-        @property
-        def name(self):
-            return self.list_cls.__name__
-=======
         """ Represents Field that is a list of some object.
         Args:
             list_cls (type): Type of object that list is made of.
@@ -82,7 +73,6 @@
         @property
         def name(self):
             return f"[{self.graphql_type}]"
->>>>>>> 47063d7f
 
     class Order(Enum):
         """ Type of sort ordering. """
@@ -122,13 +112,8 @@
         return Field(Field.Type.Json, *args)
 
     @staticmethod
-<<<<<<< HEAD
-    def List(list_cls: type, *args):
-        return Field(Field.ListType(list_cls), *args)
-=======
     def List(list_cls: type, graphql_type=None, **kwargs):
         return Field(Field.ListType(list_cls, graphql_type), **kwargs)
->>>>>>> 47063d7f
 
     def __init__(self,
                  field_type: Union[Type, EnumType, ListType],
